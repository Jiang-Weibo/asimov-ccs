!> Program file for BackwardFacingStep case
program bfs
#include "ccs_macros.inc"

  use petscvec
  use petscsys

  use ccs_base, only: mesh
  use case_config, only: num_steps, num_iters, dt, domain_size, write_frequency, &
                         velocity_relax, pressure_relax, res_target, case_name, &
                         write_gradients, velocity_solver_method_name, velocity_solver_precon_name, &
                         pressure_solver_method_name, pressure_solver_precon_name, vertex_neighbours
  use constants, only: cell, face, ccsconfig, ccs_string_len, geoext, adiosconfig, ndim, &
                       cell_centred_central, cell_centred_upwind, face_centred, &
                       ccs_split_type_shared, ccs_split_type_low_high, ccs_split_undefined
  use kinds, only: ccs_real, ccs_int, ccs_long
  use types, only: field, field_spec, upwind_field, central_field, face_field, ccs_mesh, &
                   vector_spec, ccs_vector, io_environment, io_process, &
                   field_ptr, fluid, bc_profile
  use fields, only: create_field, set_field_config_file, set_field_n_boundaries, set_field_name, &
                    set_field_type, set_field_vector_properties, set_field_store_residuals, set_field_enable_cell_corrections
  use fortran_yaml_c_interface, only: parse
  use parallel, only: initialise_parallel_environment, &
                      cleanup_parallel_environment, timer, &
                      read_command_line_arguments, sync, &
                      create_new_par_env, is_root
  use parallel_types, only: parallel_environment
  use vec, only: create_vector, set_vector_location
  use petsctypes, only: vector_petsc
  use pv_coupling, only: solve_nonlinear
  use utils, only: set_size, initialise, update, exit_print, &
                   add_field_to_outputlist, get_field, add_field, &
                   set_is_field_solved, &
                   allocate_fluid_fields
  use boundary_conditions, only: read_bc_config, allocate_bc_arrays, set_bc_profile
<<<<<<< HEAD
  use read_config, only: get_variables, get_boundary_count, get_boundary_names, get_case_name, get_store_residuals, get_enable_cell_corrections
=======
  use read_config, only: get_variables, get_boundary_count, get_case_name, get_store_residuals, get_enable_cell_corrections, &
                          get_variable_types
>>>>>>> 917c34e6
  use timestepping, only: set_timestep, activate_timestepping, initialise_old_values
  use mesh_utils, only: read_mesh, write_mesh
  use meshing, only: set_mesh_object, nullify_mesh_object
  use partitioning, only: compute_partitioner_input, &
                          partition_kway, compute_connectivity
  use io_visualisation, only: write_solution
  use fv, only: update_gradient
  use utils, only: str

  implicit none

  class(parallel_environment), allocatable :: par_env
  class(parallel_environment), allocatable :: shared_env
  character(len=:), allocatable :: input_path  ! Path to input directory
  character(len=:), allocatable :: case_path  ! Path to input directory with case name appended
  character(len=:), allocatable :: ccs_config_file ! Config file for CCS
  character(len=ccs_string_len), dimension(:), allocatable :: variable_names  ! variable names for BC reading
  integer(ccs_int), dimension(:), allocatable :: variable_types              ! cell centred upwind, central, etc.

  type(vector_spec) :: vec_properties

  type(field_spec) :: field_properties
  class(field), pointer :: u, v, p, mf, viscosity, density

  integer(ccs_int) :: n_boundaries

  integer(ccs_int) :: it_start, it_end
  integer(ccs_int) :: irank ! MPI rank ID
  integer(ccs_int) :: isize ! Size of MPI world

  double precision :: start_time
  double precision :: end_time

  logical :: u_sol = .true.  ! Default equations to solve for LDC case
  logical :: v_sol = .true.
  logical :: p_sol = .true.

  logical :: store_residuals, enable_cell_corrections

  integer(ccs_int) :: t          ! Timestep counter
  logical :: use_mpi_splitting
  integer :: i

  type(fluid) :: flow_fields
  type(bc_profile), allocatable :: profile

  character(len=128), dimension(:), allocatable :: bnd_names

  ! Launch MPI
  call initialise_parallel_environment(par_env)
  use_mpi_splitting = .true.
  call create_new_par_env(par_env, ccs_split_type_shared, use_mpi_splitting, shared_env)

  irank = par_env%proc_id
  isize = par_env%num_procs

  call read_command_line_arguments(par_env, case_name=case_name, in_dir=input_path)

  if (allocated(input_path)) then
    case_path = input_path // "/" // case_name
  else
    case_path = case_name
  end if

  ccs_config_file = case_path // ccsconfig

  call timer(start_time)

  ! Read case name and runtime parameters from configuration file
  call read_configuration(ccs_config_file)

  if (irank == par_env%root) print *, "Starting ", case_name, " case!"

  ! set solver and preconditioner info
  velocity_solver_method_name = "gmres"
  velocity_solver_precon_name = "bjacobi"
  pressure_solver_method_name = "cg"
  pressure_solver_precon_name = "gamg"

  ! Set start and end iteration numbers (read from input file)
  it_start = 1
  it_end = num_iters

  ! Hard coding to whether or not vertex neighbours are built
  vertex_neighbours = .false. ! set to .false. to avoid building

  ! Read mesh from .geo file
  if (irank == par_env%root) print *, "Reading mesh file"
  call get_boundary_names(ccs_config_file, bnd_names)
  call read_mesh(par_env, shared_env, case_name, bnd_names, mesh)
  call set_mesh_object(mesh)

  ! Initialise fields
  if (irank == par_env%root) print *, "Initialise fields"

  ! Write gradients to solution file
  write_gradients = .true.

  ! Read boundary conditions
  if (irank == par_env%root) print *, "Read and allocate BCs"
  call get_boundary_count(ccs_config_file, n_boundaries)
  call get_store_residuals(ccs_config_file, store_residuals)
  call get_enable_cell_corrections(ccs_config_file, enable_cell_corrections)

  ! Create and initialise field vectors
  if (irank == par_env%root) print *, "Initialise field vectors"
  call initialise(vec_properties)

  call set_vector_location(cell, vec_properties)
  call set_size(par_env, mesh, vec_properties)

  call set_field_config_file(ccs_config_file, field_properties)
  call set_field_n_boundaries(n_boundaries, field_properties)
  call set_field_store_residuals(store_residuals, field_properties)
  call set_field_enable_cell_corrections(enable_cell_corrections, field_properties)

  call set_field_vector_properties(vec_properties, field_properties)

  if (is_root(par_env)) then
    print *, "Build field list"
  end if

  do i = 1, size(variable_names)
    if (is_root(par_env)) then
      print *, "Creating field ", trim(variable_names(i))
    end if
    call set_field_type(variable_types(i), field_properties)
    call set_field_name(trim(variable_names(i)), field_properties)
    call create_field(field_properties, flow_fields)
  end do

  if (is_root(par_env)) then
    print *, "Built ", size(flow_fields%fields), " dynamically-defined fields"
  end if

  ! Expect u, w, p, p_prime to be created dynamically
  call create_field(field_properties, flow_fields)
  call set_field_name("viscosity", field_properties)
  call create_field(field_properties, flow_fields)
  call set_field_name("density", field_properties)
  call create_field(field_properties, flow_fields)

  call set_vector_location(face, vec_properties)
  call set_size(par_env, mesh, vec_properties)
  call set_field_vector_properties(vec_properties, field_properties)
  call set_field_type(face_centred, field_properties)
  call set_field_name("mf", field_properties)
  call create_field(field_properties, flow_fields)

  ! Read and set BC profiles
  ! Read u componemt (1st column)
  call read_bc_profile(case_path // '.blasius.prf', 1, profile)
  profile%coordinates(:) = profile%coordinates(:) / mesh%geo%scalefactor
  profile%centre(:) = [ -4.0_ccs_real, 0.0_ccs_real, 0.5_ccs_real ] 

  ! Get field pointers to set specific options
  call get_field(flow_fields, "u", u)
  call get_field(flow_fields, "v", v)
  call get_field(flow_fields, "p", p)
  call get_field(flow_fields, "mf", mf)
  call get_field(flow_fields, "viscosity", viscosity)
  call get_field(flow_fields, "density", density)
  
  ! Set to 3rd boundary condition (inlet)
  call set_bc_profile(u, profile, 3)

  ! Add fields to output list
  call add_field_to_outputlist(u)
  call add_field_to_outputlist(v)
  call add_field_to_outputlist(p)

  ! Initialise velocity field
  if (irank == par_env%root) print *, "Initialise velocity field"
  call initialise_flow(flow_fields) 

  ! Solve using SIMPLE algorithm
  if (irank == par_env%root) print *, "Start SIMPLE"

  ! Write out mesh to file
  call write_mesh(par_env, case_path, mesh)

  ! Print the run configuration
  if (irank == par_env%root) then
    call print_configuration()
  end if

  call activate_timestepping()
  call set_timestep(dt)

  ! XXX: This should get incorporated as part of create_field subroutines
  call set_is_field_solved(u_sol, u)
  call set_is_field_solved(v_sol, v)
  call set_is_field_solved(p_sol, p)

  ! Finished using pointers
  nullify(u)
  nullify(v)
  nullify(p)
  nullify(mf)
  nullify(viscosity)
  nullify(density)

  do t = 1, num_steps
    call solve_nonlinear(par_env, mesh, it_start, it_end, res_target, &
                         flow_fields)
    if (par_env%proc_id == par_env%root) then
      print *, "TIME = ", t
    end if

    if ((t == 1) .or. (t == num_steps) .or. (mod(t, write_frequency) == 0)) then
      call write_solution(par_env, case_path, mesh, flow_fields, t, num_steps, dt)
    end if
  end do

  ! Clean-up

  call timer(end_time)

  if (irank == par_env%root) then
    print *, "Elapsed time: ", end_time - start_time
  end if

  call nullify_mesh_object()
  ! Finalise MPI
  call cleanup_parallel_environment(par_env)

contains

  ! Read YAML configuration file
  subroutine read_configuration(config_filename)

    use read_config, only: get_reference_number, get_value, &
                           get_relaxation_factors

    character(len=*), intent(in) :: config_filename

    class(*), pointer :: config_file  !< Pointer to CCS config file
    character(:), allocatable :: error

    config_file => parse(config_filename, error)
    if (allocated(error)) then
      call error_abort(trim(error))
    end if

    call get_variables(config_file, variable_names)
    if (size(variable_names) == 0) then
      call error_abort("No variables were specified.")
    end if
    call get_variable_types(config_file, variable_types)
    if (size(variable_types) /= size(variable_names)) then
       call error_abort("The number of variable types does not match the number of named variables")
    end if

    call get_value(config_file, 'steps', num_steps)
    if (num_steps == huge(0)) then
      call error_abort("No value assigned to num_steps.")
    end if

    call get_value(config_file, 'iterations', num_iters)
    if (num_iters == huge(0)) then
      call error_abort("No value assigned to num_iters.")
    end if

    call get_value(config_file, 'dt', dt)
    if (dt == huge(0.0)) then
      call error_abort("No value assigned to dt.")
    end if

    call get_value(config_file, 'write_frequency', write_frequency)
    if (write_frequency == huge(0.0)) then
      call error_abort("No value assigned to write_frequency.")
    end if

    call get_value(config_file, 'L', domain_size)
    if (domain_size == huge(0.0)) then
      call error_abort("No value assigned to domain_size.")
    end if

    call get_value(config_file, 'target_residual', res_target)
    if (res_target == huge(0.0)) then
      call error_abort("No value assigned to target residual.")
    end if

    call get_relaxation_factors(config_file, u_relax=velocity_relax, p_relax=pressure_relax)
    if (velocity_relax == huge(0.0) .and. pressure_relax == huge(0.0)) then
      call error_abort("No values assigned to velocity and pressure underrelaxation.")
    end if

  end subroutine

  ! Print test case configuration
  subroutine print_configuration()

    ! XXX: this should eventually be replaced by something nicely formatted that uses "write"
    print *, " "
    print *, "******************************************************************************"
    print *, "* Solving the ", case_name, " case"
    print *, "******************************************************************************"
    print *, " "
    print *, "******************************************************************************"
    print *, "* SIMULATION LENGTH"
    print *, "* Running for ", num_steps, "timesteps and ", num_iters, "iterations"
    write (*, '(1x,a,e10.3)') "* Time step size: ", dt
    print *, "******************************************************************************"
    print *, "* MESH SIZE"
    print *, "* Global number of cells is ", mesh%topo%global_num_cells
    print *, "******************************************************************************"
    print *, "* RELAXATION FACTORS"
    write (*, '(1x,a,e10.3)') "* velocity: ", velocity_relax
    write (*, '(1x,a,e10.3)') "* pressure: ", pressure_relax
    print *, "******************************************************************************"

  end subroutine

  subroutine initialise_flow(flow_fields)

    use constants, only: insert_mode, ndim
    use types, only: vector_values, cell_locator, face_locator, neighbour_locator
    use meshing, only: create_cell_locator, get_global_index, count_neighbours, create_neighbour_locator, &
                       get_local_index, create_face_locator, get_local_index, get_face_normal, get_centre, &
                       get_local_num_cells
    use fv, only: calc_cell_coords
    use utils, only: clear_entries, set_mode, set_row, set_entry, set_values
    use vec, only: get_vector_data, restore_vector_data, create_vector_values

    ! Arguments
    type(fluid), intent(inout) :: flow_fields

    ! Local variables
    class(field), pointer :: u, v, w, p, mf, mu, rho
    integer(ccs_int) :: n, count
    integer(ccs_int) :: n_local
    integer(ccs_int) :: index_p, global_index_p, index_f, index_nb
    real(ccs_real) :: u_val, v_val, w_val, p_val
    type(cell_locator) :: loc_p
    type(face_locator) :: loc_f
    type(neighbour_locator) :: loc_nb
    type(vector_values) :: u_vals, v_vals, w_vals, p_vals
    real(ccs_real), dimension(:), pointer :: mf_data, viscosity_data, density_data

    real(ccs_real), dimension(ndim) :: x_p, x_f
    real(ccs_real), dimension(ndim) :: face_normal

    integer(ccs_int) :: nnb
    integer(ccs_int) :: j

    ! Set alias
    call get_local_num_cells(n_local)

    call create_vector_values(n_local, u_vals)
    call create_vector_values(n_local, v_vals)
    call create_vector_values(n_local, w_vals)
    call create_vector_values(n_local, p_vals)
    call set_mode(insert_mode, u_vals)
    call set_mode(insert_mode, v_vals)
    call set_mode(insert_mode, w_vals)
    call set_mode(insert_mode, p_vals)

    ! Set initial values for velocity fields
    do index_p = 1, n_local
      call create_cell_locator(index_p, loc_p)
      call get_global_index(loc_p, global_index_p)

      call get_centre(loc_p, x_p)

      u_val = 0.0_ccs_real
      v_val = 0.0_ccs_real
      w_val = 0.0_ccs_real
      p_val = 0.0_ccs_real 

      call set_row(global_index_p, u_vals)
      call set_entry(u_val, u_vals)
      call set_row(global_index_p, v_vals)
      call set_entry(v_val, v_vals)
      call set_row(global_index_p, w_vals)
      call set_entry(w_val, w_vals)
      call set_row(global_index_p, p_vals)
      call set_entry(p_val, p_vals)
    end do

    call get_field(flow_fields, "u", u)
    call get_field(flow_fields, "v", v)
    call get_field(flow_fields, "w", w)
    call get_field(flow_fields, "p", p)
    call set_values(u_vals, u%values)
    call set_values(v_vals, v%values)
    call set_values(w_vals, w%values)
    call set_values(p_vals, p%values)  
    call update(u%values)
    call update(v%values)
    call update(w%values)
    call update(p%values)
    nullify(u)
    nullify(v)
    nullify(w)
    nullify(p)

    deallocate (u_vals%global_indices)
    deallocate (v_vals%global_indices)
    deallocate (w_vals%global_indices)
    deallocate (p_vals%global_indices)
    deallocate (u_vals%values)
    deallocate (v_vals%values)
    deallocate (w_vals%values)
    deallocate (p_vals%values)

    call get_field(flow_fields, "mf", mf)
    call get_field(flow_fields, "viscosity", mu)
    call get_field(flow_fields, "density", rho)
    call get_vector_data(mf%values, mf_data)

    count = 0
    n = 0

    ! Loop over local cells and faces
    call get_local_num_cells(n_local)
    do index_p = 1, n_local

      call create_cell_locator(index_p, loc_p)
      call count_neighbours(loc_p, nnb)
      do j = 1, nnb

        call create_neighbour_locator(loc_p, j, loc_nb)
        call get_local_index(loc_nb, index_nb)

        ! if neighbour index is greater than previous face index
        if (index_nb > index_p) then ! XXX: abstract this test

          call create_face_locator(index_p, j, loc_f)
          call get_local_index(loc_f, index_f)
          call get_face_normal(loc_f, face_normal)
          call get_centre(loc_f, x_f)

          ! compute initial value based on current face coordinates
          mf_data(index_f) = 0.0_ccs_real
        end if

      end do
    end do

    call restore_vector_data(mf%values, mf_data)

    call get_vector_data(mu%values, viscosity_data)
    viscosity_data(:) =  1.e-2_ccs_real
    call restore_vector_data(mu%values, viscosity_data)

    call get_vector_data(rho%values, density_data)
    density_data(:) = 1.0_ccs_real
    call restore_vector_data(rho%values, density_data)

    call update(mf%values)
    call update(mu%values)
    call update(rho%values)

    nullify(mf)
    nullify(mu)
    nullify(rho)

  end subroutine initialise_flow

  subroutine read_bc_profile(filename, variable_id, profile)
    
    character(len=*), intent(in) :: filename
    integer(ccs_int), intent(in) :: variable_id
    type(bc_profile), allocatable, intent(out) :: profile

    real(ccs_real), allocatable, dimension(:) :: tmp_values
    real(ccs_real) :: tmp_coord
    character(len=128) :: header_string, tmp
    integer(ccs_int) :: num_field, i
    integer :: io_err, unit_io

    allocate(profile)

    allocate(profile%centre(3))
    allocate(profile%values(0))
    allocate(profile%coordinates(0))

    open(newunit=unit_io, file=trim(filename), status='old', action='read')

    read(unit_io, *)                      ! ignore profile type
    read(unit_io, *) tmp, profile%centre  ! read centre
    read(unit_io, *)                      ! ignore tolerance
    read(unit_io, *)                      ! ignore scaling
    read(unit_io, '(A)') header_string

    ! Count the number of fields in file
    num_field = -1
    do i=1, len(header_string)
      if (header_string(i:i) == ',') then
        num_field = num_field + 1
      end if
    end do

    allocate(tmp_values(num_field))

    ! Read file profile table
    do while (.true.)

      read(unit_io, *, iostat=io_err) tmp_coord, tmp_values
      if (io_err /= 0) then
        exit
      end if

      profile%values = [ profile%values, tmp_values(variable_id) ]
      profile%coordinates = [ profile%coordinates, tmp_coord ]
    end do

  end subroutine read_bc_profile

end program bfs<|MERGE_RESOLUTION|>--- conflicted
+++ resolved
@@ -33,12 +33,8 @@
                    set_is_field_solved, &
                    allocate_fluid_fields
   use boundary_conditions, only: read_bc_config, allocate_bc_arrays, set_bc_profile
-<<<<<<< HEAD
-  use read_config, only: get_variables, get_boundary_count, get_boundary_names, get_case_name, get_store_residuals, get_enable_cell_corrections
-=======
-  use read_config, only: get_variables, get_boundary_count, get_case_name, get_store_residuals, get_enable_cell_corrections, &
-                          get_variable_types
->>>>>>> 917c34e6
+  use read_config, only: get_variables, get_boundary_count, get_boundary_names, get_case_name, &
+                         get_store_residuals, get_enable_cell_corrections get_variable_types
   use timestepping, only: set_timestep, activate_timestepping, initialise_old_values
   use mesh_utils, only: read_mesh, write_mesh
   use meshing, only: set_mesh_object, nullify_mesh_object
