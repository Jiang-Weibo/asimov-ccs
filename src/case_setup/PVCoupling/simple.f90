!v Program file for pressure-velocity coupling case
!
!  This case demonstrates solution of the Navier-Stokes equations
!  using the SIMPLE algorithm for pressure-velocity coupling.

program simple

  use petscvec
  use petscsys

  use constants, only: cell, face
  use kinds, only: ccs_real, ccs_int
  use types, only: field, upwind_field, central_field, face_field, ccs_mesh, &
                   vector_spec, ccs_vector
  use parallel, only: initialise_parallel_environment, &
                      cleanup_parallel_environment, timer, &
                      read_command_line_arguments, sync
  use parallel_types, only: parallel_environment
  use mesh_utils, only: build_square_mesh
  use vec, only: create_vector, set_vector_location
  use petsctypes, only: vector_petsc
  use pv_coupling, only: solve_nonlinear
  use utils, only: set_size, initialise, update

  implicit none

  class(parallel_environment), allocatable, target :: par_env
  type(ccs_mesh) :: square_mesh
  type(vector_spec) :: vec_sizes

  class(field), allocatable :: u, v, w, p, pp, mf

  integer(ccs_int) :: cps = 50 !< Default value for cells per side

  integer(ccs_int) :: it_start, it_end

  double precision :: start_time
  double precision :: end_time

  real(ccs_real) :: res_target = 1.0e-6 ! Default target residual

  logical :: u_sol = .true.  ! Solve u
  logical :: v_sol = .true.  ! Solve v
  logical :: w_sol = .false. ! Don't solve w
  logical :: p_sol = .true.  ! Solve p

#ifndef EXCLUDE_MISSING_INTERFACE
  integer(ccs_int) :: ierr
  type(tPetscViewer) :: viewer
#endif

  ! Set start and end iteration numbers (eventually will be read from input file)
  it_start = 1
  it_end = 1000

  print *, "Starting SIMPLE demo"
  call initialise_parallel_environment(par_env)
  call read_command_line_arguments(par_env)

  call sync(par_env)
  call timer(start_time)

  ! Create a square mesh
  print *, "Building mesh"
  square_mesh = build_square_mesh(par_env, cps, 1.0_ccs_real)

  ! Initialise fields
  print *, "Initialise fields"
  allocate (upwind_field :: u)
  allocate (upwind_field :: v)
  allocate (upwind_field :: w)
  allocate (central_field :: p)
  allocate (central_field :: pp)
  allocate (face_field :: mf)

  ! Create and initialise field vectors
  call initialise(vec_sizes)

  print *, "Create vectors"
  call set_vector_location(cell, vec_sizes)
  call set_size(par_env, square_mesh, vec_sizes)
  call create_vector(vec_sizes, u%values)
  call create_vector(vec_sizes, v%values)
  call create_vector(vec_sizes, w%values)
  call create_vector(vec_sizes, p%values)
  call create_vector(vec_sizes, p%x_gradients)
  call create_vector(vec_sizes, p%y_gradients)
  call create_vector(vec_sizes, p%z_gradients)
  call create_vector(vec_sizes, pp%values)
  call create_vector(vec_sizes, pp%x_gradients)
  call create_vector(vec_sizes, pp%y_gradients)
  call create_vector(vec_sizes, pp%z_gradients)
  call update(u%values)
  call update(v%values)
  call update(p%values)
  call update(p%x_gradients)
  call update(p%y_gradients)
  call update(p%z_gradients)
  call update(pp%values)
  call update(pp%x_gradients)
  call update(pp%y_gradients)
  call update(pp%z_gradients)

  call set_vector_location(face, vec_sizes)
  call set_size(par_env, square_mesh, vec_sizes)
  call create_vector(vec_sizes, mf%values)
  call update(mf%values)

  ! Initialise velocity field
  print *, "Initialise velocity field"
  call initialise_velocity(square_mesh, u, v, w, mf)
  call update(u%values)
  call update(v%values)
  call update(mf%values)

  ! Solve using SIMPLE algorithm
  print *, "Start SIMPLE"
<<<<<<< HEAD
  call solve_nonlinear(par_env, square_mesh, cps, it_start, it_end, u, v, w, p, pp, mf)
=======
  call solve_nonlinear(par_env, square_mesh, it_start, it_end, res_target, &
                       u_sol, v_sol, w_sol, p_sol, u, v, p, pp, mf)
>>>>>>> 74d8dea4

#ifndef EXCLUDE_MISSING_INTERFACE
  call PetscViewerBinaryOpen(PETSC_COMM_WORLD, "u", FILE_MODE_WRITE, viewer, ierr)

  associate (vec => u%values)
    select type (vec)
    type is (vector_petsc)
      call VecView(vec%v, viewer, ierr)
    end select
  end associate

  call PetscViewerBinaryOpen(PETSC_COMM_WORLD, "v", FILE_MODE_WRITE, viewer, ierr)

  associate (vec => v%values)
    select type (vec)
    type is (vector_petsc)
      call VecView(vec%v, viewer, ierr)
    end select
  end associate

  call PetscViewerBinaryOpen(PETSC_COMM_WORLD, "w", FILE_MODE_WRITE, viewer, ierr)

  associate (vec => w%values)
    select type (vec)
    type is (vector_petsc)
      call VecView(vec%v, viewer, ierr)
    end select
  end associate

  call PetscViewerBinaryOpen(PETSC_COMM_WORLD, "p", FILE_MODE_WRITE, viewer, ierr)

  associate (vec => p%values)
    select type (vec)
    type is (vector_petsc)
      call VecView(vec%v, viewer, ierr)
    end select
  end associate

  call PetscViewerDestroy(viewer, ierr)
#endif

  ! Clean-up
  deallocate (u)
  deallocate (v)
  deallocate (w)
  deallocate (p)
  deallocate (pp)

  call timer(end_time)

  if (par_env%proc_id == par_env%root) then
    print *, "Elapsed time = ", (end_time - start_time)
  end if

  call cleanup_parallel_environment(par_env)

contains

  subroutine initialise_velocity(cell_mesh, u, v, w, mf)

    use constants, only: add_mode
    use types, only: vector_values, cell_locator
    use meshing, only: set_cell_location, get_global_index
    use fv, only: calc_cell_coords
    use utils, only: set_values, set_mode, set_entry, set_row
    use vec, only: get_vector_data, restore_vector_data, create_vector_values

    ! Arguments
    class(ccs_mesh), intent(in) :: cell_mesh
    class(field), intent(inout) :: u, v, w, mf

    ! Local variables
    integer(ccs_int) :: row, col
    integer(ccs_int) :: local_idx, self_idx
    real(ccs_real) :: u_val, v_val, w_val
    type(cell_locator) :: self_loc
    type(vector_values) :: u_vals, v_vals, w_vals
    real(ccs_real), dimension(:), pointer :: u_data, v_data, w_data, mf_data

    ! Set alias
    associate (n_local => cell_mesh%topo%local_num_cells)
      call create_vector_values(n_local, u_vals)
      call create_vector_values(n_local, v_vals)
      call create_vector_values(n_local, w_vals)

      call set_mode(add_mode, u_vals)
      call set_mode(add_mode, v_vals)
      call set_mode(add_mode, w_vals)

      ! Set initial values for velocity fields
      do local_idx = 1, n_local
        call set_cell_location(cell_mesh, local_idx, self_loc)
        call get_global_index(self_loc, self_idx)
        call calc_cell_coords(self_idx, cps, row, col)

        u_val = real(col, ccs_real) / real(cps, ccs_real)
        v_val = -real(row, ccs_real) / real(cps, ccs_real)
        w_val = 0.0_ccs_real
        
        call set_row(self_idx, u_vals)
        call set_entry(u_val, u_vals)

        call set_row(self_idx, v_vals)
        call set_entry(v_val, v_vals)

        call set_row(self_idx, w_vals)
        call set_entry(w_val, w_vals)
      end do
    end associate

    call set_values(u_vals, u%values)
    call set_values(v_vals, v%values)
    call set_values(w_vals, w%values)

    ! XXX: make a finaliser for vector values
    deallocate (u_vals%global_indices)
    deallocate (v_vals%global_indices)
    deallocate (w_vals%global_indices)
    deallocate (u_vals%values)
    deallocate (v_vals%values)
    deallocate (w_vals%values)

    call get_vector_data(u%values, u_data)
    call get_vector_data(v%values, v_data)
    call get_vector_data(w%values, w_data)
    call get_vector_data(mf%values, mf_data)

    u_data(:) = 0.0_ccs_real
    v_data(:) = 0.0_ccs_real
    w_data(:) = 0.0_ccs_real
    mf_data(:) = 0.0_ccs_real

    call restore_vector_data(u%values, u_data)
    call restore_vector_data(v%values, v_data)
    call restore_vector_data(w%values, w_data)
    call restore_vector_data(mf%values, mf_data)

  end subroutine initialise_velocity

end program simple<|MERGE_RESOLUTION|>--- conflicted
+++ resolved
@@ -115,12 +115,8 @@
 
   ! Solve using SIMPLE algorithm
   print *, "Start SIMPLE"
-<<<<<<< HEAD
-  call solve_nonlinear(par_env, square_mesh, cps, it_start, it_end, u, v, w, p, pp, mf)
-=======
   call solve_nonlinear(par_env, square_mesh, it_start, it_end, res_target, &
-                       u_sol, v_sol, w_sol, p_sol, u, v, p, pp, mf)
->>>>>>> 74d8dea4
+                       u_sol, v_sol, w_sol, p_sol, u, v, w, p, pp, mf)
 
 #ifndef EXCLUDE_MISSING_INTERFACE
   call PetscViewerBinaryOpen(PETSC_COMM_WORLD, "u", FILE_MODE_WRITE, viewer, ierr)
