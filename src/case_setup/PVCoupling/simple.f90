--- conflicted
+++ resolved
@@ -172,26 +172,10 @@
     type(vector_values) :: u_vals, v_vals
     real(ccs_real), dimension(:), pointer :: u_data, v_data, mf_data
 
-<<<<<<< HEAD
     ! Set alias
     associate(n_local => cell_mesh%nlocal)
       call create_vector_values(n_local, u_vals)
       call create_vector_values(n_local, v_vals)
-=======
-    ! Set mode
-    u_vals%setter_mode = add_mode
-    v_vals%setter_mode = add_mode
-
-    ! Set alias
-    associate(n_local => cell_mesh%nlocal)
-      ! Allocate temporary arrays for storing global cell indices 
-      allocate(u_vals%indices(n_local))
-      allocate(v_vals%indices(n_local))
-
-      ! Allocate temporary arrays for storing values
-      allocate(u_vals%values(n_local))
-      allocate(v_vals%values(n_local))
->>>>>>> f653de23
 
       call set_mode(add_mode, u_vals)
       call set_mode(add_mode, v_vals)
@@ -216,15 +200,11 @@
     call set_values(u_vals, u%values)
     call set_values(v_vals, v%values)
 
-<<<<<<< HEAD
     ! XXX: make a finaliser for vector values
-    deallocate(u_vals%idx, v_vals%idx, u_vals%val, v_vals%val)
-=======
     deallocate(u_vals%indices)
     deallocate(v_vals%indices)
     deallocate(u_vals%values)
     deallocate(v_vals%values)
->>>>>>> f653de23
 
     call get_vector_data(u%values, u_data)
     call get_vector_data(v%values, v_data)
