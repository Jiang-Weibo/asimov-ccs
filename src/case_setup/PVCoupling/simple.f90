!> @brief Program file for pressure-velocity coupling case
!
!> @details This case demonstrates solution of the Navier-Stokes equations
!!          using the SIMPLE algorithm for pressure-velocity coupling.
!

program simple

  use petscvec
  use petscsys

  use constants, only : cell, face
<<<<<<< HEAD
  use kinds, only: accs_real, accs_int
  use types, only: field, upwind_field, central_field, face_field, ccs_mesh, &
                   vector_init_data, vector
=======
  use kinds, only: ccs_real, ccs_int
  use types, only: field, upwind_field, central_field, face_field, mesh, &
                   vector_init_data, ccs_vector
>>>>>>> a0fd286f
  use parallel, only: initialise_parallel_environment, &
                      cleanup_parallel_environment, timer, &
                      read_command_line_arguments, sync
  use parallel_types, only: parallel_environment
  use mesh_utils, only: build_square_mesh
  use vec, only: create_vector, set_vector_location
  use petsctypes, only: vector_petsc
  use pv_coupling, only: solve_nonlinear
  use utils, only: set_size, initialise, update
                      
  implicit none

  class(parallel_environment), allocatable, target :: par_env
  type(ccs_mesh)             :: square_mesh
  type(vector_init_data) :: vec_sizes

  class(field), allocatable :: u, v, p, pp, mf

  integer(ccs_int) :: cps = 50 ! Default value for cells per side

  integer(ccs_int) :: it_start, it_end, ierr

  double precision :: start_time
  double precision :: end_time
 
  type(tPetscViewer) :: viewer

  ! Set start and end iteration numbers (eventually will be read from input file)
  it_start = 1
  it_end   = 1000

  print *, "Starting SIMPLE demo"
  call initialise_parallel_environment(par_env)
  call read_command_line_arguments(par_env)

  call sync(par_env)
  call timer(start_time)

  ! Create a square mesh
  print *, "Building mesh"
  square_mesh = build_square_mesh(par_env, cps, 1.0_ccs_real)

  ! Initialise fields
  print *, "Initialise fields"
  allocate(upwind_field :: u)
  allocate(upwind_field :: v)
  allocate(central_field :: p)
  allocate(central_field :: pp)
  allocate(face_field :: mf)

  ! Create and initialise field vectors
  call initialise(vec_sizes)

  print *, "Create vectors"
  call set_vector_location(cell, vec_sizes)
  call set_size(par_env, square_mesh, vec_sizes)
  call create_vector(vec_sizes, u%vec)
  call create_vector(vec_sizes, v%vec)
  call create_vector(vec_sizes, p%vec)
  call create_vector(vec_sizes, p%gradx)
  call create_vector(vec_sizes, p%grady)
  call create_vector(vec_sizes, p%gradz)
  call create_vector(vec_sizes, pp%vec)
  call create_vector(vec_sizes, pp%gradx)
  call create_vector(vec_sizes, pp%grady)
  call create_vector(vec_sizes, pp%gradz)
  call update(u%vec)
  call update(v%vec)
  call update(p%vec)
  call update(p%gradx)
  call update(p%grady)
  call update(p%gradz)
  call update(pp%vec)
  call update(pp%gradx)
  call update(pp%grady)
  call update(pp%gradz)

  call set_vector_location(face, vec_sizes)
  call set_size(par_env, square_mesh, vec_sizes)
  call create_vector(vec_sizes, mf%vec)
  call update(mf%vec)
  
  ! Initialise velocity field
  print *, "Initialise velocity field"
  call initialise_velocity(square_mesh, u, v, mf)
  call update(u%vec)
  call update(v%vec)
  call update(mf%vec)

  ! Solve using SIMPLE algorithm
  print *, "Start SIMPLE"
  call solve_nonlinear(par_env, square_mesh, cps, it_start, it_end, u, v, p, pp, mf)

  call PetscViewerBinaryOpen(PETSC_COMM_WORLD,"u",FILE_MODE_WRITE,viewer, ierr)

  associate (vec => u%vec)
    select type (vec)
    type is (vector_petsc)
      call VecView(vec%v, viewer, ierr)
    end select
  end associate

  call PetscViewerBinaryOpen(PETSC_COMM_WORLD,"v",FILE_MODE_WRITE,viewer, ierr)

  associate (vec => v%vec)
    select type (vec)
    type is (vector_petsc)
      call VecView(vec%v, viewer, ierr)
    end select
  end associate

  call PetscViewerBinaryOpen(PETSC_COMM_WORLD,"p",FILE_MODE_WRITE,viewer, ierr)

  associate (vec => p%vec)
    select type (vec)
    type is (vector_petsc)
      call VecView(vec%v, viewer, ierr)
    end select
  end associate

  call PetscViewerDestroy(viewer,ierr)

  ! Clean-up
  deallocate(u)
  deallocate(v)
  deallocate(p)
  deallocate(pp)

  call timer(end_time)

  if (par_env%proc_id == par_env%root) then
    print *, "Elapsed time = ", (end_time - start_time)
  end if

  call cleanup_parallel_environment(par_env)

contains

  subroutine initialise_velocity(cell_mesh, u, v, mf)

    use constants, only: add_mode
    use types, only: vector_values, cell_locator
    use meshing, only: set_cell_location, get_global_index
    use fv, only: calc_cell_coords
    use utils, only: pack_entries, set_values
    use vec, only : get_vector_data, restore_vector_data
    
    ! Arguments
    class(ccs_mesh), intent(in) :: cell_mesh
    class(field), intent(inout) :: u, v, mf

    ! Local variables
    integer(ccs_int) :: row, col
    integer(ccs_int) :: local_idx, self_idx
    real(ccs_real) :: u_val, v_val
    type(cell_locator) :: self_loc
    type(vector_values) :: u_vals, v_vals
    real(ccs_real), dimension(:), pointer :: u_data, v_data, mf_data

    ! Set mode
    u_vals%mode = add_mode
    v_vals%mode = add_mode

    ! Set alias
    associate(n_local => cell_mesh%nlocal)
      ! Allocate temporary arrays for storing global cell indices 
      allocate(u_vals%idx(n_local))
      allocate(v_vals%idx(n_local))

      ! Allocate temporary arrays for storing values
      allocate(u_vals%val(n_local))
      allocate(v_vals%val(n_local))

      ! Set initial values for velocity fields
      do local_idx = 1, n_local
        call set_cell_location(cell_mesh, local_idx, self_loc)
        call get_global_index(self_loc, self_idx)
        call calc_cell_coords(self_idx, cps, row, col)

        u_val = real(col, ccs_real)/real(cps, ccs_real)
        v_val = -real(row, ccs_real)/real(cps, ccs_real)

        call pack_entries(local_idx, self_idx, u_val, u_vals)
        call pack_entries(local_idx, self_idx, v_val, v_vals)
      end do
    end associate

    call set_values(u_vals, u%vec)
    call set_values(v_vals, v%vec)

    deallocate(u_vals%idx, v_vals%idx, u_vals%val, v_vals%val)

    call get_vector_data(u%vec, u_data)
    call get_vector_data(v%vec, v_data)
    call get_vector_data(mf%vec, mf_data)

    u_data(:) = 0.0_ccs_real
    v_data(:) = 0.0_ccs_real
    mf_data(:) = 0.0_ccs_real
    
    call restore_vector_data(u%vec, u_data)
    call restore_vector_data(v%vec, v_data)
    call restore_vector_data(mf%vec, mf_data)
    
  end subroutine initialise_velocity

end program simple<|MERGE_RESOLUTION|>--- conflicted
+++ resolved
@@ -10,15 +10,9 @@
   use petscsys
 
   use constants, only : cell, face
-<<<<<<< HEAD
-  use kinds, only: accs_real, accs_int
+  use kinds, only: ccs_real, ccs_int
   use types, only: field, upwind_field, central_field, face_field, ccs_mesh, &
-                   vector_init_data, vector
-=======
-  use kinds, only: ccs_real, ccs_int
-  use types, only: field, upwind_field, central_field, face_field, mesh, &
                    vector_init_data, ccs_vector
->>>>>>> a0fd286f
   use parallel, only: initialise_parallel_environment, &
                       cleanup_parallel_environment, timer, &
                       read_command_line_arguments, sync
