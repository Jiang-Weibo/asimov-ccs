--- conflicted
+++ resolved
@@ -195,14 +195,7 @@
     if (irank == par_env%root) then
       call print_configuration(mesh)
     end if
-<<<<<<< HEAD
-
-    call activate_timestepping()
-    call set_timestep(dt)
-
-=======
-    
->>>>>>> 14fcf16e
+
     ! XXX: This should get incorporated as part of create_field subroutines
     call set_fluid_solver_selector(field_u, u_sol, fluid_sol)
     call set_fluid_solver_selector(field_v, v_sol, fluid_sol)
@@ -218,15 +211,9 @@
 
     do t = 1, num_steps
       call solve_nonlinear(par_env, mesh, it_start, it_end, res_target, &
-<<<<<<< HEAD
-                           fluid_sol, flow_fields, t)
-      call calc_tgv2d_error(par_env, mesh, t, u, v, w, p, error_L2, error_Linf)
-      call calc_kinetic_energy(par_env, mesh, t, u, v, w)
-=======
                           fluid_sol, flow_fields)
       call calc_tgv2d_error(par_env, mesh, u, v, w, p, error_L2, error_Linf)
       call calc_kinetic_energy(par_env, mesh, u, v, w)
->>>>>>> 14fcf16e
 
       call update_gradient(mesh, u)
       call update_gradient(mesh, v)
@@ -572,13 +559,8 @@
       else
         open (newunit=io_unit, file="tgv2d-err.log", status="old", form="formatted", position="append")
       end if
-<<<<<<< HEAD
       fmt = '(I0,' // str(2 * size(error_L2)) // '(1x,e12.4))'
-      write (io_unit, fmt) t, error_L2, error_Linf
-=======
-      fmt = '(I0,' // str(2*size(error_L2)) // '(1x,e12.4))'
       write (io_unit, fmt) step, error_L2, error_Linf
->>>>>>> 14fcf16e
       close (io_unit)
     end if
 
