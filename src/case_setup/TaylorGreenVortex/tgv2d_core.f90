--- conflicted
+++ resolved
@@ -9,11 +9,7 @@
                          velocity_relax, pressure_relax, res_target, case_name, &
                          write_gradients, velocity_solver_method_name, velocity_solver_precon_name, &
                          pressure_solver_method_name, pressure_solver_precon_name, &
-<<<<<<< HEAD
                          compute_bwidth, compute_partqual, restart, unsteady
-=======
-                         compute_bwidth, compute_partqual, restart
->>>>>>> 07a613ae
   use constants, only: cell, face, ccsconfig, ccs_string_len, &
                        cell_centred_central, cell_centred_upwind, face_centred
   use kinds, only: ccs_real, ccs_int
@@ -28,7 +24,7 @@
   use parallel_types, only: parallel_environment
   use meshing, only: get_global_num_cells, set_mesh_object, nullify_mesh_object, get_local_num_cells
   use mesh_utils, only: build_square_mesh, write_mesh
-  use vec, only: set_vector_location, get_vector_data, restore_vector_data
+  use vec, only: set_vector_location
   use petsctypes, only: vector_petsc
   use pv_coupling, only: solve_nonlinear
   use utils, only: set_size, initialise, update, exit_print, calc_kinetic_energy, calc_enstrophy, &
@@ -246,13 +242,9 @@
     nullify(density)
 
     if(restart) then
-<<<<<<< HEAD
-      print*, "restart capability activated"
-=======
       if (is_root(par_env)) then
         print*, "restart capability activated"
       end if
->>>>>>> 07a613ae
       call read_solution(par_env, case_path, mesh, flow_fields)
     end if 
     
@@ -289,7 +281,6 @@
           call write_solution(par_env, case_path, mesh, flow_fields, t, num_steps, dt)
         end if 
       end if
-
     end do
 
     ! Clean-up
@@ -335,14 +326,7 @@
 
     call get_value(config_file, 'restart', restart)
 
-<<<<<<< HEAD
     call get_value(config_file, 'unsteady', unsteady)
-=======
-    call get_value(config_file, 'steps', num_steps)
-    if (num_steps == huge(0)) then
-      call error_abort("No value assigned to num_steps.")
-    end if
->>>>>>> 07a613ae
 
     call get_value(config_file, 'iterations', num_iters) ! steady-state
     if (num_iters == huge(0)) then
