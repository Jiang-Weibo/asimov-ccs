--- conflicted
+++ resolved
@@ -497,10 +497,7 @@
     real(ccs_real) :: time
 
     integer :: io_unit
-<<<<<<< HEAD
-
-=======
->>>>>>> e7f9aedc
+
     integer :: ierr
 
     mu = 0.01_ccs_real ! XXX: currently hardcoded somewhere
