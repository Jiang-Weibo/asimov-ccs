--- conflicted
+++ resolved
@@ -26,11 +26,8 @@
   use boundary_conditions, only: read_bc_config, allocate_bc_arrays
   use read_config, only: get_bc_variables, get_boundary_count
   use timestepping, only: set_timestep, activate_timestepping, initialise_old_values
-<<<<<<< HEAD
   use io, only: write_solution
-=======
   use fv, only: update_gradient
->>>>>>> f5e5da4a
 
   implicit none
 
@@ -197,7 +194,7 @@
 
   CFL = 0.1_ccs_real
   dt = CFL * (3.14_ccs_real / cps)
-  nsteps = 100
+  nsteps = 1000
   save_freq = 10
 
   ! Write out mesh to file
