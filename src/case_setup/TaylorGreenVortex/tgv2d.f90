--- conflicted
+++ resolved
@@ -8,18 +8,12 @@
   use petscvec
   use petscsys
 
-<<<<<<< HEAD
-  use case_config, only: num_steps, velocity_relax, pressure_relax, res_target, &
-                         write_gradients
-  use constants, only: cell, face, ccsconfig, ccs_string_len, &
-                       field_u, field_v, field_w, field_p, field_p_prime, field_mf
-=======
   use case_config, only: num_steps, num_iters, dt, cps, domain_size, write_frequency, &
                          velocity_relax, pressure_relax, res_target, &
                          write_gradients, velocity_solver_method_name, velocity_solver_precon_name, &
                          pressure_solver_method_name, pressure_solver_precon_name
-  use constants, only: cell, face, ccsconfig, ccs_string_len
->>>>>>> cfb8bb98
+  use constants, only: cell, face, ccsconfig, ccs_string_len, &
+                       field_u, field_v, field_w, field_p, field_p_prime, field_mf
   use kinds, only: ccs_real, ccs_int
   use types, only: field, upwind_field, central_field, face_field, ccs_mesh, &
                    vector_spec, ccs_vector, field_ptr, fluid, fluid_solve_selector
@@ -220,7 +214,6 @@
   
   call activate_timestepping()
   call set_timestep(dt)
-<<<<<<< HEAD
 
   ! XXX: This should get incorporated as part of create_field subroutines
   call set_fluid_solve_selector(field_u, u_sol, fluid_sol)
@@ -235,10 +228,7 @@
   call set_field(5, field_p_prime, p_prime, flow_fields)
   call set_field(6, field_mf, mf, flow_fields)
   
-  do t = 1, nsteps
-=======
   do t = 1, num_steps
->>>>>>> cfb8bb98
     call solve_nonlinear(par_env, mesh, it_start, it_end, res_target, &
                          fluid_sol, flow_fields, t)
     call calc_tgv2d_error(mesh, t, u, v, w, p)
