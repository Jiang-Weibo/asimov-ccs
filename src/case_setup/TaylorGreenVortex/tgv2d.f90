!v Program file for 2D TaylorGreenVortex case
!
!  @build mpi+petsc

program tgv2d
#include "ccs_macros.inc"

  use petscvec
  use petscsys

<<<<<<< HEAD
  use case_config, only: num_steps, velocity_relax, pressure_relax, res_target, &
                         write_gradients
  use constants, only: cell, face, ccsconfig, ccs_string_len, &
                       cell_centred_central, cell_centred_upwind, face_centred
=======
  use case_config, only: num_steps, num_iters, dt, cps, domain_size, write_frequency, &
                         velocity_relax, pressure_relax, res_target, case_name, &
                         write_gradients, velocity_solver_method_name, velocity_solver_precon_name, &
                         pressure_solver_method_name, pressure_solver_precon_name
  use constants, only: cell, face, ccsconfig, ccs_string_len, &
                       field_u, field_v, field_w, field_p, field_p_prime, field_mf
>>>>>>> 458d0d35
  use kinds, only: ccs_real, ccs_int
  use types, only: field, upwind_field, central_field, face_field, ccs_mesh, &
                   vector_spec, ccs_vector, field_ptr, fluid, fluid_solver_selector
  use fortran_yaml_c_interface, only: parse
  use parallel, only: initialise_parallel_environment, &
                      cleanup_parallel_environment, timer, &
                      read_command_line_arguments, sync
  use parallel_types, only: parallel_environment
  use mesh_utils, only: build_square_mesh, write_mesh
  use vec, only: set_vector_location
  use petsctypes, only: vector_petsc
  use pv_coupling, only: solve_nonlinear
  use utils, only: set_size, initialise, update, exit_print, calc_kinetic_energy, calc_enstrophy, &
                   add_field_to_outputlist, get_field, set_field, &
                   get_fluid_solver_selector, set_fluid_solver_selector, &
                   allocate_fluid_fields
  use boundary_conditions, only: read_bc_config, allocate_bc_arrays
  use read_config, only: get_bc_variables, get_boundary_count
  use timestepping, only: set_timestep, activate_timestepping
  use io_visualisation, only: write_solution
  use fv, only: update_gradient

  implicit none

  class(parallel_environment), allocatable :: par_env
  character(len=:), allocatable :: input_path  ! Path to input directory
  character(len=:), allocatable :: case_path  ! Path to input directory with case name appended
  character(len=:), allocatable :: ccs_config_file ! Config file for CCS
  character(len=ccs_string_len), dimension(:), allocatable :: variable_names  ! variable names for BC reading

  type(ccs_mesh) :: mesh
  type(vector_spec) :: vec_properties

  class(field), allocatable, target :: u, v, w, p, p_prime, mf

  type(field_ptr), allocatable :: output_list(:)

  integer(ccs_int) :: n_boundaries

  integer(ccs_int) :: it_start, it_end
  integer(ccs_int) :: irank ! MPI rank ID
  integer(ccs_int) :: isize ! Size of MPI world

  double precision :: start_time
  double precision :: end_time

  logical :: u_sol = .true.  ! Default equations to solve for LDC case
  logical :: v_sol = .true.
  logical :: w_sol = .false.
  logical :: p_sol = .true.

  integer(ccs_int) :: t         ! Timestep counter

  type(fluid) :: flow_fields
  type(fluid_solver_selector) :: fluid_sol

  ! Launch MPI
  call initialise_parallel_environment(par_env)

  irank = par_env%proc_id
  isize = par_env%num_procs

  call read_command_line_arguments(par_env, cps, case_name=case_name, in_dir=input_path)
  
  if(allocated(input_path)) then
     case_path = input_path // "/" // case_name
  else
     case_path = case_name
  end if

  ccs_config_file = case_path // ccsconfig

  call timer(start_time)

  ! Read case name from configuration file
  call read_configuration(ccs_config_file)

  if (irank == par_env%root) print *, "Starting ", case_name, " case!"

  ! set solver and preconditioner info
  velocity_solver_method_name = "gmres"
  velocity_solver_precon_name = "bjacobi"
  pressure_solver_method_name = "cg"
  pressure_solver_precon_name = "gamg"

  ! Set start and end iteration numbers (read from input file)
  it_start = 1
  it_end = num_iters

  ! Create a square mesh
  if (irank == par_env%root) print *, "Building mesh"
  mesh = build_square_mesh(par_env, cps, domain_size)

  ! Initialise fields
  if (irank == par_env%root) print *, "Initialise fields"
  allocate (face_field :: mf)

  ! Create and initialise field vectors
  call initialise(vec_properties)
  call get_boundary_count(ccs_config_file, n_boundaries)
  call get_bc_variables(ccs_config_file, variable_names)

  call set_vector_location(cell, vec_properties)
  call set_size(par_env, mesh, vec_properties)
  call create_field(vec_properties, cell_centred_upwind, "u", u)
  call create_field(vec_properties, cell_centred_upwind, "v", v)
  call create_field(vec_properties, cell_centred_upwind, "w", w)
  call create_field(vec_properties, cell_centred_central, "p", p)
  call create_field(vec_properties, cell_centred_central, "p_prime", p_prime)

  call set_vector_location(face, vec_properties)
  call set_size(par_env, mesh, vec_properties)
  call create_field(vec_properties, face_centred, "mf", mf)

  ! Add fields to output list
  allocate (output_list(4))
  call add_field_to_outputlist(u, "u", output_list)
  call add_field_to_outputlist(v, "v", output_list)
  call add_field_to_outputlist(w, "w", output_list)
  call add_field_to_outputlist(p, "p", output_list)

  ! Write gradients to solution file
  write_gradients = .true.

  ! Initialise velocity field
  if (irank == par_env%root) print *, "Initialise velocity field"
  call initialise_flow(mesh, u, v, w, p, mf)
  call calc_tgv2d_error(mesh, 0, u, v, w, p)
  call calc_kinetic_energy(par_env, mesh, 0, u, v, w)
  call calc_enstrophy(par_env, mesh, 0, u, v, w)

  ! Solve using SIMPLE algorithm
  if (irank == par_env%root) print *, "Start SIMPLE"

  ! Write out mesh to file
  call write_mesh(par_env, case_path, mesh)

  ! Print the run configuration
  if (irank == par_env%root) then
    call print_configuration()
  end if
  
  call activate_timestepping()
  call set_timestep(dt)

  ! XXX: This should get incorporated as part of create_field subroutines
  call set_fluid_solver_selector(field_u, u_sol, fluid_sol)
  call set_fluid_solver_selector(field_v, v_sol, fluid_sol)
  call set_fluid_solver_selector(field_w, w_sol, fluid_sol)
  call set_fluid_solver_selector(field_p, p_sol, fluid_sol)
  call allocate_fluid_fields(6, flow_fields)
  call set_field(1, field_u, u, flow_fields)
  call set_field(2, field_v, v, flow_fields)
  call set_field(3, field_w, w, flow_fields)
  call set_field(4, field_p, p, flow_fields)
  call set_field(5, field_p_prime, p_prime, flow_fields)
  call set_field(6, field_mf, mf, flow_fields)
  
  do t = 1, num_steps
    call solve_nonlinear(par_env, mesh, it_start, it_end, res_target, &
                         fluid_sol, flow_fields, t)
    call calc_tgv2d_error(mesh, t, u, v, w, p)
    call calc_kinetic_energy(par_env, mesh, t, u, v, w)

    call update_gradient(mesh, u)
    call update_gradient(mesh, v)
    call update_gradient(mesh, w)
    call calc_enstrophy(par_env, mesh, t, u, v, w)

    if ((t == 1) .or. (t == num_steps) .or. (mod(t, write_frequency) == 0)) then
      call write_solution(par_env, case_path, mesh, output_list, t, num_steps, dt)
    end if
  end do

  ! Clean-up
  deallocate (u)
  deallocate (v)
  deallocate (w)
  deallocate (p)
  deallocate (p_prime)
  deallocate (output_list)

  call timer(end_time)

  if (irank == par_env%root) then
    print *, "Elapsed time: ", end_time - start_time
  end if

  ! Finalise MPI
  call cleanup_parallel_environment(par_env)

contains

  ! Read YAML configuration file
  subroutine read_configuration(config_filename)

    use read_config, only: get_reference_number, get_steps, get_iters, &
                           get_convection_scheme, get_relaxation_factors, &
                           get_target_residual, get_cps, get_domain_size, get_dt

    character(len=*), intent(in) :: config_filename

    class(*), pointer :: config_file  !< Pointer to CCS config file
    character(:), allocatable :: error

    config_file => parse(config_filename, error)
    if (allocated(error)) then
      call error_abort(trim(error))
    end if

    call get_steps(config_file, num_steps)
    if (num_steps == huge(0)) then
      call error_abort("No value assigned to num_steps.")
    end if

    call get_iters(config_file, num_iters)
    if (num_iters == huge(0)) then
      call error_abort("No value assigned to num_iters.")
    end if

    call get_dt(config_file, dt)
    if (dt == huge(0.0)) then
      call error_abort("No value assigned to dt.")
    end if

    if (cps == huge(0)) then ! cps was not set on the command line
      call get_cps(config_file, cps)
      if (cps == huge(0)) then
        call error_abort("No value assigned to cps.")
      end if
    end if

    call get_domain_size(config_file, domain_size)
    if (domain_size == huge(0.0)) then
      call error_abort("No value assigned to domain_size.")
    end if

    call get_relaxation_factors(config_file, u_relax=velocity_relax, p_relax=pressure_relax)
    if (velocity_relax == huge(0.0) .and. pressure_relax == huge(0.0)) then
      call error_abort("No values assigned to velocity and pressure underrelaxation.")
    end if

    call get_target_residual(config_file, res_target)
    if (res_target == huge(0.0)) then
      call error_abort("No value assigned to target residual.")
    end if

  end subroutine

  ! Print test case configuration
  subroutine print_configuration()

    ! XXX: this should eventually be replaced by something nicely formatted that uses "write"
    print *, " "
    print *, "******************************************************************************"
    print *, "* Solving the ", case_name, " case"
    print *, "******************************************************************************"
    print *, " "
    print *, "******************************************************************************"
    print *, "* SIMULATION LENGTH"
    print *, "* Running for ", num_steps, "timesteps and ", num_iters, "iterations"
    write (*, '(1x,a,e10.3)') "* Time step size: ", dt
    print *, "******************************************************************************"
    print *, "* MESH SIZE"
    print *,"* Cells per side: ", cps
    write (*, '(1x,a,e10.3)') "* Domain size: ", domain_size
    print *, "Global number of cells is ", mesh%topo%global_num_cells
    print *, "******************************************************************************"
    print *, "* RELAXATION FACTORS"
    write (*, '(1x,a,e10.3)') "* velocity: ", velocity_relax
    write (*, '(1x,a,e10.3)') "* pressure: ", pressure_relax
    print *, "******************************************************************************"

  end subroutine

  subroutine initialise_flow(mesh, u, v, w, p, mf)

    use constants, only: insert_mode, ndim
    use types, only: vector_values, cell_locator, face_locator, neighbour_locator
    use meshing, only: set_cell_location, get_global_index, count_neighbours, set_neighbour_location, &
                       get_local_index, set_face_location, get_local_index, get_face_normal, get_centre, &
                       get_local_num_cells
    use fv, only: calc_cell_coords
    use utils, only: clear_entries, set_mode, set_row, set_entry, set_values
    use vec, only: get_vector_data, restore_vector_data, create_vector_values

    ! Arguments
    class(ccs_mesh), intent(in) :: mesh
    class(field), intent(inout) :: u, v, w, p, mf

    ! Local variables
    integer(ccs_int) :: n_local
    integer(ccs_int) :: n, count
    integer(ccs_int) :: index_p, global_index_p, index_f, index_nb
    real(ccs_real) :: u_val, v_val, w_val, p_val
    type(cell_locator) :: loc_p
    type(face_locator) :: loc_f
    type(neighbour_locator) :: loc_nb
    type(vector_values) :: u_vals, v_vals, w_vals, p_vals
    real(ccs_real), dimension(:), pointer :: mf_data

    real(ccs_real), dimension(ndim) :: x_p, x_f
    real(ccs_real), dimension(ndim) :: face_normal

    integer(ccs_int) :: nnb
    integer(ccs_int) :: j

    ! Set alias
    call get_local_num_cells(mesh, n_local)

    call create_vector_values(n_local, u_vals)
    call create_vector_values(n_local, v_vals)
    call create_vector_values(n_local, w_vals)
    call create_vector_values(n_local, p_vals)
    call set_mode(insert_mode, u_vals)
    call set_mode(insert_mode, v_vals)
    call set_mode(insert_mode, w_vals)
    call set_mode(insert_mode, p_vals)

    ! Set initial values for velocity fields
    do index_p = 1, n_local
       call set_cell_location(mesh, index_p, loc_p)
       call get_global_index(loc_p, global_index_p)

       call get_centre(loc_p, x_p)

       u_val = sin(x_p(1)) * cos(x_p(2))
       v_val = -cos(x_p(1)) * sin(x_p(2))
       w_val = 0.0_ccs_real
       p_val = 0.0_ccs_real !-(sin(2 * x_p(1)) + sin(2 * x_p(2))) * 0.01_ccs_real / 4.0_ccs_real

       call set_row(global_index_p, u_vals)
       call set_entry(u_val, u_vals)
       call set_row(global_index_p, v_vals)
       call set_entry(v_val, v_vals)
       call set_row(global_index_p, w_vals)
       call set_entry(w_val, w_vals)
       call set_row(global_index_p, p_vals)
       call set_entry(p_val, p_vals)
    end do

    call set_values(u_vals, u%values)
    call set_values(v_vals, v%values)
    call set_values(w_vals, w%values)
    call set_values(p_vals, p%values)

    deallocate (u_vals%global_indices)
    deallocate (v_vals%global_indices)
    deallocate (w_vals%global_indices)
    deallocate (p_vals%global_indices)
    deallocate (u_vals%values)
    deallocate (v_vals%values)
    deallocate (w_vals%values)
    deallocate (p_vals%values)

    call get_vector_data(mf%values, mf_data)

    count = 0
    n = 0

    ! Loop over local cells and faces
    do index_p = 1, n_local

      call set_cell_location(mesh, index_p, loc_p)
      call count_neighbours(loc_p, nnb)
      do j = 1, nnb

        call set_neighbour_location(loc_p, j, loc_nb)
        call get_local_index(loc_nb, index_nb)

        ! if neighbour index is greater than previous face index
        if (index_nb > index_p) then ! XXX: abstract this test

          call set_face_location(mesh, index_p, j, loc_f)
          call get_local_index(loc_f, index_f)
          call get_face_normal(loc_f, face_normal)
          call get_centre(loc_f, x_f)

          ! compute initial value based on current face coordinates
          mf_data(index_f) = sin(x_f(1)) * cos(x_f(2)) * face_normal(1) &
                             - cos(x_f(1)) * sin(x_f(2)) * face_normal(2)
        end if

      end do
    end do

    call restore_vector_data(mf%values, mf_data)

    call update(u%values)
    call update(v%values)
    call update(w%values)
    call update(p%values)
    call update(mf%values)

  end subroutine initialise_flow

  subroutine calc_tgv2d_error(mesh, t, u, v, w, p)

    use constants, only: ndim
    use types, only: cell_locator
    use utils, only: str

    use vec, only: get_vector_data, restore_vector_data

    use meshing, only: get_centre, set_cell_location, get_local_num_cells

    use parallel, only: allreduce
    use parallel_types_mpi, only: parallel_environment_mpi

    type(ccs_mesh), intent(in) :: mesh
    integer(ccs_int), intent(in) :: t
    class(field), intent(inout) :: u, v, w, p

    real(ccs_real), dimension(3) :: err_local, err_rms

    real(ccs_real) :: ft
    real(ccs_real) :: u_an, v_an, w_an, p_an
    real(ccs_real), dimension(:), pointer :: u_data, v_data, w_data, p_data

    real(ccs_real) :: mu, rho, nu

    logical, save :: first_time = .true.

    type(cell_locator) :: loc_p
    real(ccs_real), dimension(ndim) :: x_p
    integer(ccs_int) :: index_p, local_num_cells

    character(len=ccs_string_len) :: fmt
    real(ccs_real) :: time

    integer :: io_unit

    integer :: ierr

    mu = 0.01_ccs_real ! XXX: currently hardcoded somewhere
    rho = 1.0_ccs_real ! XXX: implicitly 1 throughout
    nu = mu / rho

    err_local(:) = 0.0_ccs_real

    call get_vector_data(u%values, u_data)
    call get_vector_data(v%values, v_data)
    call get_vector_data(w%values, w_data)
    call get_vector_data(p%values, p_data)

    call get_local_num_cells(mesh, local_num_cells)
    do index_p = 1, local_num_cells

      call set_cell_location(mesh, index_p, loc_p)
      call get_centre(loc_p, x_p)

      ! Compute analytical solution
      time = t * dt
      ft = exp(-2 * nu * time)
      ! u_an = cos(x_p(1)) * sin(x_p(2)) * ft
      ! v_an = -sin(x_p(1)) * cos(x_p(2)) * ft
      u_an = sin(x_p(1)) * cos(x_p(2)) * ft
      v_an = -cos(x_p(1)) * sin(x_p(2)) * ft
      w_an = 0.0_ccs_real
      p_an = -(rho / 4.0_ccs_real) * (cos(2 * x_p(1)) + cos(2 * x_p(2))) * (ft**2)

      err_local(1) = err_local(1) + (u_an - u_data(index_p))**2
      err_local(2) = err_local(2) + (v_an - v_data(index_p))**2
      err_local(3) = err_local(3) + (w_an - w_data(index_p))**2
      !err_local(4) = err_local(4) + (p_an - p_data(index_p))**2

    end do
    call restore_vector_data(u%values, u_data)
    call restore_vector_data(v%values, v_data)
    call restore_vector_data(w%values, w_data)
    call restore_vector_data(p%values, p_data)

    select type (par_env)
    type is (parallel_environment_mpi)
      call MPI_AllReduce(err_local, err_rms, size(err_rms), MPI_DOUBLE, MPI_SUM, par_env%comm, ierr)
    class default
      call error_abort("ERROR: Unknown type")
    end select
    err_rms(:) = sqrt(err_rms(:) / mesh%topo%global_num_cells)

    if (par_env%proc_id == par_env%root) then
      if (first_time) then
        first_time = .false.
        open (newunit=io_unit, file="tgv2d-err.log", status="replace", form="formatted")
      else
        open (newunit=io_unit, file="tgv2d-err.log", status="old", form="formatted", position="append")
      end if
      fmt = '(I0,' // str(size(err_rms)) // '(1x,e12.4))'
      write (io_unit, fmt) t, err_rms
      close (io_unit)
    end if

  end subroutine calc_tgv2d_error
  
end program tgv2d<|MERGE_RESOLUTION|>--- conflicted
+++ resolved
@@ -8,22 +8,17 @@
   use petscvec
   use petscsys
 
-<<<<<<< HEAD
-  use case_config, only: num_steps, velocity_relax, pressure_relax, res_target, &
-                         write_gradients
-  use constants, only: cell, face, ccsconfig, ccs_string_len, &
-                       cell_centred_central, cell_centred_upwind, face_centred
-=======
   use case_config, only: num_steps, num_iters, dt, cps, domain_size, write_frequency, &
                          velocity_relax, pressure_relax, res_target, case_name, &
                          write_gradients, velocity_solver_method_name, velocity_solver_precon_name, &
                          pressure_solver_method_name, pressure_solver_precon_name
   use constants, only: cell, face, ccsconfig, ccs_string_len, &
-                       field_u, field_v, field_w, field_p, field_p_prime, field_mf
->>>>>>> 458d0d35
+                       field_u, field_v, field_w, field_p, field_p_prime, field_mf, &
+                       cell_centred_central, cell_centred_upwind, face_centred
   use kinds, only: ccs_real, ccs_int
   use types, only: field, upwind_field, central_field, face_field, ccs_mesh, &
                    vector_spec, ccs_vector, field_ptr, fluid, fluid_solver_selector
+  use fields, only: create_field
   use fortran_yaml_c_interface, only: parse
   use parallel, only: initialise_parallel_environment, &
                       cleanup_parallel_environment, timer, &
@@ -125,15 +120,15 @@
 
   call set_vector_location(cell, vec_properties)
   call set_size(par_env, mesh, vec_properties)
-  call create_field(vec_properties, cell_centred_upwind, "u", u)
-  call create_field(vec_properties, cell_centred_upwind, "v", v)
-  call create_field(vec_properties, cell_centred_upwind, "w", w)
-  call create_field(vec_properties, cell_centred_central, "p", p)
-  call create_field(vec_properties, cell_centred_central, "p_prime", p_prime)
+  call create_field(ccs_config_file, vec_properties, cell_centred_upwind, "u", n_boundaries, u)
+  call create_field(ccs_config_file, vec_properties, cell_centred_upwind, "v", n_boundaries, v)
+  call create_field(ccs_config_file, vec_properties, cell_centred_upwind, "w", n_boundaries, w)
+  call create_field(ccs_config_file, vec_properties, cell_centred_central, "p", n_boundaries, p)
+  call create_field(ccs_config_file, vec_properties, cell_centred_central, "p_prime", n_boundaries, p_prime)
 
   call set_vector_location(face, vec_properties)
   call set_size(par_env, mesh, vec_properties)
-  call create_field(vec_properties, face_centred, "mf", mf)
+  call create_field(ccs_config_file, vec_properties, face_centred, "mf", n_boundaries, mf)
 
   ! Add fields to output list
   allocate (output_list(4))
