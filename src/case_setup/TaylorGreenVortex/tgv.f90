!> Program file for TaylorGreenVortex case
program tgv
#include "ccs_macros.inc"

  use petscvec
  use petscsys

<<<<<<< HEAD
  use case_config, only: num_steps, num_iters, dt, &
                         velocity_relax, pressure_relax, res_target, &
                         write_gradients
=======
  use case_config, only: num_steps, velocity_relax, pressure_relax, res_target, &
                         write_gradients, velocity_solver_method_name, velocity_solver_precon_name, &
                         pressure_solver_method_name, pressure_solver_precon_name
>>>>>>> 59874238
  use constants, only: cell, face, ccsconfig, ccs_string_len, geoext, adiosconfig, ndim
  use kinds, only: ccs_real, ccs_int, ccs_long
  use types, only: field, upwind_field, central_field, face_field, ccs_mesh, &
                   vector_spec, ccs_vector, io_environment, io_process, &
                   field_ptr
  use fortran_yaml_c_interface, only: parse
  use parallel, only: initialise_parallel_environment, &
                      cleanup_parallel_environment, timer, &
                      read_command_line_arguments, sync
  use parallel_types, only: parallel_environment
  use vec, only: create_vector, set_vector_location
  use petsctypes, only: vector_petsc
  use pv_coupling, only: solve_nonlinear
  use utils, only: set_size, initialise, update, exit_print, &
                   calc_kinetic_energy, calc_enstrophy, &
                   add_field_to_outputlist
  use boundary_conditions, only: read_bc_config, allocate_bc_arrays
  use read_config, only: get_bc_variables, get_boundary_count, get_case_name
  use timestepping, only: set_timestep, activate_timestepping, initialise_old_values
  use mesh_utils, only: read_mesh, build_mesh, write_mesh
  use partitioning, only: compute_partitioner_input, &
                          partition_kway, compute_connectivity
  use io_visualisation, only: write_solution
  use fv, only: update_gradient

  implicit none

  class(parallel_environment), allocatable :: par_env
  character(len=:), allocatable :: case_name  ! Case name
  character(len=:), allocatable :: ccs_config_file ! Config file for CCS
  character(len=ccs_string_len), dimension(:), allocatable :: variable_names  ! variable names for BC reading

  type(ccs_mesh) :: mesh

  type(vector_spec) :: vec_properties

  class(field), allocatable, target :: u, v, w, p, p_prime, mf

  type(field_ptr), allocatable :: output_list(:)

  integer(ccs_int) :: n_boundaries
  integer(ccs_int) :: cps = 16 ! Default value for cells per side

  integer(ccs_int) :: it_start, it_end
  integer(ccs_int) :: irank ! MPI rank ID
  integer(ccs_int) :: isize ! Size of MPI world

  double precision :: start_time
  double precision :: end_time

  logical :: u_sol = .true.  ! Default equations to solve for LDC case
  logical :: v_sol = .true.
  logical :: w_sol = .true.
  logical :: p_sol = .true.

  integer(ccs_int) :: t          ! Timestep counter
  integer(ccs_int) :: save_freq  ! Frequency of saving solution data to file

  ! Launch MPI
  call initialise_parallel_environment(par_env)

  irank = par_env%proc_id
  isize = par_env%num_procs

  call read_command_line_arguments(par_env, cps, case_name=case_name)

  if (irank == par_env%root) print *, "Starting ", case_name, " case!"
  ccs_config_file = case_name // ccsconfig

  call timer(start_time)

  ! Read case name and runtime parameters from configuration file
  call read_configuration(ccs_config_file)

<<<<<<< HEAD
  ! Set start and end iteration numbers (read from input file)
=======
  ! set solver and preconditioner info
  velocity_solver_method_name = "gmres"
  velocity_solver_precon_name = "bjacobi"
  pressure_solver_method_name = "cg"
  pressure_solver_precon_name = "gamg"

  if (irank == par_env%root) then
    call print_configuration()
  end if

  ! Set start and end iteration numbers (eventually will be read from input file)
>>>>>>> 59874238
  it_start = 1
  it_end = num_iters

  !geo_file = case_name       //       geoext
  !adios2_file = case_name       //       adiosconfig

  ! Read mesh from *.geo file
  !if (irank == par_env%root) print *, "Reading mesh"

  ! Create a cubic mesh
  if (irank == par_env%root) print *, "Building mesh"
  mesh = build_mesh(par_env, cps, cps, cps, 4.0_ccs_real * atan(1.0_ccs_real))
  ! call read_mesh(par_env, case_name, mesh)
  ! call partition_kway(par_env, mesh)
  ! call compute_connectivity(par_env, mesh)

  ! Initialise fields
  if (irank == par_env%root) print *, "Initialise fields"
  allocate (upwind_field :: u)
  allocate (upwind_field :: v)
  allocate (upwind_field :: w)
  allocate (central_field :: p)
  allocate (central_field :: p_prime)
  allocate (face_field :: mf)

  ! Add fields to output list
  allocate (output_list(4))
  call add_field_to_outputlist(u, "u", output_list)
  call add_field_to_outputlist(v, "v", output_list)
  call add_field_to_outputlist(w, "w", output_list)
  call add_field_to_outputlist(p, "p", output_list)

  ! Write gradients to solution file
  write_gradients = .true.

  ! Read boundary conditions
  if (irank == par_env%root) print *, "Read and allocate BCs"
  call get_boundary_count(ccs_config_file, n_boundaries)
  call get_bc_variables(ccs_config_file, variable_names)
  call allocate_bc_arrays(n_boundaries, u%bcs)
  call allocate_bc_arrays(n_boundaries, v%bcs)
  call allocate_bc_arrays(n_boundaries, w%bcs)
  call allocate_bc_arrays(n_boundaries, p%bcs)
  call allocate_bc_arrays(n_boundaries, p_prime%bcs)
  call read_bc_config(ccs_config_file, "u", u)
  call read_bc_config(ccs_config_file, "v", v)
  call read_bc_config(ccs_config_file, "w", w)
  call read_bc_config(ccs_config_file, "p", p)
  call read_bc_config(ccs_config_file, "p_prime", p_prime)

  ! Create and initialise field vectors
  if (irank == par_env%root) print *, "Initialise field vectors"
  call initialise(vec_properties)

  call set_vector_location(cell, vec_properties)
  call set_size(par_env, mesh, vec_properties)
  call create_vector(vec_properties, u%values)
  call create_vector(vec_properties, v%values)
  call create_vector(vec_properties, w%values)
  call create_vector(vec_properties, p%values)
  call create_vector(vec_properties, p%x_gradients)
  call create_vector(vec_properties, p%y_gradients)
  call create_vector(vec_properties, p%z_gradients)
  call create_vector(vec_properties, p_prime%values)
  call create_vector(vec_properties, p_prime%x_gradients)
  call create_vector(vec_properties, p_prime%y_gradients)
  call create_vector(vec_properties, p_prime%z_gradients)
  call update(u%values)
  call update(v%values)
  call update(w%values)
  call update(p%values)
  call update(p%x_gradients)
  call update(p%y_gradients)
  call update(p%z_gradients)
  call update(p_prime%values)
  call update(p_prime%x_gradients)
  call update(p_prime%y_gradients)
  call update(p_prime%z_gradients)
  call initialise_old_values(vec_properties, u)
  call initialise_old_values(vec_properties, v)
  call initialise_old_values(vec_properties, w)

  ! START set up vecs for enstrophy
  call create_vector(vec_properties, u%x_gradients)
  call create_vector(vec_properties, u%y_gradients)
  call create_vector(vec_properties, u%z_gradients)
  call create_vector(vec_properties, v%x_gradients)
  call create_vector(vec_properties, v%y_gradients)
  call create_vector(vec_properties, v%z_gradients)
  call create_vector(vec_properties, w%x_gradients)
  call create_vector(vec_properties, w%y_gradients)
  call create_vector(vec_properties, w%z_gradients)

  call update(u%x_gradients)
  call update(u%y_gradients)
  call update(u%z_gradients)
  call update(v%x_gradients)
  call update(v%y_gradients)
  call update(v%z_gradients)
  call update(w%x_gradients)
  call update(w%y_gradients)
  call update(w%z_gradients)

  call update_gradient(mesh, u)
  call update_gradient(mesh, v)
  call update_gradient(mesh, w)
  !  END  set up vecs for enstrophy

  ! START set up vecs for enstrophy
  call create_vector(vec_properties, u%x_gradients)
  call create_vector(vec_properties, u%y_gradients)
  call create_vector(vec_properties, u%z_gradients)
  call create_vector(vec_properties, v%x_gradients)
  call create_vector(vec_properties, v%y_gradients)
  call create_vector(vec_properties, v%z_gradients)
  call create_vector(vec_properties, w%x_gradients)
  call create_vector(vec_properties, w%y_gradients)
  call create_vector(vec_properties, w%z_gradients)

  call update(u%x_gradients)
  call update(u%y_gradients)
  call update(u%z_gradients)
  call update(v%x_gradients)
  call update(v%y_gradients)
  call update(v%z_gradients)
  call update(w%x_gradients)
  call update(w%y_gradients)
  call update(w%z_gradients)

  call update_gradient(mesh, u)
  call update_gradient(mesh, v)
  call update_gradient(mesh, w)
  !  END  set up vecs for enstrophy

  ! START set up vecs for enstrophy
  call create_vector(vec_properties, u%x_gradients)
  call create_vector(vec_properties, u%y_gradients)
  call create_vector(vec_properties, u%z_gradients)
  call create_vector(vec_properties, v%x_gradients)
  call create_vector(vec_properties, v%y_gradients)
  call create_vector(vec_properties, v%z_gradients)
  call create_vector(vec_properties, w%x_gradients)
  call create_vector(vec_properties, w%y_gradients)
  call create_vector(vec_properties, w%z_gradients)

  call update(u%x_gradients)
  call update(u%y_gradients)
  call update(u%z_gradients)
  call update(v%x_gradients)
  call update(v%y_gradients)
  call update(v%z_gradients)
  call update(w%x_gradients)
  call update(w%y_gradients)
  call update(w%z_gradients)

  call update_gradient(mesh, u)
  call update_gradient(mesh, v)
  call update_gradient(mesh, w)
  !  END  set up vecs for enstrophy

  if (irank == par_env%root) print *, "Set vector location"
  call set_vector_location(face, vec_properties)
  if (irank == par_env%root) print *, "Set vector size"
  call set_size(par_env, mesh, vec_properties)
  if (irank == par_env%root) print *, "Set mass flux vector values"
  call create_vector(vec_properties, mf%values)
  call update(mf%values)

  ! Initialise velocity field
  if (irank == par_env%root) print *, "Initialise velocity field"
  call initialise_flow(mesh, u, v, w, p, mf)
  call calc_kinetic_energy(par_env, mesh, 0, u, v, w)
  call calc_enstrophy(par_env, mesh, 0, u, v, w)

  ! Solve using SIMPLE algorithm
  if (irank == par_env%root) print *, "Start SIMPLE"
  call calc_kinetic_energy(par_env, mesh, 0, u, v, w)
  call calc_enstrophy(par_env, mesh, 0, u, v, w)

  save_freq = 2

  ! Write out mesh to file
  call write_mesh(par_env, case_name, mesh)

  ! Print the run configuration
  if (irank == par_env%root) then
    call print_configuration()
  end if

  call activate_timestepping()
  call set_timestep(dt)

  do t = 1, num_steps
    call solve_nonlinear(par_env, mesh, it_start, it_end, res_target, &
                         u_sol, v_sol, w_sol, p_sol, u, v, w, p, p_prime, mf, t)
    call calc_kinetic_energy(par_env, mesh, t, u, v, w)
    call update_gradient(mesh, u)
    call update_gradient(mesh, v)
    call update_gradient(mesh, w)
    call calc_enstrophy(par_env, mesh, t, u, v, w)
    if (par_env%proc_id == par_env%root) then
      print *, "TIME = ", t
    end if

    if ((t == 1) .or. (t == num_steps) .or. (mod(t, save_freq) == 0)) then
      call write_solution(par_env, case_name, mesh, output_list, t, num_steps, dt)
    end if
  end do

  ! Clean-up
  deallocate (u)
  deallocate (v)
  deallocate (w)
  deallocate (p)
  deallocate (p_prime)
  deallocate (output_list)

  call timer(end_time)

  if (irank == par_env%root) then
    print *, "Elapsed time: ", end_time - start_time
  end if

  ! Finalise MPI
  call cleanup_parallel_environment(par_env)

contains

  ! Read YAML configuration file
  subroutine read_configuration(config_filename)

    use read_config, only: get_reference_number, get_steps, get_iters, &
                          get_convection_scheme, get_relaxation_factor, &
                          get_target_residual, get_dt

    character(len=*), intent(in) :: config_filename

    class(*), pointer :: config_file  !< Pointer to CCS config file
    character(:), allocatable :: error

    config_file => parse(config_filename, error)
    if (allocated(error)) then
      call error_abort(trim(error))
    end if

    call get_steps(config_file, num_steps)
    if (num_steps == huge(0)) then
      call error_abort("No value assigned to num_steps.")
    end if

    call get_iters(config_file, num_iters)
    if (num_iters == huge(0)) then
      call error_abort("No value assigned to num_iters.")
    end if

    call get_dt(config_file, dt)
    if (dt == huge(0.0)) then
      call error_abort("No value assigned to dt.")
    end if

    call get_relaxation_factor(config_file, u_relax=velocity_relax, p_relax=pressure_relax)
    if (velocity_relax == huge(0.0) .and. pressure_relax == huge(0.0)) then
      call error_abort("No values assigned to velocity and pressure underrelaxation.")
    end if

    call get_target_residual(config_file, res_target)
    if (res_target == huge(0.0)) then
      call error_abort("No value assigned to target residual.")
    end if

  end subroutine

  ! Print test case configuration
  subroutine print_configuration()

    ! XXX: this should eventually be replaced by something nicely formatted that uses "write"
    print *, " "
    print *, "******************************************************************************"
    print *, "* Solving the ", case_name, " case"
    print *, "******************************************************************************"
    print *, " "
    print *, "******************************************************************************"
    print *, "* SIMULATION LENGTH"
    print *, "* Running for ", num_steps, "timesteps and ", num_iters, "iterations"
    write (*, '(1x,a,e10.3)') "* Time step size: ", dt
    print *, "******************************************************************************"
    print *, "* MESH SIZE"
    print *, "* Global number of cells is ", mesh%topo%global_num_cells
    print *, "******************************************************************************"
    print *, "* RELAXATION FACTORS"
    write (*, '(1x,a,e10.3)') "* velocity: ", velocity_relax
    write (*, '(1x,a,e10.3)') "* pressure: ", pressure_relax
    print *, "******************************************************************************"

  end subroutine

  subroutine initialise_flow(mesh, u, v, w, p, mf)

    use constants, only: insert_mode, ndim
    use types, only: vector_values, cell_locator, face_locator, neighbour_locator
    use meshing, only: set_cell_location, get_global_index, count_neighbours, set_neighbour_location, &
                       get_local_index, set_face_location, get_local_index, get_face_normal, get_centre, &
                       get_local_num_cells
    use fv, only: calc_cell_coords
    use utils, only: clear_entries, set_mode, set_row, set_entry, set_values
    use vec, only: get_vector_data, restore_vector_data, create_vector_values

    ! Arguments
    class(ccs_mesh), intent(in) :: mesh
    class(field), intent(inout) :: u, v, w, p, mf

    ! Local variables
    integer(ccs_int) :: n, count
    integer(ccs_int) :: n_local
    integer(ccs_int) :: index_p, global_index_p, index_f, index_nb
    real(ccs_real) :: u_val, v_val, w_val, p_val
    type(cell_locator) :: loc_p
    type(face_locator) :: loc_f
    type(neighbour_locator) :: loc_nb
    type(vector_values) :: u_vals, v_vals, w_vals, p_vals
    real(ccs_real), dimension(:), pointer :: mf_data

    real(ccs_real), dimension(ndim) :: x_p, x_f
    real(ccs_real), dimension(ndim) :: face_normal

    integer(ccs_int) :: nnb
    integer(ccs_int) :: j

    ! Set alias
    call get_local_num_cells(mesh, n_local)
    
    call create_vector_values(n_local, u_vals)
    call create_vector_values(n_local, v_vals)
    call create_vector_values(n_local, w_vals)
    call create_vector_values(n_local, p_vals)
    call set_mode(insert_mode, u_vals)
    call set_mode(insert_mode, v_vals)
    call set_mode(insert_mode, w_vals)
    call set_mode(insert_mode, p_vals)

    ! Set initial values for velocity fields
    do index_p = 1, n_local
       call set_cell_location(mesh, index_p, loc_p)
       call get_global_index(loc_p, global_index_p)

       call get_centre(loc_p, x_p)

       u_val = sin(x_p(1)) * cos(x_p(2)) * cos(x_p(3))
       v_val = -cos(x_p(1)) * sin(x_p(2)) * cos(x_p(3))
       w_val = 0.0_ccs_real
       p_val = 0.0_ccs_real !-(sin(2 * x_p(1)) + sin(2 * x_p(2))) * 0.01_ccs_real / 4.0_ccs_real

       call set_row(global_index_p, u_vals)
       call set_entry(u_val, u_vals)
       call set_row(global_index_p, v_vals)
       call set_entry(v_val, v_vals)
       call set_row(global_index_p, w_vals)
       call set_entry(w_val, w_vals)
       call set_row(global_index_p, p_vals)
       call set_entry(p_val, p_vals)
    end do

    call set_values(u_vals, u%values)
    call set_values(v_vals, v%values)
    call set_values(w_vals, w%values)
    call set_values(p_vals, p%values)

    deallocate (u_vals%global_indices)
    deallocate (v_vals%global_indices)
    deallocate (w_vals%global_indices)
    deallocate (p_vals%global_indices)
    deallocate (u_vals%values)
    deallocate (v_vals%values)
    deallocate (w_vals%values)
    deallocate (p_vals%values)

    call get_vector_data(mf%values, mf_data)

    count = 0
    n = 0

    ! Loop over local cells and faces
    call get_local_num_cells(mesh, n_local)
    do index_p = 1, n_local

      call set_cell_location(mesh, index_p, loc_p)
      call count_neighbours(loc_p, nnb)
      do j = 1, nnb

        call set_neighbour_location(loc_p, j, loc_nb)
        call get_local_index(loc_nb, index_nb)

        ! if neighbour index is greater than previous face index
        if (index_nb > index_p) then ! XXX: abstract this test

          call set_face_location(mesh, index_p, j, loc_f)
          call get_local_index(loc_f, index_f)
          call get_face_normal(loc_f, face_normal)
          call get_centre(loc_f, x_f)

          ! compute initial value based on current face coordinates
          mf_data(index_f) = sin(x_f(1)) * cos(x_f(2)) * cos(x_f(3)) * face_normal(1) &
                             - cos(x_f(1)) * sin(x_f(2)) * cos(x_f(3)) * face_normal(2)
        end if

      end do
    end do

    call restore_vector_data(mf%values, mf_data)

    call update(u%values)
    call update(v%values)
    call update(w%values)
    call update(p%values)
    call update(mf%values)

  end subroutine initialise_flow

end program tgv<|MERGE_RESOLUTION|>--- conflicted
+++ resolved
@@ -5,15 +5,11 @@
   use petscvec
   use petscsys
 
-<<<<<<< HEAD
   use case_config, only: num_steps, num_iters, dt, &
                          velocity_relax, pressure_relax, res_target, &
-                         write_gradients
-=======
-  use case_config, only: num_steps, velocity_relax, pressure_relax, res_target, &
                          write_gradients, velocity_solver_method_name, velocity_solver_precon_name, &
                          pressure_solver_method_name, pressure_solver_precon_name
->>>>>>> 59874238
+
   use constants, only: cell, face, ccsconfig, ccs_string_len, geoext, adiosconfig, ndim
   use kinds, only: ccs_real, ccs_int, ccs_long
   use types, only: field, upwind_field, central_field, face_field, ccs_mesh, &
@@ -88,21 +84,13 @@
   ! Read case name and runtime parameters from configuration file
   call read_configuration(ccs_config_file)
 
-<<<<<<< HEAD
-  ! Set start and end iteration numbers (read from input file)
-=======
   ! set solver and preconditioner info
   velocity_solver_method_name = "gmres"
   velocity_solver_precon_name = "bjacobi"
   pressure_solver_method_name = "cg"
   pressure_solver_precon_name = "gamg"
 
-  if (irank == par_env%root) then
-    call print_configuration()
-  end if
-
-  ! Set start and end iteration numbers (eventually will be read from input file)
->>>>>>> 59874238
+  ! Set start and end iteration numbers (read from input file)
   it_start = 1
   it_end = num_iters
 
