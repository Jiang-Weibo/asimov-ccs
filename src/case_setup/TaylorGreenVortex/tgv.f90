!> Program file for TaylorGreenVortex case
program tgv
#include "ccs_macros.inc"

  use petscsys
  use petscvec

  use ccs_base, only: mesh
  use boundary_conditions, only: read_bc_config, allocate_bc_arrays
  use case_config, only: num_steps, num_iters, dt, cps, domain_size, write_frequency, &
                         velocity_relax, pressure_relax, res_target, case_name, &
                         write_gradients, velocity_solver_method_name, velocity_solver_precon_name, &
                         pressure_solver_method_name, pressure_solver_precon_name, vertex_neighbours, &
                         compute_bwidth, compute_partqual
  use constants, only: cell, face, ccsconfig, ccs_string_len, geoext, adiosconfig, ndim, &
                       cell_centred_central, cell_centred_upwind, face_centred
  use constants, only: ccs_split_type_shared, ccs_split_type_low_high, ccs_split_undefined
  use meshing, only: set_mesh_object, nullify_mesh_object
  use fields, only: create_field, set_field_config_file, set_field_n_boundaries, set_field_name, &
                    set_field_type, set_field_vector_properties, set_field_store_residuals, set_field_enable_cell_corrections
  use fortran_yaml_c_interface, only: parse
  use fv, only: update_gradient
  use io_visualisation, only: write_solution
  use kinds, only: ccs_real, ccs_int, ccs_long
  use mesh_utils, only: read_mesh, build_mesh, write_mesh
  use parallel, only: initialise_parallel_environment, &
                      create_new_par_env, &
                      cleanup_parallel_environment, timer, &
                      read_command_line_arguments, sync, query_stop_run, is_root
  use parallel_types, only: parallel_environment
  use partitioning, only: compute_partitioner_input, &
                          partition_kway, compute_connectivity
  use petsctypes, only: vector_petsc
  use pv_coupling, only: solve_nonlinear
<<<<<<< HEAD
  use read_config, only: get_variables, get_boundary_names, get_boundary_count, get_case_name, get_store_residuals, &
                         get_enable_cell_corrections
=======
  use read_config, only: get_variables, get_boundary_count, get_case_name, get_store_residuals, get_enable_cell_corrections, get_variable_types
>>>>>>> 917c34e6
  use timestepping, only: set_timestep, activate_timestepping, initialise_old_values
  use types, only: field, field_spec, upwind_field, central_field, face_field, ccs_mesh, &
                   vector_spec, ccs_vector, io_environment, io_process, &
                   field_ptr, fluid
  use utils, only: set_size, initialise, update, exit_print, &
                   calc_kinetic_energy, calc_enstrophy, &
                   add_field_to_outputlist, get_field, add_field, &
                   set_is_field_solved, &
                   allocate_fluid_fields, str, debug_print
  use vec, only: create_vector, set_vector_location
  use timers, only: timer_init, timer_register_start, timer_register, timer_start, timer_stop, timer_print, &
                    timer_get_time, timer_print_all, timer_export_csv

  implicit none

  class(parallel_environment), allocatable :: par_env
  class(parallel_environment), allocatable :: shared_env
  character(len=:), allocatable :: input_path  ! Path to input directory
  character(len=:), allocatable :: case_path  ! Path to input directory with case name appended
  character(len=:), allocatable :: ccs_config_file ! Config file for CCS
  character(len=ccs_string_len), dimension(:), allocatable :: variable_names  ! variable names for BC reading
  integer(ccs_int), dimension(:), allocatable :: variable_types              ! cell centred upwind, central, etc.

  type(vector_spec) :: vec_properties

  type(field_spec) :: field_properties
  class(field), pointer :: u, v, w, p, mf, viscosity, density

  integer(ccs_int) :: n_boundaries

  integer(ccs_int) :: it_start, it_end
  integer(ccs_int) :: irank ! MPI rank ID
  integer(ccs_int) :: isize ! Size of MPI world

  integer(ccs_int) :: timer_index_total
  integer(ccs_int) :: timer_index_init
  integer(ccs_int) :: timer_index_build
  integer(ccs_int) :: timer_index_io_init
  integer(ccs_int) :: timer_index_io_sol
  integer(ccs_int) :: timer_index_sol
  integer(ccs_int) :: i

  double precision :: sol_time, io_time

  logical :: u_sol = .true.  ! Default equations to solve for LDC case
  logical :: v_sol = .true.
  logical :: w_sol = .true.
  logical :: p_sol = .true.

  logical :: store_residuals, enable_cell_corrections

  integer(ccs_int) :: t          ! Timestep counter

  type(fluid) :: flow_fields

  logical :: use_mpi_splitting

  character(len=128), dimension(:), allocatable :: bnd_names
  
  ! Launch MPI
  call initialise_parallel_environment(par_env)
  call timer_init()

  irank = par_env%proc_id
  isize = par_env%num_procs

  ! Create shared memory communicator for each node
  use_mpi_splitting = .true.
  call create_new_par_env(par_env, ccs_split_type_shared, use_mpi_splitting, shared_env)

  call read_command_line_arguments(par_env, cps, case_name=case_name, in_dir=input_path)

  if (allocated(input_path)) then
    case_path = input_path // "/" // case_name
  else
    case_path = case_name
  end if

  ccs_config_file = case_path // ccsconfig

  call timer_register_start("Elapsed time", timer_index_total, is_total_time=.true.)

  call timer_register_start("Init time", timer_index_init)

  ! Read case name and runtime parameters from configuration file
  call read_configuration(ccs_config_file)

  if (is_root(par_env)) print *, "Starting ", case_name, " case!"

  ! set solver and preconditioner info
  velocity_solver_method_name = "gmres"
  velocity_solver_precon_name = "bjacobi"
  pressure_solver_method_name = "cg"
  pressure_solver_precon_name = "gamg"

  ! Set start and end iteration numbers (read from input file)
  it_start = 1
  it_end = num_iters

  ! Hard coding to whether or not vertex neighbours are built
  vertex_neighbours = .true. ! set to .false. to avoid building

  ! If cps is no longer the default value, it has been set explicity and
  ! the mesh generator is invoked...
  call timer_register_start("Mesh build/read time", timer_index_build)
  call get_boundary_names(ccs_config_file, bnd_names)
  if (cps /= huge(0)) then
    ! Create a cubic mesh
    if (irank == par_env%root) print *, "Building mesh"
    mesh = build_mesh(par_env, shared_env, cps, cps, cps, domain_size, bnd_names)
  else
    if (irank == par_env%root) print *, "Reading mesh file"
    call read_mesh(par_env, shared_env, case_name, bnd_names, mesh)
  end if
  call set_mesh_object(mesh)
  call timer_stop(timer_index_build)

  ! Initialise fields
  if (irank == par_env%root) print *, "Initialise fields"

  ! Write gradients to solution file
  write_gradients = .true.

  ! Read boundary conditions
  if (irank == par_env%root) print *, "Read and allocate BCs"
  call get_boundary_count(ccs_config_file, n_boundaries)
  call get_store_residuals(ccs_config_file, store_residuals)
  call get_enable_cell_corrections(ccs_config_file, enable_cell_corrections)

  ! Create and initialise field vectors
  if (irank == par_env%root) print *, "Initialise field vectors"
  call initialise(vec_properties)

  call set_vector_location(cell, vec_properties)
  call set_size(par_env, mesh, vec_properties)

  call set_field_config_file(ccs_config_file, field_properties)
  call set_field_n_boundaries(n_boundaries, field_properties)
  call set_field_store_residuals(store_residuals, field_properties)
  call set_field_enable_cell_corrections(enable_cell_corrections, field_properties)

  call set_field_vector_properties(vec_properties, field_properties)

  ! Expect to find u,v,w,p,p_prime
  if (is_root(par_env)) then
    print *, "Build field list"
  end if

  do i = 1, size(variable_names)
    if (is_root(par_env)) then
      print *, "Creating field ", trim(variable_names(i))
    end if
    call set_field_type(variable_types(i), field_properties)
    call set_field_name(variable_names(i), field_properties)
    call create_field(field_properties, flow_fields)
  end do

  if (is_root(par_env)) then
    print *, "Built ", size(flow_fields%fields), " dynamically-defined fields"
  end if

  call set_field_name("viscosity", field_properties)
  call create_field(field_properties, flow_fields)
  call set_field_name("density", field_properties)
  call create_field(field_properties, flow_fields)

  call set_vector_location(face, vec_properties)
  call set_size(par_env, mesh, vec_properties)
  call set_field_vector_properties(vec_properties, field_properties)
  call set_field_type(face_centred, field_properties)
  call set_field_name("mf", field_properties)
  call create_field(field_properties, flow_fields)

  ! Get field pointers
  call get_field(flow_fields, "u", u)
  call get_field(flow_fields, "v", v)
  call get_field(flow_fields, "w", w)
  call get_field(flow_fields, "p", p)
  call get_field(flow_fields, "mf", mf)
  call get_field(flow_fields, "viscosity", viscosity)
  call get_field(flow_fields, "density", density)

  ! Add fields to output list
  call add_field_to_outputlist(u)
  call add_field_to_outputlist(v)
  call add_field_to_outputlist(w)
  call add_field_to_outputlist(p)

  call activate_timestepping()
  call set_timestep(dt)

  ! Initialise velocity field
  if (irank == par_env%root) print *, "Initialise velocity field"
  call initialise_flow(flow_fields)
  call calc_kinetic_energy(par_env, u, v, w)
  call calc_enstrophy(par_env, u, v, w)

  ! Solve using SIMPLE algorithm
  if (irank == par_env%root) print *, "Start SIMPLE"
  call calc_kinetic_energy(par_env, u, v, w)
  call calc_enstrophy(par_env, u, v, w)

  ! Write out mesh to file
  call timer_register_start("I/O time for mesh", timer_index_io_init)
  call write_mesh(par_env, case_path, mesh)
  call timer_stop(timer_index_io_init)

  ! Print the run configuration
  if (irank == par_env%root) then
    call print_configuration()
  end if

  ! XXX: This should get incorporated as part of create_field subroutines
  call set_is_field_solved(u_sol, u)
  call set_is_field_solved(v_sol, v)
  call set_is_field_solved(w_sol, w)
  call set_is_field_solved(p_sol, p)

  ! Nullify fields for safety
  nullify(u)
  nullify(v)
  nullify(w)
  nullify(p)
  nullify(mf)
  nullify(viscosity)
  nullify(density)

  call timer_stop(timer_index_init)
  call timer_register("I/O time for solution", timer_index_io_sol)
  call timer_register_start("Solver time inc I/O", timer_index_sol)

  do t = 1, num_steps
    call solve_nonlinear(par_env, mesh, it_start, it_end, res_target, &
                         flow_fields)

    call get_field(flow_fields, "u", u)
    call get_field(flow_fields, "v", v)
    call get_field(flow_fields, "w", w)
    call calc_kinetic_energy(par_env, u, v, w)
    call calc_enstrophy(par_env, u, v, w)
    nullify(u)
    nullify(v)
    nullify(w)

    if (par_env%proc_id == par_env%root) then
      print *, "TIME = ", t
    end if

    ! If a STOP file exist, write solution and exit the main simulation loop
    if (query_stop_run(par_env) .eqv. .true.) then
      call timer_start(timer_index_io_sol)
      call write_solution(par_env, case_path, mesh, flow_fields, t, num_steps, dt)
      call timer_stop(timer_index_io_sol)
      call dprint("STOP file found. Writing output and ending simulation.")
      exit
    end if

    if ((t == 1) .or. (t == num_steps) .or. (mod(t, write_frequency) == 0)) then
      call timer_start(timer_index_io_sol)
      call write_solution(par_env, case_path, mesh, flow_fields, t, num_steps, dt)
      call timer_stop(timer_index_io_sol)
    end if

  end do

  call timer_stop(timer_index_sol)

  ! Clean-up
  nullify(u)
  nullify(v)
  nullify(w)
  nullify(p)

  call timer_stop(timer_index_total)

  call timer_print_all(par_env)
  call timer_export_csv(par_env)

  call timer_get_time(timer_index_sol, sol_time)
  call timer_get_time(timer_index_io_sol, io_time)
  if (irank == par_env%root) then
    write(*,'(A30, F10.4, A)') "Solver time no I/O:", sol_time - io_time, " s"
    write(*,'(A30, F10.4, A)') "Average time/step (no I/O):", (sol_time - io_time)/num_steps, " s"
  end if

  call nullify_mesh_object()
  ! Finalise MPI
  call cleanup_parallel_environment(par_env)

contains

  ! Read YAML configuration file
  subroutine read_configuration(config_filename)

    use read_config, only: get_reference_number, get_value, &
                           get_relaxation_factors

    character(len=*), intent(in) :: config_filename

    class(*), pointer :: config_file  !< Pointer to CCS config file
    character(:), allocatable :: error

    config_file => parse(config_filename, error)
    if (allocated(error)) then
      call error_abort(trim(error))
    end if

    call get_variables(config_file, variable_names)
    if (size(variable_names) == 0) then
      call error_abort("No variables were specified.")
    end if
    call get_variable_types(config_file, variable_types)
    if (size(variable_types) /= size(variable_names)) then
       call error_abort("The number of variable types does not match the number of named variables")
    end if

    call get_value(config_file, 'steps', num_steps)
    if (num_steps == huge(0)) then
      call error_abort("No value assigned to num_steps.")
    end if

    call get_value(config_file, 'iterations', num_iters)
    if (num_iters == huge(0)) then
      call error_abort("No value assigned to num_iters.")
    end if

    call get_value(config_file, 'dt', dt)
    if (dt == huge(0.0)) then
      call error_abort("No value assigned to dt.")
    end if

    if (cps == huge(0)) then ! cps was not set on the command line
      call get_value(config_file, 'cps', cps)
      if (cps == huge(0)) then
        call error_abort("No value assigned to cps.")
      end if
    end if

    call get_value(config_file, 'write_frequency', write_frequency)
    if (write_frequency == huge(0.0)) then
      call error_abort("No value assigned to write_frequency.")
    end if

    call get_value(config_file, 'L', domain_size)
    if (domain_size == huge(0.0)) then
      call error_abort("No value assigned to domain_size.")
    end if

    call get_value(config_file, 'target_residual', res_target)
    if (res_target == huge(0.0)) then
      call error_abort("No value assigned to target residual.")
    end if

    call get_relaxation_factors(config_file, u_relax=velocity_relax, p_relax=pressure_relax)
    if (velocity_relax == huge(0.0) .and. pressure_relax == huge(0.0)) then
      call error_abort("No values assigned to velocity and pressure underrelaxation.")
    end if

   call get_value(config_file, 'compute_bwidth', compute_bwidth)
   call get_value(config_file, 'compute_partqual', compute_partqual)

  end subroutine

  ! Print test case configuration
  subroutine print_configuration()

    use meshing, only: get_global_num_cells

    integer(ccs_int) :: global_num_cells

    call get_global_num_cells(global_num_cells)

    ! XXX: this should eventually be replaced by something nicely formatted that uses "write"
    print *, " "
    print *, "******************************************************************************"
    print *, "* Solving the ", case_name, " case"
    print *, "******************************************************************************"
    print *, " "
    print *, "******************************************************************************"
    print *, "* SIMULATION LENGTH"
    print *, "* Running for ", num_steps, "timesteps and ", num_iters, "iterations"
    write (*, '(1x,a,e10.3)') "* Time step size: ", dt
    print *, "******************************************************************************"
    print *, "* MESH SIZE"
    if (cps /= huge(0)) then
      print *, "* Cells per side: ", cps
      write (*, '(1x,a,e10.3)') "* Domain size: ", domain_size
    end if
    print *, "* Global number of cells is ", global_num_cells
    print *, "******************************************************************************"
    print *, "* RELAXATION FACTORS"
    write (*, '(1x,a,e10.3)') "* velocity: ", velocity_relax
    write (*, '(1x,a,e10.3)') "* pressure: ", pressure_relax
    print *, "******************************************************************************"

  end subroutine

  subroutine initialise_flow(flow_fields)

    use constants, only: insert_mode, ndim
    use types, only: vector_values, cell_locator, face_locator, neighbour_locator
    use meshing, only: create_cell_locator, get_global_index, count_neighbours, create_neighbour_locator, &
                       get_local_index, create_face_locator, get_local_index, get_face_normal, get_centre, &
                       get_local_num_cells
    use fv, only: calc_cell_coords
    use utils, only: clear_entries, set_mode, set_row, set_entry, set_values
    use vec, only: get_vector_data, restore_vector_data, create_vector_values

    ! Arguments
    type(fluid), intent(inout) :: flow_fields
    
    ! Local variables
    class(field), pointer :: u, v, w, p
    class(field), pointer :: mf, mu, rho
    
    integer(ccs_int) :: n, count
    integer(ccs_int) :: n_local
    integer(ccs_int) :: index_p, global_index_p, index_f, index_nb
    real(ccs_real) :: u_val, v_val, w_val, p_val
    type(cell_locator) :: loc_p
    type(face_locator) :: loc_f
    type(neighbour_locator) :: loc_nb
    type(vector_values) :: u_vals, v_vals, w_vals, p_vals
    real(ccs_real), dimension(:), pointer :: mf_data, viscosity_data, density_data

    real(ccs_real), dimension(ndim) :: x_p, x_f
    real(ccs_real), dimension(ndim) :: face_normal

    integer(ccs_int) :: nnb
    integer(ccs_int) :: j

    ! Set alias
    call get_local_num_cells(n_local)

    call create_vector_values(n_local, u_vals)
    call create_vector_values(n_local, v_vals)
    call create_vector_values(n_local, w_vals)
    call create_vector_values(n_local, p_vals)
    call set_mode(insert_mode, u_vals)
    call set_mode(insert_mode, v_vals)
    call set_mode(insert_mode, w_vals)
    call set_mode(insert_mode, p_vals)

    ! Set initial values for velocity fields
    do index_p = 1, n_local
      call create_cell_locator(index_p, loc_p)
      call get_global_index(loc_p, global_index_p)

      call get_centre(loc_p, x_p)

      u_val = sin(x_p(1)) * cos(x_p(2)) * cos(x_p(3))
      v_val = -cos(x_p(1)) * sin(x_p(2)) * cos(x_p(3))
      w_val = 0.0_ccs_real
      p_val = 0.0_ccs_real !-(sin(2 * x_p(1)) + sin(2 * x_p(2))) * 0.01_ccs_real / 4.0_ccs_real

      call set_row(global_index_p, u_vals)
      call set_entry(u_val, u_vals)
      call set_row(global_index_p, v_vals)
      call set_entry(v_val, v_vals)
      call set_row(global_index_p, w_vals)
      call set_entry(w_val, w_vals)
      call set_row(global_index_p, p_vals)
      call set_entry(p_val, p_vals)
    end do

    call get_field(flow_fields, "u", u)
    call get_field(flow_fields, "v", v)
    call get_field(flow_fields, "w", w)
    call get_field(flow_fields, "p", p)

    call set_values(u_vals, u%values)
    call set_values(v_vals, v%values)
    call set_values(w_vals, w%values)
    call set_values(p_vals, p%values)

    call update(u%values)
    call update(v%values)
    call update(w%values)
    call update(p%values)

    nullify(u)
    nullify(v)
    nullify(w)
    nullify(p)

    deallocate (u_vals%global_indices)
    deallocate (v_vals%global_indices)
    deallocate (w_vals%global_indices)
    deallocate (p_vals%global_indices)
    deallocate (u_vals%values)
    deallocate (v_vals%values)
    deallocate (w_vals%values)
    deallocate (p_vals%values)

    call get_field(flow_fields, "mf", mf)
    call get_vector_data(mf%values, mf_data)

    count = 0
    n = 0

    ! Loop over local cells and faces
    call get_local_num_cells(n_local)
    do index_p = 1, n_local

      call create_cell_locator(index_p, loc_p)
      call count_neighbours(loc_p, nnb)
      do j = 1, nnb

        call create_neighbour_locator(loc_p, j, loc_nb)
        call get_local_index(loc_nb, index_nb)

        ! if neighbour index is greater than previous face index
        if (index_nb > index_p) then ! XXX: abstract this test

          call create_face_locator(index_p, j, loc_f)
          call get_local_index(loc_f, index_f)
          call get_face_normal(loc_f, face_normal)
          call get_centre(loc_f, x_f)

          ! compute initial value based on current face coordinates
          mf_data(index_f) = sin(x_f(1)) * cos(x_f(2)) * cos(x_f(3)) * face_normal(1) &
                             - cos(x_f(1)) * sin(x_f(2)) * cos(x_f(3)) * face_normal(2)
        end if

      end do
    end do

    call restore_vector_data(mf%values, mf_data)
    call update(mf%values)
    nullify(mf)

    call get_field(flow_fields, "viscosity", mu)
    call get_field(flow_fields, "density", rho)

    call get_vector_data(mu%values, viscosity_data)
    viscosity_data(:) =  1.e-2_ccs_real
    call restore_vector_data(mu%values, viscosity_data)

    call get_vector_data(rho%values, density_data)
    density_data(:) = 1.0_ccs_real
    call restore_vector_data(rho%values, density_data)

    call update(mu%values)
    call update(rho%values)

    nullify(mu)
    nullify(rho)

  end subroutine initialise_flow

end program tgv<|MERGE_RESOLUTION|>--- conflicted
+++ resolved
@@ -32,12 +32,8 @@
                           partition_kway, compute_connectivity
   use petsctypes, only: vector_petsc
   use pv_coupling, only: solve_nonlinear
-<<<<<<< HEAD
   use read_config, only: get_variables, get_boundary_names, get_boundary_count, get_case_name, get_store_residuals, &
-                         get_enable_cell_corrections
-=======
-  use read_config, only: get_variables, get_boundary_count, get_case_name, get_store_residuals, get_enable_cell_corrections, get_variable_types
->>>>>>> 917c34e6
+                         get_enable_cell_corrections, get_variable_types
   use timestepping, only: set_timestep, activate_timestepping, initialise_old_values
   use types, only: field, field_spec, upwind_field, central_field, face_field, ccs_mesh, &
                    vector_spec, ccs_vector, io_environment, io_process, &
