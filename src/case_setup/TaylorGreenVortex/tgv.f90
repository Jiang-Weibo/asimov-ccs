--- conflicted
+++ resolved
@@ -5,15 +5,10 @@
   use petscvec
   use petscsys
 
-<<<<<<< HEAD
-  use case_config, only: num_steps, velocity_relax, pressure_relax, res_target, &
-                         write_gradients, cps, domain_size
-=======
-  use case_config, only: num_steps, num_iters, dt, &
+  use case_config, only: num_steps, num_iters, dt, cps, domain_size &
                          velocity_relax, pressure_relax, res_target, &
                          write_gradients, velocity_solver_method_name, velocity_solver_precon_name, &
                          pressure_solver_method_name, pressure_solver_precon_name
->>>>>>> 125d8d00
   use constants, only: cell, face, ccsconfig, ccs_string_len, geoext, adiosconfig, ndim
   use kinds, only: ccs_real, ccs_int, ccs_long
   use types, only: field, upwind_field, central_field, face_field, ccs_mesh, &
@@ -88,9 +83,6 @@
   ! Read case name and runtime parameters from configuration file
   call read_configuration(ccs_config_file)
 
-<<<<<<< HEAD
-  ! Set start and end iteration numbers (eventually will be read from input file)
-=======
   ! set solver and preconditioner info
   velocity_solver_method_name = "gmres"
   velocity_solver_precon_name = "bjacobi"
@@ -98,7 +90,6 @@
   pressure_solver_precon_name = "gamg"
 
   ! Set start and end iteration numbers (read from input file)
->>>>>>> 125d8d00
   it_start = 1
   it_end = num_iters
 
@@ -340,11 +331,7 @@
 
     use read_config, only: get_reference_number, get_steps, get_iters, &
                           get_convection_scheme, get_relaxation_factor, &
-<<<<<<< HEAD
-                          get_target_residual, get_cps, get_domain_size
-=======
-                          get_target_residual, get_dt
->>>>>>> 125d8d00
+                          get_target_residual, get_cps, get_domain_size, get_dt
 
     character(len=*), intent(in) :: config_filename
 
@@ -396,24 +383,6 @@
   ! Print test case configuration
   subroutine print_configuration()
 
-<<<<<<< HEAD
-    print *, "Solving ", case_name, " case"
-
-    print *, "++++"
-    print *, "SIMULATION LENGTH"
-    print *, "Running for ", num_steps, "iterations"
-    print *, "++++"
-    print *, "MESH"
-    if(cps /= huge(0)) then
-      print *,"Cells per side: ", cps
-      write (*, '(1x,a,e10.3)') "Domain size: ", domain_size
-    end if
-    print *, "Global number of cells is ", mesh%topo%global_num_cells
-    print *, "++++"
-    print *, "RELAXATION FACTORS"
-    write (*, '(1x,a,e10.3)') "velocity: ", velocity_relax
-    write (*, '(1x,a,e10.3)') "pressure: ", pressure_relax
-=======
     ! XXX: this should eventually be replaced by something nicely formatted that uses "write"
     print *, " "
     print *, "******************************************************************************"
@@ -426,13 +395,16 @@
     write (*, '(1x,a,e10.3)') "* Time step size: ", dt
     print *, "******************************************************************************"
     print *, "* MESH SIZE"
+    if(cps /= huge(0)) then
+      print *,"Cells per side: ", cps
+      write (*, '(1x,a,e10.3)') "Domain size: ", domain_size
+    end if
     print *, "* Global number of cells is ", mesh%topo%global_num_cells
     print *, "******************************************************************************"
     print *, "* RELAXATION FACTORS"
     write (*, '(1x,a,e10.3)') "* velocity: ", velocity_relax
     write (*, '(1x,a,e10.3)') "* pressure: ", pressure_relax
     print *, "******************************************************************************"
->>>>>>> 125d8d00
 
   end subroutine
 
