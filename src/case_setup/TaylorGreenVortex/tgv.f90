--- conflicted
+++ resolved
@@ -5,12 +5,9 @@
   use utils, only: exit_print
   use yaml, only: parse, error_length
   use read_config, only: get_case_name
-<<<<<<< HEAD
   use constants, only: ccsconfig
-=======
   use kinds, only: ccs_int, ccs_real
   use constants, only: geoext, adiosconfig, ccsconfig, ndim
->>>>>>> 8ddcecfc
   use parallel, only: initialise_parallel_environment, &
                       cleanup_parallel_environment, &
                       read_command_line_arguments, &
@@ -32,25 +29,15 @@
   ! character(len=:), allocatable :: ccs_config_file  !< Config file for CCS
 
   class(parallel_environment), allocatable :: par_env
-<<<<<<< HEAD
-=======
   class(io_environment), allocatable :: io_env
   class(io_process), allocatable :: geo_reader
 
   real(ccs_real), dimension(:, :), allocatable :: xyz_coords
-  integer(ccs_int), dimension(:), allocatable :: vtxdist
   integer(kind=8), dimension(2) :: xyz_sel_start
   integer(kind=8), dimension(2) :: xyz_sel_count
 
   integer(ccs_int) :: irank !< MPI rank ID
   integer(ccs_int) :: isize !< Size of MPI world
-  integer(ccs_int) :: i, j, k
-  integer(ccs_int) :: start_index
-  integer(ccs_int) :: end_index
-  integer(ccs_int) :: max_faces !< Maximum number of faces per cell
-  integer(ccs_int) :: num_faces !< Total number of faces
-  integer(ccs_int) :: num_cells !< Total number of cells
->>>>>>> 8ddcecfc
 
   double precision :: start_time, end_time
 
@@ -59,11 +46,13 @@
 
   call read_command_line_arguments(par_env, case_name=case_name)
 
-<<<<<<< HEAD
-!  ccs_config_file = case_name//ccsconfig
+  ccs_config_file = case_name // ccsconfig
 
   ! Read case name from configuration file
-!  call read_configuration()
+  call read_configuration()
+
+  geo_file = case_name // geoext
+  adios2_file = case_name // adiosconfig
 
   call timer(start_time)
 
@@ -77,61 +66,21 @@
   if(par_env%proc_id == 0) then
     print*, "Elapsed time: ", end_time - start_time
   end if
-  
-=======
-  ccs_config_file = case_name // ccsconfig
-
-  ! Read case name from configuration file
-  call read_configuration()
-
-  geo_file = case_name // geoext
-  adios2_file = case_name // adiosconfig
-
-  call timer(start_time)
-
-  call initialise_io(par_env, adios2_file, io_env)
-  call configure_io(io_env, "geo_reader", geo_reader)
-
-  call open_file(geo_file, "read", geo_reader)
-
-  ! Read attributes "ncel", nfac" and "maxfaces"
-  call read_scalar(geo_reader, "ncel", num_cells)
-  call read_scalar(geo_reader, "nfac", num_faces)
-  call read_scalar(geo_reader, "maxfaces", max_faces)
-
-  ! Array to store cell range assigned to each process
-  allocate (vtxdist(isize + 1))
-
-  ! Set for element to 1 and last element to world size + 1
-  vtxdist(1) = 1
-  vtxdist(isize + 1) = num_cells + 1
-
-  ! Divide the total number of cells by the world size to
-  ! compute the chunk sizes
-  k = int(real(num_cells) / isize)
-  j = 1
-  do i = 1, isize
-    vtxdist(i) = j
-    j = j + k
-  end do
-
-  ! First and last cell index assigned to this process
-  start_index = vtxdist(irank + 1)
-  end_index = vtxdist(irank + 2) - 1
 
   ! Starting point for reading chunk of data
-  xyz_sel_start = (/0, vtxdist(irank + 1) - 1/)
+  xyz_sel_start = (/0, topo%vtxdist(irank + 1) - 1/)
   ! How many data points will be read?
-  xyz_sel_count = (/ndim, vtxdist(irank + 2) - vtxdist(irank + 1)/)
+  xyz_sel_count = (/ndim, topo%vtxdist(irank + 2) - topo%vtxdist(irank + 1)/)
 
   ! Allocate memory for XYZ coordinates array on each MPI rank
   allocate (xyz_coords(xyz_sel_count(1), xyz_sel_count(2)))
 
   ! Read XYZ coordinates for variable "/cell/x"
+  call initialise_io(par_env, adios2_file, io_env)
+  call configure_io(io_env, "geo_reader", geo_reader)  
+  call open_file(geo_file, "read", geo_reader)
   call read_array(geo_reader, "/cell/x", xyz_sel_start, xyz_sel_count, xyz_coords)
-
-  ! Close the file and ADIOS2 engine
-  call close_file(geo_reader)
+  call close_file(geo_reader) ! Close the file and ADIOS2 engine
 
   ! Finalise the ADIOS2 IO environment
   call cleanup_io(io_env)
@@ -145,7 +94,6 @@
   ! Deallocate memory for XYZ coordinates array
   deallocate (xyz_coords)
 
->>>>>>> 8ddcecfc
   ! Finalise MPI
   call cleanup_parallel_environment(par_env)
 
@@ -154,16 +102,6 @@
   ! Read YAML configuration file
   ! subroutine read_configuration()
 
-<<<<<<< HEAD
-  !   config_file_pointer => parse(ccs_config_file, error=error)
-  !   if (error/='') then
-  !     print*,trim(error)
-  !     stop 1
-  !   endif
-    
-  !   ! Get case name
-  !   call get_case_name(config_file_pointer, case_name)
-=======
     config_file_pointer => parse(ccs_config_file, error=error)
     if (error /= '') then
       call error_abort(trim(error))
@@ -171,7 +109,6 @@
 
     ! Get case name
     call get_case_name(config_file_pointer, case_name)
->>>>>>> 8ddcecfc
 
   ! end subroutine
 
