--- conflicted
+++ resolved
@@ -10,14 +10,9 @@
   use constants, only: cell, face, ccsconfig, ccs_string_len, geoext, adiosconfig, ndim
   use kinds, only: ccs_real, ccs_int, ccs_long
   use types, only: field, upwind_field, central_field, face_field, ccs_mesh, &
-<<<<<<< HEAD
                    vector_spec, ccs_vector, io_environment, io_process, &
                    field_ptr
-  use yaml, only: parse, error_length
-=======
-                   vector_spec, ccs_vector, io_environment, io_process
   use fortran_yaml_c_interface, only: parse
->>>>>>> a15efe58
   use parallel, only: initialise_parallel_environment, &
                       cleanup_parallel_environment, timer, &
                       read_command_line_arguments, sync
