!> Program file for TaylorGreenVortex case
program tgv
#include "ccs_macros.inc"

  use petscvec
  use petscsys

  use case_config, only: num_steps, velocity_relax, pressure_relax, res_target, &
                         write_gradients
  use constants, only: cell, face, ccsconfig, ccs_string_len, geoext, adiosconfig, ndim
  use kinds, only: ccs_real, ccs_int, ccs_long
  use types, only: field, upwind_field, central_field, face_field, ccs_mesh, &
                   vector_spec, ccs_vector, io_environment, io_process, &
                   field_ptr
  use yaml, only: parse, error_length
  use parallel, only: initialise_parallel_environment, &
                      cleanup_parallel_environment, timer, &
                      read_command_line_arguments, sync
  use parallel_types, only: parallel_environment
  use vec, only: create_vector, set_vector_location
  use petsctypes, only: vector_petsc
  use pv_coupling, only: solve_nonlinear
<<<<<<< HEAD
  use utils, only: set_size, initialise, update, exit_print, calc_enstrophy, calc_kinetic_energy
=======
  use utils, only: set_size, initialise, update, exit_print, &
                   calc_kinetic_energy, calc_enstrophy, &
                   add_field_to_outputlist
>>>>>>> e7f9aedc
  use boundary_conditions, only: read_bc_config, allocate_bc_arrays
  use read_config, only: get_bc_variables, get_boundary_count, get_case_name
  use timestepping, only: set_timestep, activate_timestepping, initialise_old_values
  use mesh_utils, only: read_mesh, build_mesh, write_mesh
  use partitioning, only: compute_partitioner_input, &
                          partition_kway, compute_connectivity
<<<<<<< HEAD
=======
  use io_visualisation, only: write_solution
>>>>>>> e7f9aedc
  use fv, only: update_gradient

  implicit none

  class(parallel_environment), allocatable :: par_env
  character(len=:), allocatable :: case_name  ! Case name
  character(len=:), allocatable :: ccs_config_file ! Config file for CCS
  character(len=ccs_string_len), dimension(:), allocatable :: variable_names  ! variable names for BC reading

  type(ccs_mesh) :: mesh

  type(vector_spec) :: vec_properties

  class(field), allocatable, target :: u, v, w, p, p_prime, mf

  type(field_ptr), allocatable :: output_list(:)

  integer(ccs_int) :: n_boundaries
<<<<<<< HEAD
  integer(ccs_int) :: cps = 16 ! Default value for cells per side
=======
  integer(ccs_int) :: cps = 64
>>>>>>> e7f9aedc

  integer(ccs_int) :: it_start, it_end
  integer(ccs_int) :: irank ! MPI rank ID
  integer(ccs_int) :: isize ! Size of MPI world

  double precision :: start_time
  double precision :: end_time

  logical :: u_sol = .true.  ! Default equations to solve for LDC case
  logical :: v_sol = .true.
  logical :: w_sol = .true.
  logical :: p_sol = .true.

  real(ccs_real) :: dt           ! The timestep
  integer(ccs_int) :: t          ! Timestep counter
  integer(ccs_int) :: nsteps     ! Number of timesteps to perform
  real(ccs_real) :: CFL          ! The CFL target
  integer(ccs_int) :: save_freq  ! Frequency of saving solution data to file

#ifndef EXCLUDE_MISSING_INTERFACE
  integer(ccs_int) :: ierr
  type(tPetscViewer) :: viewer
  character(len=128) :: filename
#endif

  ! Launch MPI
  call initialise_parallel_environment(par_env)

  irank = par_env%proc_id
  isize = par_env%num_procs

  call read_command_line_arguments(par_env, cps, case_name=case_name)

  if (irank == par_env%root) print *, "Starting ", case_name, " case!"
  ccs_config_file = case_name // ccsconfig

  call timer(start_time)

  ! Read case name from configuration file
  call read_configuration(ccs_config_file)

  if (irank == par_env%root) then
    call print_configuration()
  end if

  ! Set start and end iteration numbers (eventually will be read from input file)
  it_start = 1
  it_end = num_steps

  !geo_file = case_name      //      geoext
  !adios2_file = case_name      //      adiosconfig

  ! Read mesh from *.geo file
<<<<<<< HEAD
  if (irank == par_env%root) print *, "Reading mesh"
=======
  !if (irank == par_env%root) print *, "Reading mesh"

  ! Create a cubic mesh
  if (irank == par_env%root) print *, "Building mesh"
>>>>>>> e7f9aedc
  mesh = build_mesh(par_env, cps, cps, cps, 4.0_ccs_real * atan(1.0_ccs_real))
  ! call read_mesh(par_env, case_name, mesh)
  ! call partition_kway(par_env, mesh)
  ! call compute_connectivity(par_env, mesh)

  ! Initialise fields
<<<<<<< HEAD
  if (irank == par_env%root) print *, "Allocate fields"
=======
  if (irank == par_env%root) print *, "Initialise fields"
>>>>>>> e7f9aedc
  allocate (central_field :: u)
  allocate (central_field :: v)
  allocate (central_field :: w)
  allocate (central_field :: p)
  allocate (central_field :: p_prime)
  allocate (face_field :: mf)

  ! Add fields to output list
  allocate (output_list(4))
  call add_field_to_outputlist(u, "u", output_list)
  call add_field_to_outputlist(v, "v", output_list)
  call add_field_to_outputlist(w, "w", output_list)
  call add_field_to_outputlist(p, "p", output_list)

  ! Write gradients to solution file
  write_gradients = .true.

  ! Read boundary conditions
  if (irank == par_env%root) print *, "Read and allocate BCs"
  call get_boundary_count(ccs_config_file, n_boundaries)
  call get_bc_variables(ccs_config_file, variable_names)
  call allocate_bc_arrays(n_boundaries, u%bcs)
  call allocate_bc_arrays(n_boundaries, v%bcs)
  call allocate_bc_arrays(n_boundaries, w%bcs)
  call allocate_bc_arrays(n_boundaries, p%bcs)
  call allocate_bc_arrays(n_boundaries, p_prime%bcs)
  call read_bc_config(ccs_config_file, "u", u)
  call read_bc_config(ccs_config_file, "v", v)
  call read_bc_config(ccs_config_file, "w", w)
  call read_bc_config(ccs_config_file, "p", p)
  call read_bc_config(ccs_config_file, "p_prime", p_prime)

  ! Create and initialise field vectors
  if (irank == par_env%root) print *, "Initialise field vectors"
  call initialise(vec_properties)

  call set_vector_location(cell, vec_properties)
  call set_size(par_env, mesh, vec_properties)
  call create_vector(vec_properties, u%values)
  call create_vector(vec_properties, v%values)
  call create_vector(vec_properties, w%values)
  call create_vector(vec_properties, p%values)
  call create_vector(vec_properties, p%x_gradients)
  call create_vector(vec_properties, p%y_gradients)
  call create_vector(vec_properties, p%z_gradients)
  call create_vector(vec_properties, p_prime%values)
  call create_vector(vec_properties, p_prime%x_gradients)
  call create_vector(vec_properties, p_prime%y_gradients)
  call create_vector(vec_properties, p_prime%z_gradients)
  call update(u%values)
  call update(v%values)
  call update(w%values)
  call update(p%values)
  call update(p%x_gradients)
  call update(p%y_gradients)
  call update(p%z_gradients)
  call update(p_prime%values)
  call update(p_prime%x_gradients)
  call update(p_prime%y_gradients)
  call update(p_prime%z_gradients)
  call initialise_old_values(vec_properties, u)
  call initialise_old_values(vec_properties, v)
  call initialise_old_values(vec_properties, w)
  
  ! START set up vecs for enstrophy
  call create_vector(vec_properties, u%x_gradients)
  call create_vector(vec_properties, u%y_gradients)
  call create_vector(vec_properties, u%z_gradients)
  call create_vector(vec_properties, v%x_gradients)
  call create_vector(vec_properties, v%y_gradients)
  call create_vector(vec_properties, v%z_gradients)
  call create_vector(vec_properties, w%x_gradients)
  call create_vector(vec_properties, w%y_gradients)
  call create_vector(vec_properties, w%z_gradients)

  call update(u%x_gradients)
  call update(u%y_gradients)
  call update(u%z_gradients)
  call update(v%x_gradients)
  call update(v%y_gradients)
  call update(v%z_gradients)
  call update(w%x_gradients)
  call update(w%y_gradients)
  call update(w%z_gradients)

  call update_gradient(mesh, u)
  call update_gradient(mesh, v)
  call update_gradient(mesh, w)
  !  END  set up vecs for enstrophy

  ! START set up vecs for enstrophy
  call create_vector(vec_properties, u%x_gradients)
  call create_vector(vec_properties, u%y_gradients)
  call create_vector(vec_properties, u%z_gradients)
  call create_vector(vec_properties, v%x_gradients)
  call create_vector(vec_properties, v%y_gradients)
  call create_vector(vec_properties, v%z_gradients)
  call create_vector(vec_properties, w%x_gradients)
  call create_vector(vec_properties, w%y_gradients)
  call create_vector(vec_properties, w%z_gradients)

  call update(u%x_gradients)
  call update(u%y_gradients)
  call update(u%z_gradients)
  call update(v%x_gradients)
  call update(v%y_gradients)
  call update(v%z_gradients)
  call update(w%x_gradients)
  call update(w%y_gradients)
  call update(w%z_gradients)

  call update_gradient(mesh, u)
  call update_gradient(mesh, v)
  call update_gradient(mesh, w)
  !  END  set up vecs for enstrophy

  ! START set up vecs for enstrophy
  call create_vector(vec_properties, u%x_gradients)
  call create_vector(vec_properties, u%y_gradients)
  call create_vector(vec_properties, u%z_gradients)
  call create_vector(vec_properties, v%x_gradients)
  call create_vector(vec_properties, v%y_gradients)
  call create_vector(vec_properties, v%z_gradients)
  call create_vector(vec_properties, w%x_gradients)
  call create_vector(vec_properties, w%y_gradients)
  call create_vector(vec_properties, w%z_gradients)

  call update(u%x_gradients)
  call update(u%y_gradients)
  call update(u%z_gradients)
  call update(v%x_gradients)
  call update(v%y_gradients)
  call update(v%z_gradients)
  call update(w%x_gradients)
  call update(w%y_gradients)
  call update(w%z_gradients)

  call update_gradient(mesh, u)
  call update_gradient(mesh, v)
  call update_gradient(mesh, w)
  !  END  set up vecs for enstrophy

  if (irank == par_env%root) print *, "Set vector location"
  call set_vector_location(face, vec_properties)
  if (irank == par_env%root) print *, "Set vector size"
  call set_size(par_env, mesh, vec_properties)
  if (irank == par_env%root) print *, "Set mass flux vector values"
  call create_vector(vec_properties, mf%values)
  call update(mf%values)

  ! Initialise velocity field
  if (irank == par_env%root) print *, "Initialise velocity field"
<<<<<<< HEAD
  call initialise_velocity(mesh, u, v, w, mf)
  call update(u%values)
  call update(v%values)
  call update(w%values)
  call update(mf%values)
=======
  call initialise_flow(mesh, u, v, w, p, mf)
  call calc_tgv2d_error(mesh, 0, u, v, w, p)
>>>>>>> e7f9aedc
  call calc_kinetic_energy(par_env, mesh, 0, u, v, w)
  call calc_enstrophy(par_env, mesh, 0, u, v, w)

  ! Solve using SIMPLE algorithm
  if (irank == par_env%root) print *, "Start SIMPLE"
  call calc_kinetic_energy(par_env, mesh, 0, u, v, w)
  call calc_enstrophy(par_env, mesh, 0, u, v, w)

  CFL = 0.1_ccs_real
<<<<<<< HEAD
  dt = CFL * (3.14_ccs_real / 128)
  nsteps = int(20.0_ccs_real / dt)
  if (par_env%proc_id == par_env%root) then
    print *, "Running dt = ", dt, " for ", nsteps, " steps"
  end if
=======
  dt = CFL * (3.14_ccs_real / cps)
  nsteps = 4000
  save_freq = 20

  ! Write out mesh to file
  call write_mesh(par_env, case_name, mesh)
>>>>>>> e7f9aedc

  call activate_timestepping()
  call set_timestep(dt)
  do t = 1, nsteps
    call solve_nonlinear(par_env, mesh, it_start, it_end, res_target, &
<<<<<<< HEAD
                         u_sol, v_sol, w_sol, p_sol, u, v, w, p, p_prime, mf)
    call calc_kinetic_energy(par_env, mesh, t, u, v, w)
=======
                         u_sol, v_sol, w_sol, p_sol, u, v, w, p, p_prime, mf, t)
    call calc_tgv2d_error(mesh, t, u, v, w, p)
    call calc_kinetic_energy(par_env, mesh, t, u, v, w)

>>>>>>> e7f9aedc
    call update_gradient(mesh, u)
    call update_gradient(mesh, v)
    call update_gradient(mesh, w)
    call calc_enstrophy(par_env, mesh, t, u, v, w)
<<<<<<< HEAD
    if (par_env%proc_id == par_env%root) then
      print *, t
    end if
=======

    if ((t == 1) .or. (t == nsteps) .or. (mod(t, save_freq) == 0)) then
      call write_solution(par_env, case_name, mesh, output_list, t, nsteps, dt)
    end if
  end do
>>>>>>> e7f9aedc

#ifndef EXCLUDE_MISSING_INTERFACE
    if (mod(t, (nsteps / 100)) == 0) then
      write(filename, "(A, I0)") "u", t
      call PetscViewerBinaryOpen(PETSC_COMM_WORLD, trim(filename), FILE_MODE_WRITE, viewer, ierr)

      associate (vec => u%values)
        select type (vec)
        type is (vector_petsc)
          call VecView(vec%v, viewer, ierr)
        end select
      end associate

      write(filename, "(A, I0)") "v", t
      call PetscViewerBinaryOpen(PETSC_COMM_WORLD, trim(filename), FILE_MODE_WRITE, viewer, ierr)

      associate (vec => v%values)
        select type (vec)
        type is (vector_petsc)
          call VecView(vec%v, viewer, ierr)
        end select
      end associate

      write(filename, "(A, I0)") "w", t
      call PetscViewerBinaryOpen(PETSC_COMM_WORLD, trim(filename), FILE_MODE_WRITE, viewer, ierr)

      associate (vec => w%values)
        select type (vec)
        type is (vector_petsc)
          call VecView(vec%v, viewer, ierr)
        end select
      end associate

      write(filename, "(A, I0)") "p", t
      call PetscViewerBinaryOpen(PETSC_COMM_WORLD, trim(filename), FILE_MODE_WRITE, viewer, ierr)

      associate (vec => p%values)
        select type (vec)
        type is (vector_petsc)
          call VecView(vec%v, viewer, ierr)
        end select
      end associate

      call PetscViewerDestroy(viewer, ierr)
    end if
#endif

  end do

  ! Clean-up
  deallocate (u)
  deallocate (v)
  deallocate (w)
  deallocate (p)
  deallocate (p_prime)
  deallocate (output_list)

  call timer(end_time)

  if (irank == par_env%root) then
    print *, "Elapsed time: ", end_time - start_time
  end if

  ! Finalise MPI
  call cleanup_parallel_environment(par_env)

contains

  ! Read YAML configuration file
  subroutine read_configuration(config_filename)

    use read_config, only: get_reference_number, get_steps, &
                           get_convection_scheme, get_relaxation_factor, &
                           get_target_residual

    character(len=*), intent(in) :: config_filename

    class(*), pointer :: config_file_pointer  !< Pointer to CCS config file
    character(len=error_length) :: error

    config_file_pointer => parse(config_filename, error=error)
    if (error /= '') then
      call error_abort(trim(error))
    end if

    call get_steps(config_file_pointer, num_steps)
    if (num_steps == huge(0)) then
      call error_abort("No value assigned to num-steps.")
    end if

    call get_relaxation_factor(config_file_pointer, u_relax=velocity_relax, p_relax=pressure_relax)
    if (velocity_relax == huge(0.0) .and. pressure_relax == huge(0.0)) then
      call error_abort("No values assigned to velocity and pressure underrelaxation.")
    end if

    call get_target_residual(config_file_pointer, res_target)
    if (res_target == huge(0.0)) then
      call error_abort("No value assigned to target residual.")
    end if

  end subroutine

  ! Print test case configuration
  subroutine print_configuration()

    print *, "Solving ", case_name, " case"

    print *, "++++"
    print *, "SIMULATION LENGTH"
    print *, "Running for ", num_steps, "iterations"
    print *, "++++"
    print *, "MESH"
    print *, "Global number of cells is ", mesh%topo%global_num_cells
    print *, "++++"
    print *, "RELAXATION FACTORS"
    write (*, '(1x,a,e10.3)') "velocity: ", velocity_relax
    write (*, '(1x,a,e10.3)') "pressure: ", pressure_relax

  end subroutine

  subroutine initialise_flow(mesh, u, v, w, p, mf)

    use constants, only: insert_mode, ndim
    use types, only: vector_values, cell_locator, face_locator, neighbour_locator
    use meshing, only: set_cell_location, get_global_index, count_neighbours, set_neighbour_location, &
                       get_local_index, set_face_location, get_local_index, get_face_normal, get_centre
    use fv, only: calc_cell_coords
    use utils, only: clear_entries, set_mode, set_row, set_entry, set_values
    use vec, only: get_vector_data, restore_vector_data, create_vector_values

    ! Arguments
    class(ccs_mesh), intent(in) :: mesh
    class(field), intent(inout) :: u, v, w, p, mf

    ! Local variables
    integer(ccs_int) :: n, count
    integer(ccs_int) :: index_p, global_index_p, index_f, index_nb
    real(ccs_real) :: u_val, v_val, w_val, p_val
    type(cell_locator) :: loc_p
    type(face_locator) :: loc_f
    type(neighbour_locator) :: loc_nb
    type(vector_values) :: u_vals, v_vals, w_vals, p_vals
    real(ccs_real), dimension(:), pointer :: mf_data

    real(ccs_real), dimension(ndim) :: x_p, x_f
    real(ccs_real), dimension(ndim) :: face_normal

    integer(ccs_int) :: nnb
    integer(ccs_int) :: j

    ! Set alias
    associate (n_local => mesh%topo%local_num_cells)
      call create_vector_values(n_local, u_vals)
      call create_vector_values(n_local, v_vals)
      call create_vector_values(n_local, w_vals)
      call create_vector_values(n_local, p_vals)
      call set_mode(insert_mode, u_vals)
      call set_mode(insert_mode, v_vals)
      call set_mode(insert_mode, w_vals)
      call set_mode(insert_mode, p_vals)

      ! Set initial values for velocity fields
      do index_p = 1, n_local
        call set_cell_location(mesh, index_p, loc_p)
        call get_global_index(loc_p, global_index_p)

        call get_centre(loc_p, x_p)

        u_val = sin(x_p(1)) * cos(x_p(2)) * cos(x_p(3))
        v_val = -cos(x_p(1)) * sin(x_p(2)) * cos(x_p(3))
        w_val = 0.0_ccs_real
        p_val = 0.0_ccs_real !-(sin(2 * x_p(1)) + sin(2 * x_p(2))) * 0.01_ccs_real / 4.0_ccs_real

        call set_row(global_index_p, u_vals)
        call set_entry(u_val, u_vals)
        call set_row(global_index_p, v_vals)
        call set_entry(v_val, v_vals)
        call set_row(global_index_p, w_vals)
        call set_entry(w_val, w_vals)
        call set_row(global_index_p, p_vals)
        call set_entry(p_val, p_vals)
      end do

      call set_values(u_vals, u%values)
      call set_values(v_vals, v%values)
      call set_values(w_vals, w%values)
      call set_values(p_vals, p%values)

      deallocate (u_vals%global_indices)
      deallocate (v_vals%global_indices)
      deallocate (w_vals%global_indices)
      deallocate (p_vals%global_indices)
      deallocate (u_vals%values)
      deallocate (v_vals%values)
      deallocate (w_vals%values)
      deallocate (p_vals%values)
    end associate

    call get_vector_data(mf%values, mf_data)

    count = 0
    n = 0

    ! Loop over local cells and faces
    do index_p = 1, mesh%topo%local_num_cells

      call set_cell_location(mesh, index_p, loc_p)
      call count_neighbours(loc_p, nnb)
      do j = 1, nnb

        call set_neighbour_location(loc_p, j, loc_nb)
        call get_local_index(loc_nb, index_nb)

        ! if neighbour index is greater than previous face index
        if (index_nb > index_p) then ! XXX: abstract this test

          call set_face_location(mesh, index_p, j, loc_f)
          call get_local_index(loc_f, index_f)
          call get_face_normal(loc_f, face_normal)
          call get_centre(loc_f, x_f)

          ! compute initial value based on current face coordinates
          mf_data(index_f) = sin(x_f(1)) * cos(x_f(2)) * cos(x_f(3)) * face_normal(1) &
                             - cos(x_f(1)) * sin(x_f(2)) * cos(x_f(3)) * face_normal(2)
        end if

      end do
    end do

    call restore_vector_data(mf%values, mf_data)

    call update(u%values)
    call update(v%values)
    call update(w%values)
    call update(p%values)
    call update(mf%values)

  end subroutine initialise_flow

<<<<<<< HEAD
=======
  subroutine calc_tgv2d_error(mesh, t, u, v, w, p)

    use constants, only: ndim
    use types, only: cell_locator
    use utils, only: str

    use vec, only: get_vector_data, restore_vector_data

    use meshing, only: get_centre, set_cell_location

    use parallel, only: allreduce
    use parallel_types_mpi, only: parallel_environment_mpi

    type(ccs_mesh), intent(in) :: mesh
    integer(ccs_int), intent(in) :: t
    class(field), intent(inout) :: u, v, w, p

    real(ccs_real), dimension(4) :: err_local, err_rms

    real(ccs_real) :: ft
    real(ccs_real) :: u_an, v_an, w_an, p_an
    real(ccs_real), dimension(:), pointer :: u_data, v_data, w_data, p_data

    real(ccs_real) :: mu, rho, nu

    logical, save :: first_time = .true.

    type(cell_locator) :: loc_p
    real(ccs_real), dimension(ndim) :: x_p
    integer(ccs_int) :: index_p

    character(len=ccs_string_len) :: fmt
    real(ccs_real) :: time

    integer :: io_unit
    integer :: ierr

    mu = 0.01_ccs_real ! XXX: currently hardcoded somewhere
    rho = 1.0_ccs_real ! XXX: implicitly 1 throughout
    nu = mu / rho

    err_local(:) = 0.0_ccs_real

    call get_vector_data(u%values, u_data)
    call get_vector_data(v%values, v_data)
    call get_vector_data(w%values, w_data)
    call get_vector_data(p%values, p_data)
    do index_p = 1, mesh%topo%local_num_cells

      call set_cell_location(mesh, index_p, loc_p)
      call get_centre(loc_p, x_p)

      ! Compute analytical solution
      time = t * dt
      ft = exp(-2 * nu * time)
      ! u_an = cos(x_p(1)) * sin(x_p(2)) * ft
      ! v_an = -sin(x_p(1)) * cos(x_p(2)) * ft
      u_an = sin(x_p(1)) * cos(x_p(2)) * ft
      v_an = -cos(x_p(1)) * sin(x_p(2)) * ft
      w_an = 0.0_ccs_real
      p_an = -(rho / 4.0_ccs_real) * (cos(2 * x_p(1)) + cos(2 * x_p(2))) * (ft**2)

      err_local(1) = err_local(1) + (u_an - u_data(index_p))**2
      err_local(2) = err_local(2) + (v_an - v_data(index_p))**2
      err_local(3) = err_local(3) + (w_an - w_data(index_p))**2
      err_local(4) = err_local(4) + (p_an - p_data(index_p))**2

    end do
    call restore_vector_data(u%values, u_data)
    call restore_vector_data(v%values, v_data)
    call restore_vector_data(w%values, w_data)
    call restore_vector_data(p%values, p_data)

    select type (par_env)
    type is (parallel_environment_mpi)
      call MPI_AllReduce(err_local, err_rms, size(err_rms), MPI_DOUBLE, MPI_SUM, par_env%comm, ierr)
    class default
      call error_abort("ERROR: Unknown type")
    end select
    err_rms(:) = sqrt(err_rms(:) / mesh%topo%global_num_cells)

    if (par_env%proc_id == par_env%root) then
      if (first_time) then
        first_time = .false.

          !! inquire(file="tgv2d-err.log", exist=exists)
          !! if (exists) then
          !!    call execute_command_line("rm -f tgv2d-err.log", wait=.true.) ! Ensure output file doesn't exist
          !! end if
        open (newunit=io_unit, file="tgv2d-err.log", status="replace", form="formatted")

      else
        open (newunit=io_unit, file="tgv2d-err.log", status="old", form="formatted", position="append")
      end if
      fmt = '(I0,' // str(size(err_rms)) // '(1x,e12.4))'
      write (io_unit, fmt) t, err_rms
      close (io_unit)
    end if

  end subroutine calc_tgv2d_error

>>>>>>> e7f9aedc
end program tgv<|MERGE_RESOLUTION|>--- conflicted
+++ resolved
@@ -20,23 +20,16 @@
   use vec, only: create_vector, set_vector_location
   use petsctypes, only: vector_petsc
   use pv_coupling, only: solve_nonlinear
-<<<<<<< HEAD
-  use utils, only: set_size, initialise, update, exit_print, calc_enstrophy, calc_kinetic_energy
-=======
   use utils, only: set_size, initialise, update, exit_print, &
                    calc_kinetic_energy, calc_enstrophy, &
                    add_field_to_outputlist
->>>>>>> e7f9aedc
   use boundary_conditions, only: read_bc_config, allocate_bc_arrays
   use read_config, only: get_bc_variables, get_boundary_count, get_case_name
   use timestepping, only: set_timestep, activate_timestepping, initialise_old_values
   use mesh_utils, only: read_mesh, build_mesh, write_mesh
   use partitioning, only: compute_partitioner_input, &
                           partition_kway, compute_connectivity
-<<<<<<< HEAD
-=======
   use io_visualisation, only: write_solution
->>>>>>> e7f9aedc
   use fv, only: update_gradient
 
   implicit none
@@ -55,11 +48,7 @@
   type(field_ptr), allocatable :: output_list(:)
 
   integer(ccs_int) :: n_boundaries
-<<<<<<< HEAD
   integer(ccs_int) :: cps = 16 ! Default value for cells per side
-=======
-  integer(ccs_int) :: cps = 64
->>>>>>> e7f9aedc
 
   integer(ccs_int) :: it_start, it_end
   integer(ccs_int) :: irank ! MPI rank ID
@@ -113,25 +102,17 @@
   !adios2_file = case_name      //      adiosconfig
 
   ! Read mesh from *.geo file
-<<<<<<< HEAD
-  if (irank == par_env%root) print *, "Reading mesh"
-=======
   !if (irank == par_env%root) print *, "Reading mesh"
 
   ! Create a cubic mesh
   if (irank == par_env%root) print *, "Building mesh"
->>>>>>> e7f9aedc
   mesh = build_mesh(par_env, cps, cps, cps, 4.0_ccs_real * atan(1.0_ccs_real))
   ! call read_mesh(par_env, case_name, mesh)
   ! call partition_kway(par_env, mesh)
   ! call compute_connectivity(par_env, mesh)
 
   ! Initialise fields
-<<<<<<< HEAD
-  if (irank == par_env%root) print *, "Allocate fields"
-=======
   if (irank == par_env%root) print *, "Initialise fields"
->>>>>>> e7f9aedc
   allocate (central_field :: u)
   allocate (central_field :: v)
   allocate (central_field :: w)
@@ -284,16 +265,7 @@
 
   ! Initialise velocity field
   if (irank == par_env%root) print *, "Initialise velocity field"
-<<<<<<< HEAD
-  call initialise_velocity(mesh, u, v, w, mf)
-  call update(u%values)
-  call update(v%values)
-  call update(w%values)
-  call update(mf%values)
-=======
   call initialise_flow(mesh, u, v, w, p, mf)
-  call calc_tgv2d_error(mesh, 0, u, v, w, p)
->>>>>>> e7f9aedc
   call calc_kinetic_energy(par_env, mesh, 0, u, v, w)
   call calc_enstrophy(par_env, mesh, 0, u, v, w)
 
@@ -303,49 +275,33 @@
   call calc_enstrophy(par_env, mesh, 0, u, v, w)
 
   CFL = 0.1_ccs_real
-<<<<<<< HEAD
-  dt = CFL * (3.14_ccs_real / 128)
-  nsteps = int(20.0_ccs_real / dt)
+  dt = CFL * (3.14_ccs_real / cps)
+  nsteps = 4000
   if (par_env%proc_id == par_env%root) then
     print *, "Running dt = ", dt, " for ", nsteps, " steps"
   end if
-=======
-  dt = CFL * (3.14_ccs_real / cps)
-  nsteps = 4000
   save_freq = 20
 
   ! Write out mesh to file
   call write_mesh(par_env, case_name, mesh)
->>>>>>> e7f9aedc
 
   call activate_timestepping()
   call set_timestep(dt)
   do t = 1, nsteps
     call solve_nonlinear(par_env, mesh, it_start, it_end, res_target, &
-<<<<<<< HEAD
-                         u_sol, v_sol, w_sol, p_sol, u, v, w, p, p_prime, mf)
+                         u_sol, v_sol, w_sol, p_sol, u, v, w, p, p_prime, mf, t)
     call calc_kinetic_energy(par_env, mesh, t, u, v, w)
-=======
-                         u_sol, v_sol, w_sol, p_sol, u, v, w, p, p_prime, mf, t)
-    call calc_tgv2d_error(mesh, t, u, v, w, p)
-    call calc_kinetic_energy(par_env, mesh, t, u, v, w)
-
->>>>>>> e7f9aedc
     call update_gradient(mesh, u)
     call update_gradient(mesh, v)
     call update_gradient(mesh, w)
     call calc_enstrophy(par_env, mesh, t, u, v, w)
-<<<<<<< HEAD
     if (par_env%proc_id == par_env%root) then
-      print *, t
-    end if
-=======
+      print *, "TIME = ", t
+    end if
 
     if ((t == 1) .or. (t == nsteps) .or. (mod(t, save_freq) == 0)) then
       call write_solution(par_env, case_name, mesh, output_list, t, nsteps, dt)
     end if
-  end do
->>>>>>> e7f9aedc
 
 #ifndef EXCLUDE_MISSING_INTERFACE
     if (mod(t, (nsteps / 100)) == 0) then
@@ -585,108 +541,4 @@
 
   end subroutine initialise_flow
 
-<<<<<<< HEAD
-=======
-  subroutine calc_tgv2d_error(mesh, t, u, v, w, p)
-
-    use constants, only: ndim
-    use types, only: cell_locator
-    use utils, only: str
-
-    use vec, only: get_vector_data, restore_vector_data
-
-    use meshing, only: get_centre, set_cell_location
-
-    use parallel, only: allreduce
-    use parallel_types_mpi, only: parallel_environment_mpi
-
-    type(ccs_mesh), intent(in) :: mesh
-    integer(ccs_int), intent(in) :: t
-    class(field), intent(inout) :: u, v, w, p
-
-    real(ccs_real), dimension(4) :: err_local, err_rms
-
-    real(ccs_real) :: ft
-    real(ccs_real) :: u_an, v_an, w_an, p_an
-    real(ccs_real), dimension(:), pointer :: u_data, v_data, w_data, p_data
-
-    real(ccs_real) :: mu, rho, nu
-
-    logical, save :: first_time = .true.
-
-    type(cell_locator) :: loc_p
-    real(ccs_real), dimension(ndim) :: x_p
-    integer(ccs_int) :: index_p
-
-    character(len=ccs_string_len) :: fmt
-    real(ccs_real) :: time
-
-    integer :: io_unit
-    integer :: ierr
-
-    mu = 0.01_ccs_real ! XXX: currently hardcoded somewhere
-    rho = 1.0_ccs_real ! XXX: implicitly 1 throughout
-    nu = mu / rho
-
-    err_local(:) = 0.0_ccs_real
-
-    call get_vector_data(u%values, u_data)
-    call get_vector_data(v%values, v_data)
-    call get_vector_data(w%values, w_data)
-    call get_vector_data(p%values, p_data)
-    do index_p = 1, mesh%topo%local_num_cells
-
-      call set_cell_location(mesh, index_p, loc_p)
-      call get_centre(loc_p, x_p)
-
-      ! Compute analytical solution
-      time = t * dt
-      ft = exp(-2 * nu * time)
-      ! u_an = cos(x_p(1)) * sin(x_p(2)) * ft
-      ! v_an = -sin(x_p(1)) * cos(x_p(2)) * ft
-      u_an = sin(x_p(1)) * cos(x_p(2)) * ft
-      v_an = -cos(x_p(1)) * sin(x_p(2)) * ft
-      w_an = 0.0_ccs_real
-      p_an = -(rho / 4.0_ccs_real) * (cos(2 * x_p(1)) + cos(2 * x_p(2))) * (ft**2)
-
-      err_local(1) = err_local(1) + (u_an - u_data(index_p))**2
-      err_local(2) = err_local(2) + (v_an - v_data(index_p))**2
-      err_local(3) = err_local(3) + (w_an - w_data(index_p))**2
-      err_local(4) = err_local(4) + (p_an - p_data(index_p))**2
-
-    end do
-    call restore_vector_data(u%values, u_data)
-    call restore_vector_data(v%values, v_data)
-    call restore_vector_data(w%values, w_data)
-    call restore_vector_data(p%values, p_data)
-
-    select type (par_env)
-    type is (parallel_environment_mpi)
-      call MPI_AllReduce(err_local, err_rms, size(err_rms), MPI_DOUBLE, MPI_SUM, par_env%comm, ierr)
-    class default
-      call error_abort("ERROR: Unknown type")
-    end select
-    err_rms(:) = sqrt(err_rms(:) / mesh%topo%global_num_cells)
-
-    if (par_env%proc_id == par_env%root) then
-      if (first_time) then
-        first_time = .false.
-
-          !! inquire(file="tgv2d-err.log", exist=exists)
-          !! if (exists) then
-          !!    call execute_command_line("rm -f tgv2d-err.log", wait=.true.) ! Ensure output file doesn't exist
-          !! end if
-        open (newunit=io_unit, file="tgv2d-err.log", status="replace", form="formatted")
-
-      else
-        open (newunit=io_unit, file="tgv2d-err.log", status="old", form="formatted", position="append")
-      end if
-      fmt = '(I0,' // str(size(err_rms)) // '(1x,e12.4))'
-      write (io_unit, fmt) t, err_rms
-      close (io_unit)
-    end if
-
-  end subroutine calc_tgv2d_error
-
->>>>>>> e7f9aedc
 end program tgv