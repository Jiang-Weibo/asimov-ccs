<?xml version="1.0"?>
<adios-config>
  <io name="geo_reader">

    <engine type="HDF5">
    </engine>

  </io>
  <io name="geo_writer">

    <engine type="HDF5">
    </engine>

  </io>
<<<<<<< HEAD
=======

>>>>>>> d46ad2ac
  <io name="sol_writer">

    <engine type="BP5">
    </engine>

  </io>
<<<<<<< HEAD
=======

>>>>>>> d46ad2ac
</adios-config><|MERGE_RESOLUTION|>--- conflicted
+++ resolved
@@ -12,18 +12,11 @@
     </engine>
 
   </io>
-<<<<<<< HEAD
-=======
-
->>>>>>> d46ad2ac
   <io name="sol_writer">
 
     <engine type="BP5">
     </engine>
 
   </io>
-<<<<<<< HEAD
-=======
 
->>>>>>> d46ad2ac
 </adios-config>