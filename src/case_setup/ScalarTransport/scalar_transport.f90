--- conflicted
+++ resolved
@@ -37,13 +37,8 @@
                    allocate_fluid_fields, dealloc_fluid_fields, &
                    get_scheme_name
   use boundary_conditions, only: read_bc_config, allocate_bc_arrays
-<<<<<<< HEAD
-  use read_config, only: get_boundary_count, get_store_residuals, get_variables, get_variable_types
+  use read_config, only: get_boundary_count, get_boundary_names, get_store_residuals, get_variables, get_variable_types
   use io_visualisation, only: write_solution, read_solution
-=======
-  use read_config, only: get_boundary_count, get_boundary_names, get_store_residuals, get_variables, get_variable_types
-  use io_visualisation, only: write_solution
->>>>>>> 3db70116
   use timestepping, only: set_timestep, activate_timestepping, initialise_old_values, finalise_timestep
 
   implicit none
