!> @brief Program file for scalar advection case
!
!

program scalar_advection

  !! ASiMoV-CCS uses
<<<<<<< HEAD
  use kinds, only : ccs_real, ccs_int
  use types, only : vector_init_data, vector, matrix_init_data, matrix, &
=======
  use kinds, only : accs_real, accs_int
  use types, only : vector_init_data, vector, matrix_init_data, ccs_matrix, &
>>>>>>> 6413dc49
                    linear_system, linear_solver, mesh, &
                    field, upwind_field, central_field, bc_config
  use vec, only : create_vector
  use mat, only : create_matrix, set_nnz
  use solver, only : create_solver, solve, set_linear_system
  use utils, only : update, initialise, set_size
  use mesh_utils, only : build_square_mesh
  use parallel_types, only: parallel_environment
  use parallel, only: initialise_parallel_environment, &
                      cleanup_parallel_environment, timer, &
                      read_command_line_arguments
  use fv, only : compute_fluxes
  use boundary_conditions, only : read_bc_config

  implicit none

  class(parallel_environment), allocatable, target :: par_env
  class(vector), allocatable, target :: source
  class(vector), allocatable :: solution
  class(ccs_matrix), allocatable, target :: M
  class(linear_solver), allocatable :: scalar_solver

  type(vector_init_data) :: vec_sizes
  type(matrix_init_data) :: mat_sizes
  type(linear_system) :: scalar_linear_system
  type(mesh) :: square_mesh
  type(bc_config) :: bcs  !XXX: BCs are part of the fields structure now. fix this.

  class(field), allocatable :: mf          ! Prescribed face velocity field
  class(field), allocatable :: scalar

  integer(ccs_int) :: cps = 50 ! Default value for cells per side

  double precision :: start_time
  double precision :: end_time

  call initialise_parallel_environment(par_env) 
  call read_command_line_arguments(par_env)
  call timer(start_time)

  ! Read bc configuration
  call read_bc_config("./case_setup/ScalarAdvection/ScalarAdvection_config.yaml", bcs)

  ! Set up the square mesh
  square_mesh = build_square_mesh(par_env, cps, 1.0_ccs_real)

  ! Init velocities and scalar
  allocate(central_field :: mf)
  allocate(upwind_field :: scalar)

  ! Initialise with default values
  call initialise(mat_sizes)
  call initialise(vec_sizes)
  call initialise(scalar_linear_system)

  ! Create stiffness matrix
  call set_size(par_env, square_mesh, mat_sizes)
  call set_nnz(5, mat_sizes) 
  call create_matrix(mat_sizes, M)

  ! Create right-hand-side and solution vectors
  call set_size(par_env, square_mesh, vec_sizes)
  call create_vector(vec_sizes, source)
  call create_vector(vec_sizes, solution)
  call create_vector(vec_sizes, scalar%vec)
  call create_vector(vec_sizes, mf%vec)

  ! Set advection velocity
  call set_advection_velocity(square_mesh, mf)

  ! Actually compute the values to fill the matrix
  call compute_fluxes(scalar, mf, square_mesh, bcs, cps, M, source)

  call update(M) ! parallel assembly for M

  call update(source) ! parallel assembly for source

  ! Create linear solver & set options
  call set_linear_system(par_env, source, scalar%vec, M, scalar_linear_system)
  call create_solver(scalar_linear_system, scalar_solver)
  call solve(scalar_solver)
  
  ! Clean up
  deallocate(scalar)
  deallocate(source)
  deallocate(solution)
  deallocate(M)
  deallocate(mf)
  deallocate(scalar_solver)

  call timer(end_time)

  if (par_env%proc_id == par_env%root) then
    print *, "Elapsed time = ", (end_time - start_time)
  end if

  call cleanup_parallel_environment(par_env)

contains

  subroutine set_advection_velocity(cell_mesh, mf)
    use constants, only: add_mode
    use types, only: vector_values, cell_locator
    use meshing, only: set_cell_location, get_global_index
    use fv, only: calc_cell_coords
    use utils, only: pack_entries, set_values

    class(mesh), intent(in) :: cell_mesh
    class(field), intent(inout) :: mf
    integer(ccs_int) :: row, col
    integer(ccs_int) :: local_idx, self_idx
    real(ccs_real) :: mf_val
    type(cell_locator) :: self_loc
    type(vector_values) :: mf_vals

    real(ccs_real) :: u, v

    mf_vals%mode = add_mode

    associate(n_local => cell_mesh%nlocal)
      allocate(mf_vals%idx(n_local))
      allocate(mf_vals%val(n_local))
      
      ! Set IC velocity and scalar fields
      do local_idx = 1, n_local
        call set_cell_location(cell_mesh, local_idx, self_loc)
        call get_global_index(self_loc, self_idx)
        call calc_cell_coords(self_idx, cps, row, col)

        ! TODO: this should be in a face loop, compute these based on normals and set mf appropriately
        u = real(col, ccs_real)/real(cps, ccs_real)
        v = -real(row, ccs_real)/real(cps, ccs_real)

        mf_val = u + v
        
        call pack_entries(local_idx, self_idx, mf_val, mf_vals)
      end do
    end associate
    call set_values(mf_vals, mf%vec)

    deallocate(mf_vals%idx, mf_vals%val)
  end subroutine set_advection_velocity

end program scalar_advection<|MERGE_RESOLUTION|>--- conflicted
+++ resolved
@@ -5,13 +5,8 @@
 program scalar_advection
 
   !! ASiMoV-CCS uses
-<<<<<<< HEAD
   use kinds, only : ccs_real, ccs_int
-  use types, only : vector_init_data, vector, matrix_init_data, matrix, &
-=======
-  use kinds, only : accs_real, accs_int
   use types, only : vector_init_data, vector, matrix_init_data, ccs_matrix, &
->>>>>>> 6413dc49
                     linear_system, linear_solver, mesh, &
                     field, upwind_field, central_field, bc_config
   use vec, only : create_vector
