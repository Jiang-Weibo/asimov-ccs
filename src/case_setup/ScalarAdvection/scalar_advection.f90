--- conflicted
+++ resolved
@@ -6,11 +6,7 @@
 
   !! ASiMoV-CCS uses
   use kinds, only : ccs_real, ccs_int
-<<<<<<< HEAD
-  use types, only : vector_init_data, ccs_vector, matrix_spec, ccs_matrix, &
-=======
-  use types, only : vector_spec, ccs_vector, matrix_init_data, ccs_matrix, &
->>>>>>> e79d5975
+  use types, only : vector_spec, ccs_vector, matrix_spec, ccs_matrix, &
                     linear_system, linear_solver, ccs_mesh, &
                     field, upwind_field, central_field, bc_config
   use vec, only : create_vector
@@ -33,13 +29,8 @@
   class(ccs_matrix), allocatable, target :: M
   class(linear_solver), allocatable :: scalar_solver
 
-<<<<<<< HEAD
-  type(vector_init_data) :: vec_sizes
+  type(vector_spec) :: vec_sizes
   type(matrix_spec) :: mat_sizes
-=======
-  type(vector_spec) :: vec_sizes
-  type(matrix_init_data) :: mat_sizes
->>>>>>> e79d5975
   type(linear_system) :: scalar_linear_system
   type(ccs_mesh) :: square_mesh
   type(bc_config) :: bcs  !XXX: BCs are part of the fields structure now. fix this.
