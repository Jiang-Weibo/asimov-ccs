--- conflicted
+++ resolved
@@ -12,12 +12,8 @@
                          pressure_solver_method_name, pressure_solver_precon_name
   use types, only: vector_spec, ccs_vector, matrix_spec, ccs_matrix, field_spec, &
                    equation_system, linear_solver, ccs_mesh, field_ptr, &
-<<<<<<< HEAD
-                   field, upwind_field, central_field, bc_config, face_locator, field_elt
-=======
                    field, upwind_field, central_field, bc_config, face_locator, &
                    fluid
->>>>>>> 2602cb54
   use constants, only: cell, face, ccsconfig, ccs_string_len, geoext, adiosconfig, ndim, &
                        cell_centred_central, cell_centred_upwind, face_centred, &
                        ccs_split_type_shared, ccs_split_type_low_high, ccs_split_undefined
@@ -59,23 +55,12 @@
   type(matrix_spec) :: mat_properties
   type(equation_system) :: scalar_equation_system
 
-<<<<<<< HEAD
-  type(field_ptr), allocatable :: output_list(:)
-  type(field_elt), allocatable, target :: field_list(:)
-
-=======
->>>>>>> 2602cb54
   integer(ccs_int) :: n_boundaries
   logical :: enable_cell_corrections
 
   type(field_spec) :: field_properties
-<<<<<<< HEAD
-  class(field), allocatable, target :: mf, viscosity, density
-  class(field), allocatable, target :: scalar
-=======
   class(field), pointer :: u, v, mf, viscosity, density
   class(field), pointer :: scalar
->>>>>>> 2602cb54
 
   integer(ccs_int) :: direction = 0 ! pass zero for "direction" of scalar field when computing fluxes
   integer(ccs_int) :: irank ! MPI rank ID
@@ -120,7 +105,6 @@
   pressure_solver_method_name = "cg"
   pressure_solver_precon_name = "gamg"
 
-
   ! Set up the square mesh
   if (irank == par_env%root) print *, "Building mesh"
   mesh = build_square_mesh(par_env, shared_env, cps, 1.0_ccs_real)
@@ -149,42 +133,29 @@
   call set_field_enable_cell_corrections(enable_cell_corrections, field_properties)
 
   call set_field_vector_properties(vec_properties, field_properties)
-<<<<<<< HEAD
-=======
-  call set_field_type(cell_centred_upwind, field_properties)
-  call set_field_name("u", field_properties)
-  call create_field(field_properties, flow_fields)
-  call set_field_name("v", field_properties)
-  call create_field(field_properties, flow_fields)
-
-  call set_field_name("scalar", field_properties)
-  call create_field(field_properties, flow_fields)
-
->>>>>>> 2602cb54
+
+  if (is_root(par_env)) then
+    print *, "Build field list"
+  end if
+
+  do i = 1, size(variable_names)
+    if (is_root(par_env)) then
+      print *, "Creating field ", trim(variable_names(i))
+    end if
+    call set_field_type(variable_types(i), field_properties)
+    call set_field_name(variable_names(i), field_properties)
+    call create_field(field_properties, flow_fields)
+  end do
+
+  if (is_root(par_env)) then
+    print *, "Built ", size(flow_fields%fields), " dynamically-defined fields"
+  end if
+
   call set_field_type(cell_centred_central, field_properties)
   call set_field_name("viscosity", field_properties)
   call create_field(field_properties, flow_fields) 
   call set_field_name("density", field_properties)
   call create_field(field_properties, flow_fields) 
-
-  if (is_root(par_env)) then
-    print *, "Build field list"
-  end if
-
-  allocate(field_list(size(variable_names)))
-  do i = 1, size(variable_names)
-    if (is_root(par_env)) then
-      print *, "Creating field ", trim(variable_names(i))
-    end if
-    call set_field_type(variable_types(i), field_properties)
-    call set_field_name(variable_names(i), field_properties)
-    call create_field(field_properties, field_list(i)%f)
-    field_list(i)%name = variable_names(i)
-  end do
-
-  if (is_root(par_env)) then
-    print *, "Built ", size(field_list), " dynamically-defined fields"
-  end if
 
   call set_vector_location(face, vec_properties)
   call set_size(par_env, mesh, vec_properties)
@@ -201,93 +172,72 @@
   call get_field(flow_fields, "scalar", scalar)
 
   ! Add fields to output list
-<<<<<<< HEAD
-  do i = 1, size(field_list)
-    call add_field_to_outputlist(field_list(i)%f, field_list(i)%name, output_list)
-  end do
-=======
   call add_field_to_outputlist(u)
   call add_field_to_outputlist(v)
   call add_field_to_outputlist(scalar)
->>>>>>> 2602cb54
-
-  ! Initialise velocity field
-  if (irank == par_env%root) print *, "Initialise velocity field"
-  call initialise_flow(field_list, mf, viscosity, density)
-
-  do i = 1, size(field_list)
-    call update(field_list(i)%f%values)
-  end do
-
-  call update(mf%values)
-  call update(viscosity%values)
-  call update(density%values)
-  
-  ! Initialise with default values
-  if (irank == par_env%root) print *, "Initialise mat"
-  call initialise(mat_properties)
-  call initialise(scalar_equation_system)
-
-  ! Create stiffness matrix
-  call set_size(par_env, mesh, mat_properties)
-  call set_nnz(5, mat_properties)
-  call create_matrix(mat_properties, M)
-
-  ! Create right-hand-side and solution vectors
-  call initialise(vec_properties)
-  call set_vector_location(cell, vec_properties)
-  call set_size(par_env, mesh, vec_properties)
-  call create_vector(vec_properties, source)
-
-  call zero(source)
-  call zero(M)
-
-  ! Actually compute the values to fill the matrix
-  if (irank == par_env%root) print *, "Compute fluxes"
-  do i = 1, size(field_list)
-    if(field_list(i)%name == 'scalar') then
-      scalar = field_list(i)%f
-    end if 
-  end do
-  call compute_fluxes(scalar, mf, viscosity, density, direction, M, source)
-
-  call update(M) ! parallel assembly for M
-  call update(scalar%values) ! parallel assembly for source
-  call update(source) ! parallel assembly for source
-
-  call finalise(M)
-
-  ! Create linear solver & set options
-  if (irank == par_env%root) print *, "Solve"
-  call set_equation_system(par_env, source, scalar%values, M, scalar_equation_system)
-  call create_solver(scalar_equation_system, scalar_solver)
-  call solve(scalar_solver)
-
-  call write_mesh(par_env, case_path, mesh)
-  call write_solution(par_env, case_path, mesh, flow_fields)
-
-  ! Clean up
-<<<<<<< HEAD
-  do i = 1, size(field_list)
-    deallocate(field_list(i)%f)
-  end do
-  deallocate (source)
-  deallocate (M)
-  deallocate (mf)
-  deallocate (viscosity)
-  deallocate (density)
-  deallocate (scalar_solver)
-=======
-  deallocate(source)
-  deallocate(M)
-  deallocate(scalar_solver)
+
   nullify(u)
   nullify(v)
   nullify(mf)
   nullify(viscosity)
   nullify(density)
   nullify(scalar)
->>>>>>> 2602cb54
+
+  ! Initialise velocity field
+  if (irank == par_env%root) print *, "Initialise velocity field"
+  call initialise_flow(flow_fields)
+
+  ! Initialise with default values
+  if (irank == par_env%root) print *, "Initialise mat"
+  call initialise(mat_properties)
+  call initialise(scalar_equation_system)
+
+  ! Create stiffness matrix
+  call set_size(par_env, mesh, mat_properties)
+  call set_nnz(5, mat_properties)
+  call create_matrix(mat_properties, M)
+
+  ! Create right-hand-side and solution vectors
+  call initialise(vec_properties)
+  call set_vector_location(cell, vec_properties)
+  call set_size(par_env, mesh, vec_properties)
+  call create_vector(vec_properties, source)
+
+  call zero(source)
+  call zero(M)
+
+  call get_field(flow_fields, "scalar", scalar)
+  call get_field(flow_fields, "mf", mf)
+  call get_field(flow_fields, "density", density)
+  call get_field(flow_fields, "viscosity", viscosity)
+  call compute_fluxes(scalar, mf, viscosity, density, direction, M, source)
+  nullify(scalar)
+  nullify(mf)
+  nullify(density)
+  nullify(viscosity)
+
+  print *, "Assemble"
+  call update(M) ! parallel assembly for M
+  call update(source) ! parallel assembly for source
+
+  print *, "Finalise"
+  call finalise(M)
+
+  ! Create linear solver & set options
+  if (irank == par_env%root) print *, "Solve"
+  call get_field(flow_fields, "scalar", scalar)
+  call set_equation_system(par_env, source, scalar%values, M, scalar_equation_system)
+  call create_solver(scalar_equation_system, scalar_solver)
+  call solve(scalar_solver)
+  nullify(scalar)
+
+  call write_mesh(par_env, case_path, mesh)
+  call write_solution(par_env, case_path, mesh, flow_fields)
+
+  ! Clean up
+  deallocate(source)
+  deallocate(M)
+  deallocate(scalar_solver)
 
   call timer(end_time)
 
@@ -299,7 +249,7 @@
   call cleanup_parallel_environment(par_env)
 contains
 
-  subroutine initialise_flow(field_list, mf, viscosity, density)
+  subroutine initialise_flow(flow_fields)
     use constants, only: insert_mode, ndim
     use types, only: vector_values, cell_locator, face_locator, neighbour_locator
     use meshing, only: create_cell_locator, get_global_index, count_neighbours, create_neighbour_locator, &
@@ -310,10 +260,11 @@
     use vec, only: get_vector_data, restore_vector_data, create_vector_values
 
     ! Arguments
-    class(field), intent(inout) :: mf, viscosity, density
-    type(field_elt), allocatable, target :: field_list(:)
+    type(fluid), intent(inout) :: flow_fields
 
     ! Local variables
+    class(field), pointer :: u, v, mf, viscosity, density
+    class(field), pointer :: scalar
     integer(ccs_int) :: n, count
     integer(ccs_int) :: n_local
     integer(ccs_int) :: index_p, global_index_p, index_f, index_nb
@@ -330,6 +281,14 @@
     integer(ccs_int) :: nnb
     integer(ccs_int) :: j
 
+    ! Get field pointers
+    call get_field(flow_fields, "u", u)
+    call get_field(flow_fields, "v", v)
+    call get_field(flow_fields, "mf", mf)
+    call get_field(flow_fields, "viscosity", viscosity)
+    call get_field(flow_fields, "density", density)
+    call get_field(flow_fields, "scalar", scalar)
+
     ! Set alias
     call get_local_num_cells(n_local)
 
@@ -360,21 +319,9 @@
       call set_entry(scalar_val, scalar_vals)
     end do
 
-    do i = 1, size(field_list)
-      if (field_list(i)%name == "u") then
-        call set_values(u_vals, field_list(i)%f%values)
-      else if (field_list(i)%name == "v") then
-        call set_values(v_vals, field_list(i)%f%values)
-      else if (field_list(i)%name == "scalar") then
-        call set_values(scalar_vals, field_list(i)%f%values)
-      else if (field_list(i)%name == "p") then
-
-      else if (field_list(i)%name == "p_prime") then
-
-      else
-        print *, "Unrecognised field name ", field_list(i)%name
-      end if
-    end do
+    call set_values(u_vals, u%values)
+    call set_values(v_vals, v%values)
+    call set_values(scalar_vals, scalar%values)
 
     deallocate (u_vals%global_indices)
     deallocate (v_vals%global_indices)
@@ -425,12 +372,19 @@
     density_data(:) = 1.0_ccs_real
     call restore_vector_data(density%values, density_data)
 
-    do i = 1, size(field_list)
-      call update(field_list(i)%f%values)
-    end do
+    call update(u%values)
+    call update(v%values)
+    call update(scalar%values)
     call update(mf%values)
     call update(viscosity%values)
     call update(density%values)
+
+    nullify(u)
+    nullify(v)
+    nullify(mf)
+    nullify(viscosity)
+    nullify(density)
+    nullify(scalar)
 
   end subroutine initialise_flow
 
