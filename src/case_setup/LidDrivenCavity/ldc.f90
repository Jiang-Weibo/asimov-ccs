!> @brief Program file for LidDrivenCavity case
!
!> @build mpi+petsc

program ldc

  use petscvec
  use petscsys

  use case_config, only: num_steps, velocity_relax, pressure_relax
  use constants, only : cell, face, ccsconfig
  use bc_constants, only: bc_region_left, bc_region_right, &
                          bc_region_top, bc_region_bottom, &
                          bc_region_live, &
                          bc_type_sym, bc_type_wall
  use kinds, only: ccs_real, ccs_int
  use types, only: field, upwind_field, central_field, face_field, ccs_mesh, &
                   vector_spec, ccs_vector
  use yaml, only: parse, error_length
  use parallel, only: initialise_parallel_environment, &
                      cleanup_parallel_environment, timer, &
                      read_command_line_arguments, sync
  use parallel_types, only: parallel_environment
  use mesh_utils, only: build_square_mesh
  use vec, only: create_vector, set_vector_location
  use petsctypes, only: vector_petsc
  use pv_coupling, only: solve_nonlinear
  use utils, only: set_size, initialise, update

  implicit none

  class(parallel_environment), allocatable :: par_env
  character(len=:), allocatable :: case_name       !< Case name
  character(len=:), allocatable :: ccs_config_file !< Config file for CCS

<<<<<<< HEAD
  type(ccs_mesh)    :: mesh
  type(vector_spec) :: vec_sizes
=======
  type(ccs_mesh)    :: square_mesh
  type(vector_spec) :: vec_properties
>>>>>>> 99fd0855

  class(field), allocatable :: u, v, p, pp, mf

  integer(ccs_int) :: cps = 50 !< Default value for cells per side

  integer(ccs_int) :: it_start, it_end, ierr
  integer(ccs_int) :: irank !< MPI rank ID
  integer(ccs_int) :: isize !< Size of MPI world

  double precision :: start_time
  double precision :: end_time

  type(tPetscViewer) :: viewer

  ! Launch MPI
  call initialise_parallel_environment(par_env) 

  irank = par_env%proc_id
  isize = par_env%num_procs

  call read_command_line_arguments(par_env, cps, case_name=case_name)

  print *, "Starting ", case_name, " case!"
  ccs_config_file = case_name//ccsconfig

  call timer(start_time)

  ! Read case name from configuration file
  call read_configuration(ccs_config_file)

  if(irank == par_env%root) then
    call print_configuration()
  end if

  ! Set start and end iteration numbers (eventually will be read from input file)
  it_start = 1
  it_end   = num_steps

  ! Create a square mesh
  print *, "Building mesh"
  mesh = build_square_mesh(par_env, cps, 1.0_ccs_real)

  ! Initialise fields
  print *, "Initialise fields"
  allocate(upwind_field :: u)
  allocate(upwind_field :: v)
  allocate(central_field :: p)
  allocate(central_field :: pp)
  allocate(face_field :: mf)

  ! Create and initialise field vectors
  call initialise(vec_properties)

  ! print *, "Create vectors"
<<<<<<< HEAD
  call set_vector_location(cell, vec_sizes)
  call set_size(par_env, mesh, vec_sizes)
  call create_vector(vec_sizes, u%values)
  call create_vector(vec_sizes, v%values)
  call create_vector(vec_sizes, p%values)
  call create_vector(vec_sizes, p%x_gradients)
  call create_vector(vec_sizes, p%y_gradients)
  call create_vector(vec_sizes, p%z_gradients)
  call create_vector(vec_sizes, pp%values)
  call create_vector(vec_sizes, pp%x_gradients)
  call create_vector(vec_sizes, pp%y_gradients)
  call create_vector(vec_sizes, pp%z_gradients)
=======
  call set_vector_location(cell, vec_properties)
  call set_size(par_env, square_mesh, vec_properties)
  call create_vector(vec_properties, u%values)
  call create_vector(vec_properties, v%values)
  call create_vector(vec_properties, p%values)
  call create_vector(vec_properties, p%x_gradients)
  call create_vector(vec_properties, p%y_gradients)
  call create_vector(vec_properties, p%z_gradients)
  call create_vector(vec_properties, pp%values)
  call create_vector(vec_properties, pp%x_gradients)
  call create_vector(vec_properties, pp%y_gradients)
  call create_vector(vec_properties, pp%z_gradients)
>>>>>>> 99fd0855
  call update(u%values)
  call update(v%values)
  call update(p%values)
  call update(p%x_gradients)
  call update(p%y_gradients)
  call update(p%z_gradients)
  call update(pp%values)
  call update(pp%x_gradients)
  call update(pp%y_gradients)
  call update(pp%z_gradients)

<<<<<<< HEAD
  call set_vector_location(face, vec_sizes)
  call set_size(par_env, mesh, vec_sizes)
  call create_vector(vec_sizes, mf%values)
=======
  call set_vector_location(face, vec_properties)
  call set_size(par_env, square_mesh, vec_properties)
  call create_vector(vec_properties, mf%values)
>>>>>>> 99fd0855
  call update(mf%values)
  
  ! Initialise velocity field
  print *, "Initialise velocity field"
  call initialise_velocity(mesh, u, v, mf)
  call update(u%values)
  call update(v%values)
  call update(mf%values)

  ! Solve using SIMPLE algorithm
  print *, "Start SIMPLE"
  call solve_nonlinear(par_env, mesh, cps, it_start, it_end, u, v, p, pp, mf)

  call PetscViewerBinaryOpen(PETSC_COMM_WORLD,"u",FILE_MODE_WRITE,viewer, ierr)

  associate (vec => u%values)
    select type (vec)
    type is (vector_petsc)
      call VecView(vec%v, viewer, ierr)
    end select
  end associate

  call PetscViewerBinaryOpen(PETSC_COMM_WORLD,"v",FILE_MODE_WRITE,viewer, ierr)

  associate (vec => v%values)
    select type (vec)
    type is (vector_petsc)
      call VecView(vec%v, viewer, ierr)
    end select
  end associate

  call PetscViewerBinaryOpen(PETSC_COMM_WORLD,"p",FILE_MODE_WRITE,viewer, ierr)

  associate (vec => p%values)
    select type (vec)
    type is (vector_petsc)
      call VecView(vec%v, viewer, ierr)
    end select
  end associate

  call PetscViewerDestroy(viewer,ierr)

  ! Clean-up
  deallocate(u)
  deallocate(v)
  deallocate(p)
  deallocate(pp)

  call timer(end_time)

  if(irank == 0) then
     print*, "Elapsed time: ", end_time - start_time
  end if
  
  ! Finalise MPI
  call cleanup_parallel_environment(par_env)

  contains

  ! Read YAML configuration file
  subroutine read_configuration(config_filename)

    use read_config, only: get_reference_number, get_steps, &
                            get_convection_scheme, get_relaxation_factor

    character(len=*), intent(in) :: config_filename
    
    class(*), pointer :: config_file_pointer  !< Pointer to CCS config file
    character(len=error_length) :: error

    config_file_pointer => parse(config_filename, error=error)
    if (error/='') then
      print*,trim(error)
      stop 1
    endif
    
    call get_steps(config_file_pointer, num_steps)
    if(num_steps == huge(0)) then
      print*,"No value assigned to num-steps."
    end if

    call get_relaxation_factor(config_file_pointer, u_relax=velocity_relax, p_relax=pressure_relax)
    if(velocity_relax == huge(0.0) .and. pressure_relax == huge(0.0)) then
      print*,"No values assigned to velocity and pressure underrelaxation."
    end if

  end subroutine

  ! Print test case configuration
  subroutine print_configuration()

    print*,"Solving ", case_name, " case"

    print*,"++++" 
    print*,"SIMULATION LENGTH"
    print*,"Running for ",num_steps, "iterations"
    print*,"++++" 
    print*,"MESH"
    print*,"Size is ",cps
    print*,"++++" 
    print*,"RELAXATION FACTORS"
    print*,"velocity: ", velocity_relax 
    print*,"pressure: ", pressure_relax 

  end subroutine

  subroutine initialise_velocity(mesh, u, v, mf)

    use constants, only: add_mode
    use types, only: vector_values, cell_locator
    use meshing, only: set_cell_location, get_global_index
    use fv, only: calc_cell_coords
    use utils, only: pack_entries, set_values
    use vec, only : get_vector_data, restore_vector_data
    
    ! Arguments
    class(ccs_mesh), intent(in) :: mesh
    class(field), intent(inout) :: u, v, mf

    ! Local variables
    integer(ccs_int) :: row, col
    integer(ccs_int) :: local_idx, self_idx
    real(ccs_real) :: u_val, v_val
    type(cell_locator) :: self_loc
    type(vector_values) :: u_vals, v_vals
    real(ccs_real), dimension(:), pointer :: u_data, v_data, mf_data

    ! Set mode
    u_vals%setter_mode = add_mode
    v_vals%setter_mode = add_mode

    ! Set alias
    associate(n_local => mesh%nlocal)
      ! Allocate temporary arrays for storing global cell indices 
      allocate(u_vals%indices(n_local))
      allocate(v_vals%indices(n_local))

      ! Allocate temporary arrays for storing values
      allocate(u_vals%values(n_local))
      allocate(v_vals%values(n_local))

      ! Set initial values for velocity fields
      do local_idx = 1, n_local
        call set_cell_location(mesh, local_idx, self_loc)
        call get_global_index(self_loc, self_idx)
        call calc_cell_coords(self_idx, cps, row, col)

        u_val = real(col, ccs_real)/real(cps, ccs_real)
        v_val = -real(row, ccs_real)/real(cps, ccs_real)

        call pack_entries(local_idx, self_idx, u_val, u_vals)
        call pack_entries(local_idx, self_idx, v_val, v_vals)
      end do
    end associate

    call set_values(u_vals, u%values)
    call set_values(v_vals, v%values)

    deallocate(u_vals%indices)
    deallocate(v_vals%indices)
    deallocate(u_vals%values)
    deallocate(v_vals%values)

    call get_vector_data(u%values, u_data)
    call get_vector_data(v%values, v_data)
    call get_vector_data(mf%values, mf_data)

    u_data(:) = 0.0_ccs_real
    v_data(:) = 0.0_ccs_real
    mf_data(:) = 0.0_ccs_real
    
    call restore_vector_data(u%values, u_data)
    call restore_vector_data(v%values, v_data)
    call restore_vector_data(mf%values, mf_data)
    
  end subroutine initialise_velocity


end program ldc<|MERGE_RESOLUTION|>--- conflicted
+++ resolved
@@ -33,13 +33,8 @@
   character(len=:), allocatable :: case_name       !< Case name
   character(len=:), allocatable :: ccs_config_file !< Config file for CCS
 
-<<<<<<< HEAD
   type(ccs_mesh)    :: mesh
-  type(vector_spec) :: vec_sizes
-=======
-  type(ccs_mesh)    :: square_mesh
   type(vector_spec) :: vec_properties
->>>>>>> 99fd0855
 
   class(field), allocatable :: u, v, p, pp, mf
 
@@ -94,22 +89,8 @@
   call initialise(vec_properties)
 
   ! print *, "Create vectors"
-<<<<<<< HEAD
-  call set_vector_location(cell, vec_sizes)
-  call set_size(par_env, mesh, vec_sizes)
-  call create_vector(vec_sizes, u%values)
-  call create_vector(vec_sizes, v%values)
-  call create_vector(vec_sizes, p%values)
-  call create_vector(vec_sizes, p%x_gradients)
-  call create_vector(vec_sizes, p%y_gradients)
-  call create_vector(vec_sizes, p%z_gradients)
-  call create_vector(vec_sizes, pp%values)
-  call create_vector(vec_sizes, pp%x_gradients)
-  call create_vector(vec_sizes, pp%y_gradients)
-  call create_vector(vec_sizes, pp%z_gradients)
-=======
   call set_vector_location(cell, vec_properties)
-  call set_size(par_env, square_mesh, vec_properties)
+  call set_size(par_env, mesh, vec_properties)
   call create_vector(vec_properties, u%values)
   call create_vector(vec_properties, v%values)
   call create_vector(vec_properties, p%values)
@@ -120,7 +101,6 @@
   call create_vector(vec_properties, pp%x_gradients)
   call create_vector(vec_properties, pp%y_gradients)
   call create_vector(vec_properties, pp%z_gradients)
->>>>>>> 99fd0855
   call update(u%values)
   call update(v%values)
   call update(p%values)
@@ -132,15 +112,9 @@
   call update(pp%y_gradients)
   call update(pp%z_gradients)
 
-<<<<<<< HEAD
-  call set_vector_location(face, vec_sizes)
-  call set_size(par_env, mesh, vec_sizes)
-  call create_vector(vec_sizes, mf%values)
-=======
   call set_vector_location(face, vec_properties)
-  call set_size(par_env, square_mesh, vec_properties)
+  call set_size(par_env, mesh, vec_properties)
   call create_vector(vec_properties, mf%values)
->>>>>>> 99fd0855
   call update(mf%values)
   
   ! Initialise velocity field
