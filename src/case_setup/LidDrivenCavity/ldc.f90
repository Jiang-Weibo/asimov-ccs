!v Program file for LidDrivenCavity case
!
!  @build mpi+petsc

program ldc
#include "ccs_macros.inc"

  use petscvec
  use petscsys

  use case_config, only: num_iters, cps, domain_size, case_name, &
                         velocity_relax, pressure_relax, res_target, &
                         write_gradients, velocity_solver_method_name, velocity_solver_precon_name, &
                         pressure_solver_method_name, pressure_solver_precon_name
  use constants, only: cell, face, ccsconfig, ccs_string_len, field_u, field_v, &
                       field_w, field_p, field_p_prime, field_mf, &
<<<<<<< HEAD
                       cell_centred_central, cell_centred_upwind, cell_centred_gamma, face_centred, &
                       ccs_split_type_shared, ccs_split_type_low_high
=======
                       cell_centred_central, cell_centred_upwind, cell_centred_gamma, cell_centred_linear_upwind, &
                       face_centred
>>>>>>> 90c51e90
  use kinds, only: ccs_real, ccs_int
  use types, only: field, field_spec, upwind_field, central_field, gamma_field, face_field, ccs_mesh, &
                   vector_spec, ccs_vector, field_ptr, fluid, fluid_solver_selector
  use fields, only: create_field, set_field_config_file, set_field_n_boundaries, set_field_name, &
                    set_field_type, set_field_vector_properties, set_field_store_residuals
  use fortran_yaml_c_interface, only: parse
  use parallel, only: initialise_parallel_environment, &
                      create_new_par_env, &
                      cleanup_parallel_environment, timer, &
                      read_command_line_arguments, sync
  use parallel_types, only: parallel_environment
  use mesh_utils, only: build_mesh, write_mesh, build_square_mesh
  use meshing, only: get_global_num_cells
  use vec, only: create_vector, set_vector_location
  use petsctypes, only: vector_petsc
  use pv_coupling, only: solve_nonlinear
  use utils, only: set_size, initialise, update, exit_print, add_field_to_outputlist, &
                   get_field, set_field, get_fluid_solver_selector, set_fluid_solver_selector, &
                   allocate_fluid_fields, dealloc_fluid_fields
  use boundary_conditions, only: read_bc_config, allocate_bc_arrays
  use read_config, only: get_variables, get_boundary_count, get_store_residuals
  use io_visualisation, only: write_solution
  use timers, only: timer_init, timer_register_start, timer_register, timer_start, timer_stop, timer_print, timer_print_all

  implicit none

  class(parallel_environment), allocatable :: par_env
  class(parallel_environment), allocatable :: shared_env
  character(len=:), allocatable :: input_path  ! Path to input directory
  character(len=:), allocatable :: case_path  ! Path to input directory with case name appended
  character(len=:), allocatable :: ccs_config_file ! Config file for CCS
  character(len=ccs_string_len), dimension(:), allocatable :: variable_names  ! variable names for BC reading

  type(ccs_mesh) :: mesh
  type(vector_spec) :: vec_properties

  type(field_spec) :: field_properties
  class(field), allocatable, target :: u, v, w, p, p_prime, mf

  type(field_ptr), allocatable :: output_list(:)

  integer(ccs_int) :: n_boundaries

  integer(ccs_int) :: it_start, it_end
  integer(ccs_int) :: irank ! MPI rank ID
  integer(ccs_int) :: isize ! Size of MPI world

  integer(ccs_int) :: timer_index_init, timer_index_total, timer_index_sol


  logical :: u_sol = .true.  ! Default equations to solve for LDC case
  logical :: v_sol = .true.
  logical :: w_sol = .true.
  logical :: p_sol = .true.

  logical :: store_residuals

  type(fluid) :: flow_fields
  type(fluid_solver_selector) :: fluid_sol

  logical :: use_mpi_splitting

  ! Launch MPI
  call initialise_parallel_environment(par_env)
  call timer_init()

  irank = par_env%proc_id
  isize = par_env%num_procs

  ! Create shared memory communicator for each node
  use_mpi_splitting = .true.
  call create_new_par_env(par_env, ccs_split_type_shared, use_mpi_splitting, shared_env)

  call read_command_line_arguments(par_env, cps, case_name=case_name, in_dir=input_path)

  if (allocated(input_path)) then
    case_path = input_path // "/" // case_name
  else
    case_path = case_name
  end if

  ccs_config_file = case_path // ccsconfig

  call timer_register_start("Elapsed time", timer_index_total)
  call timer_register_start("Init time", timer_index_init)

  ! Read case name from configuration file
  call read_configuration(ccs_config_file)

  if (irank == par_env%root) print *, "Starting ", case_name, " case!"

  ! set solver and preconditioner info
  velocity_solver_method_name = "gmres"
  velocity_solver_precon_name = "bjacobi"
  pressure_solver_method_name = "cg"
  pressure_solver_precon_name = "gamg"

  ! Set start and end iteration numbers (read from input file)
  it_start = 1
  it_end = num_iters

  ! Create a mesh
  if (irank == par_env%root) print *, "Building mesh"
  !mesh = build_mesh(par_env, cps, cps, cps, 1.0_ccs_real)   ! 3-D mesh
  mesh = build_square_mesh(par_env, shared_env, cps, 1.0_ccs_real)      ! 2-D mesh

  ! Initialise fields
  if (irank == par_env%root) print *, "Initialise fields"

  ! Write gradients to solution file
  write_gradients = .false.

  ! Create and initialise field vectors
  call initialise(vec_properties)
  call get_boundary_count(ccs_config_file, n_boundaries)
  call get_store_residuals(ccs_config_file, store_residuals)

  call set_vector_location(cell, vec_properties)
  call set_size(par_env, mesh, vec_properties)

  call set_field_config_file(ccs_config_file, field_properties)
  call set_field_n_boundaries(n_boundaries, field_properties)
  call set_field_store_residuals(store_residuals, field_properties)

  call set_field_vector_properties(vec_properties, field_properties)
  call set_field_type(cell_centred_upwind, field_properties)
  call set_field_name("u", field_properties)
  call create_field(field_properties, u)
  call set_field_name("v", field_properties)
  call create_field(field_properties, v)
  call set_field_name("w", field_properties)
  call create_field(field_properties, w)

  call set_field_type(cell_centred_central, field_properties)
  call set_field_name("p", field_properties)
  call create_field(field_properties, p)
  call set_field_name("p_prime", field_properties)
  call create_field(field_properties, p_prime)

  call set_vector_location(face, vec_properties)
  call set_size(par_env, mesh, vec_properties)
  call set_field_vector_properties(vec_properties, field_properties)
  call set_field_type(face_centred, field_properties)
  call set_field_name("mf", field_properties)
  call create_field(field_properties, mf)

  ! Add fields to output list
  allocate (output_list(4))
  call add_field_to_outputlist(u, "u", output_list)
  call add_field_to_outputlist(v, "v", output_list)
  call add_field_to_outputlist(w, "w", output_list)
  call add_field_to_outputlist(p, "p", output_list)

  ! Initialise velocity field
  if (irank == par_env%root) print *, "Initialise velocity field"
  call initialise_velocity(mesh, u, v, w, mf)
  call update(u%values)
  call update(v%values)
  call update(w%values)
  call update(mf%values)

  ! XXX: This should get incorporated as part of create_field subroutines
  call set_fluid_solver_selector(field_u, u_sol, fluid_sol)
  call set_fluid_solver_selector(field_v, v_sol, fluid_sol)
  call set_fluid_solver_selector(field_w, w_sol, fluid_sol)
  call set_fluid_solver_selector(field_p, p_sol, fluid_sol)
  call allocate_fluid_fields(6, flow_fields)
  call set_field(1, field_u, u, flow_fields)
  call set_field(2, field_v, v, flow_fields)
  call set_field(3, field_w, w, flow_fields)
  call set_field(4, field_p, p, flow_fields)
  call set_field(5, field_p_prime, p_prime, flow_fields)
  call set_field(6, field_mf, mf, flow_fields)

  if (irank == par_env%root) then
    call print_configuration()
  end if

  call timer_stop(timer_index_init)
  call timer_register_start("Solver time inc I/O", timer_index_sol)
  ! Solve using SIMPLE algorithm
  if (irank == par_env%root) print *, "Start SIMPLE"
  call solve_nonlinear(par_env, mesh, it_start, it_end, res_target, &
                       fluid_sol, flow_fields)
  
  ! Write out mesh and solution
  call write_mesh(par_env, case_path, mesh)
  
  call write_solution(par_env, case_path, mesh, output_list)

  call timer_stop(timer_index_sol)

  ! Clean-up
  call dealloc_fluid_fields(flow_fields)
  deallocate (u)
  deallocate (v)
  deallocate (w)
  deallocate (p)
  deallocate (p_prime)
  deallocate (output_list)

  call timer_stop(timer_index_total)

  call timer_print_all(par_env)

  ! Finalise MPI
  call cleanup_parallel_environment(par_env)

contains

  ! Read YAML configuration file
  subroutine read_configuration(config_filename)

    use read_config, only: get_value, get_relaxation_factors

    character(len=*), intent(in) :: config_filename

    class(*), pointer :: config_file  !< Pointer to CCS config file
    character(:), allocatable :: error

    config_file => parse(config_filename, error)
    if (allocated(error)) then
      call error_abort(trim(error))
    end if

    call get_variables(config_file, variable_names)

    call get_value(config_file, 'iterations', num_iters)
    if (num_iters == huge(0)) then
      call error_abort("No value assigned to num_iters.")
    end if

    if (cps == huge(0)) then ! cps was not set on the command line
      call get_value(config_file, 'cps', cps)
      if (cps == huge(0)) then
        call error_abort("No value assigned to cps.")
      end if
    end if

    call get_value(config_file, 'L', domain_size)
    if (domain_size == huge(0.0)) then
      call error_abort("No value assigned to domain_size.")
    end if

    call get_value(config_file, 'target_residual', res_target)
    if (res_target == huge(0.0)) then
      call error_abort("No value assigned to target residual.")
    end if

    call get_relaxation_factors(config_file, u_relax=velocity_relax, p_relax=pressure_relax)
    if (velocity_relax == huge(0.0) .and. pressure_relax == huge(0.0)) then
      call error_abort("No values assigned to velocity and pressure underrelaxation.")
    end if

  end subroutine

  ! Print test case configuration
  subroutine print_configuration()

    integer(ccs_int) :: global_num_cells

    call get_global_num_cells(mesh, global_num_cells)

    ! XXX: this should eventually be replaced by something nicely formatted that uses "write"
    print *, " "
    print *, "******************************************************************************"
    print *, "* Solving the ", case_name, " case"
    print *, "******************************************************************************"
    print *, " "
    print *, "******************************************************************************"
    print *, "* SIMULATION LENGTH"
    print *, "* Running for ", num_iters, "iterations"
    print *, "******************************************************************************"
    print *, "* MESH SIZE"
    print *, "* Cells per side: ", cps
    write (*, '(1x,a,e10.3)') "* Domain size: ", domain_size
    print *, "* Global number of cells is ", global_num_cells
    print *, "******************************************************************************"
    print *, "* RELAXATION FACTORS"
    write (*, '(1x,a,e10.3)') "* velocity: ", velocity_relax
    write (*, '(1x,a,e10.3)') "* pressure: ", pressure_relax
    print *, "******************************************************************************"

  end subroutine

  subroutine initialise_velocity(mesh, u, v, w, mf)

    use constants, only: add_mode
    use types, only: vector_values, cell_locator
    use meshing, only: create_cell_locator, get_global_index, get_local_num_cells
    use fv, only: calc_cell_coords
    use utils, only: clear_entries, set_mode, set_row, set_entry, set_values
    use vec, only: get_vector_data, restore_vector_data, create_vector_values

    ! Arguments
    class(ccs_mesh), intent(in) :: mesh
    class(field), intent(inout) :: u, v, w, mf

    ! Local variables
    integer(ccs_int) :: row, col
    integer(ccs_int) :: index_p, global_index_p, n_local
    real(ccs_real) :: u_val, v_val, w_val
    type(cell_locator) :: loc_p
    type(vector_values) :: u_vals, v_vals, w_vals
    real(ccs_real), dimension(:), pointer :: mf_data

    ! Set alias
    call get_local_num_cells(mesh, n_local)

    call create_vector_values(n_local, u_vals)
    call create_vector_values(n_local, v_vals)
    call create_vector_values(n_local, w_vals)
    call set_mode(add_mode, u_vals)
    call set_mode(add_mode, v_vals)
    call set_mode(add_mode, w_vals)

    ! Set initial values for velocity fields
    do index_p = 1, n_local
      call create_cell_locator(mesh, index_p, loc_p)
      call get_global_index(loc_p, global_index_p)
      call calc_cell_coords(global_index_p, cps, row, col)

      u_val = 0.0_ccs_real
      v_val = 0.0_ccs_real
      w_val = 0.0_ccs_real

      call set_row(global_index_p, u_vals)
      call set_entry(u_val, u_vals)
      call set_row(global_index_p, v_vals)
      call set_entry(v_val, v_vals)
      call set_row(global_index_p, w_vals)
      call set_entry(w_val, w_vals)
    end do

    call set_values(u_vals, u%values)
    call set_values(v_vals, v%values)
    call set_values(w_vals, w%values)

    deallocate (u_vals%global_indices)
    deallocate (v_vals%global_indices)
    deallocate (w_vals%global_indices)
    deallocate (u_vals%values)
    deallocate (v_vals%values)
    deallocate (w_vals%values)

    call get_vector_data(mf%values, mf_data)
    mf_data(:) = 0.0_ccs_real
    call restore_vector_data(mf%values, mf_data)

  end subroutine initialise_velocity

end program ldc<|MERGE_RESOLUTION|>--- conflicted
+++ resolved
@@ -14,13 +14,9 @@
                          pressure_solver_method_name, pressure_solver_precon_name
   use constants, only: cell, face, ccsconfig, ccs_string_len, field_u, field_v, &
                        field_w, field_p, field_p_prime, field_mf, &
-<<<<<<< HEAD
-                       cell_centred_central, cell_centred_upwind, cell_centred_gamma, face_centred, &
+                       cell_centred_central, cell_centred_upwind, cell_centred_gamma, cell_centred_linear_upwind, &
+                       face_centred, &
                        ccs_split_type_shared, ccs_split_type_low_high
-=======
-                       cell_centred_central, cell_centred_upwind, cell_centred_gamma, cell_centred_linear_upwind, &
-                       face_centred
->>>>>>> 90c51e90
   use kinds, only: ccs_real, ccs_int
   use types, only: field, field_spec, upwind_field, central_field, gamma_field, face_field, ccs_mesh, &
                    vector_spec, ccs_vector, field_ptr, fluid, fluid_solver_selector
