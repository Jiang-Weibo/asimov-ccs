!v Program file for LidDrivenCavity case
!
!  @build mpi+petsc

program ldc
#include "ccs_macros.inc"

  use petscvec
  use petscsys

<<<<<<< HEAD
  use case_config, only: num_steps, velocity_relax, pressure_relax, res_target, &
                         write_gradients
  use constants, only: cell, face, ccsconfig, ccs_string_len, &
                       cell_centred_central, cell_centred_upwind, face_centred
  use kinds, only: ccs_real, ccs_int
  use types, only: field, upwind_field, central_field, face_field, ccs_mesh, &
                   vector_spec, ccs_vector, field_ptr
  use fields, only: create_field
=======
  use case_config, only: num_iters, cps, domain_size, case_name, &
                         velocity_relax, pressure_relax, res_target, &
                         write_gradients, velocity_solver_method_name, velocity_solver_precon_name, &
                         pressure_solver_method_name, pressure_solver_precon_name
  use constants, only: cell, face, ccsconfig, ccs_string_len, field_u, field_v, &
                       field_w, field_p, field_p_prime, field_mf
  use kinds, only: ccs_real, ccs_int
  use types, only: field, upwind_field, central_field, face_field, ccs_mesh, &
                   vector_spec, ccs_vector, field_ptr, fluid, fluid_solver_selector
>>>>>>> 458d0d35
  use fortran_yaml_c_interface, only: parse
  use parallel, only: initialise_parallel_environment, &
                      cleanup_parallel_environment, timer, &
                      read_command_line_arguments, sync
  use parallel_types, only: parallel_environment
  use mesh_utils, only: build_mesh, write_mesh, build_square_mesh
  use vec, only: create_vector, set_vector_location
  use petsctypes, only: vector_petsc
  use pv_coupling, only: solve_nonlinear
  use utils, only: set_size, initialise, update, exit_print, add_field_to_outputlist, &
                   get_field, set_field, get_fluid_solver_selector, set_fluid_solver_selector, &
                   allocate_fluid_fields, dealloc_fluid_fields
  use boundary_conditions, only: read_bc_config, allocate_bc_arrays
  use read_config, only: get_bc_variables, get_boundary_count
  use io_visualisation, only: write_solution

  implicit none

  class(parallel_environment), allocatable :: par_env
  character(len=:), allocatable :: input_path  ! Path to input directory
  character(len=:), allocatable :: case_path  ! Path to input directory with case name appended
  character(len=:), allocatable :: ccs_config_file ! Config file for CCS
  character(len=ccs_string_len), dimension(:), allocatable :: variable_names  ! variable names for BC reading

  type(ccs_mesh) :: mesh
  type(vector_spec) :: vec_properties

  class(field), allocatable, target :: u, v, w, p, p_prime, mf

  type(field_ptr), allocatable :: output_list(:)

  integer(ccs_int) :: n_boundaries

  integer(ccs_int) :: it_start, it_end
  integer(ccs_int) :: irank ! MPI rank ID
  integer(ccs_int) :: isize ! Size of MPI world

  double precision :: start_time
  double precision :: end_time

  logical :: u_sol = .true.  ! Default equations to solve for LDC case
  logical :: v_sol = .true.
  logical :: w_sol = .true.
  logical :: p_sol = .true.

  type(fluid) :: flow_fields
  type(fluid_solver_selector) :: fluid_sol

  ! Launch MPI
  call initialise_parallel_environment(par_env)

  irank = par_env%proc_id
  isize = par_env%num_procs

  call read_command_line_arguments(par_env, cps, case_name=case_name, in_dir=input_path)
  
  if(allocated(input_path)) then
     case_path = input_path // "/" // case_name
  else
     case_path = case_name
  end if

  ccs_config_file = case_path // ccsconfig

  call timer(start_time)

  ! Read case name from configuration file
  call read_configuration(ccs_config_file)

  if (irank == par_env%root) print *, "Starting ", case_name, " case!"

  ! set solver and preconditioner info
  velocity_solver_method_name = "gmres"
  velocity_solver_precon_name = "bjacobi"
  pressure_solver_method_name = "cg"
  pressure_solver_precon_name = "gamg"

  ! Set start and end iteration numbers (read from input file)
  it_start = 1
  it_end = num_iters

  ! Create a mesh
  if (irank == par_env%root) print *, "Building mesh"
  !mesh = build_mesh(par_env, cps, cps, cps, 1.0_ccs_real)   ! 3-D mesh
  mesh = build_square_mesh(par_env, cps, 1.0_ccs_real)      ! 2-D mesh

  ! Initialise fields
  if (irank == par_env%root) print *, "Initialise fields"
  allocate (face_field :: mf)

  ! Write gradients to solution file
  write_gradients = .false.

  ! Create and initialise field vectors
  call initialise(vec_properties)
  call get_boundary_count(ccs_config_file, n_boundaries)
  call get_bc_variables(ccs_config_file, variable_names)

  call set_vector_location(cell, vec_properties)
  call set_size(par_env, mesh, vec_properties)
  call create_field(ccs_config_file, vec_properties, cell_centred_upwind, "u", n_boundaries, u)
  call create_field(ccs_config_file, vec_properties, cell_centred_upwind, "v", n_boundaries, v)
  call create_field(ccs_config_file, vec_properties, cell_centred_upwind, "w", n_boundaries, w)
  call create_field(ccs_config_file, vec_properties, cell_centred_central, "p", n_boundaries, p)
  call create_field(ccs_config_file, vec_properties, cell_centred_central, "p_prime", n_boundaries, p_prime)

  call set_vector_location(face, vec_properties)
  call set_size(par_env, mesh, vec_properties)
  call create_field(ccs_config_file, vec_properties, face_centred, "mf", n_boundaries, mf)

  ! Add fields to output list
  allocate (output_list(4))
  call add_field_to_outputlist(u, "u", output_list)
  call add_field_to_outputlist(v, "v", output_list)
  call add_field_to_outputlist(w, "w", output_list)
  call add_field_to_outputlist(p, "p", output_list)

  ! Initialise velocity field
  if (irank == par_env%root) print *, "Initialise velocity field"
  call initialise_velocity(mesh, u, v, w, mf)
  call update(u%values)
  call update(v%values)
  call update(w%values)
  call update(mf%values)

  ! XXX: This should get incorporated as part of create_field subroutines
  call set_fluid_solver_selector(field_u, u_sol, fluid_sol)
  call set_fluid_solver_selector(field_v, v_sol, fluid_sol)
  call set_fluid_solver_selector(field_w, w_sol, fluid_sol)
  call set_fluid_solver_selector(field_p, p_sol, fluid_sol)
  call allocate_fluid_fields(6, flow_fields)
  call set_field(1, field_u, u, flow_fields)
  call set_field(2, field_v, v, flow_fields)
  call set_field(3, field_w, w, flow_fields)
  call set_field(4, field_p, p, flow_fields)
  call set_field(5, field_p_prime, p_prime, flow_fields)
  call set_field(6, field_mf, mf, flow_fields)
  
  if (irank == par_env%root) then
    call print_configuration()
  end if

  ! Solve using SIMPLE algorithm
  if (irank == par_env%root) print *, "Start SIMPLE"
  call solve_nonlinear(par_env, mesh, it_start, it_end, res_target, &
                       fluid_sol, flow_fields)

  ! Write out mesh and solution
  call write_mesh(par_env, case_path, mesh)
  call write_solution(par_env, case_path, mesh, output_list)

  ! Clean-up
  call dealloc_fluid_fields(flow_fields)
  deallocate (u)
  deallocate (v)
  deallocate (w)
  deallocate (p)
  deallocate (p_prime)
  deallocate (output_list)

  call timer(end_time)

  if (irank == par_env%root) then
    print *, "Elapsed time: ", end_time - start_time
  end if

  ! Finalise MPI
  call cleanup_parallel_environment(par_env)

contains

  ! Read YAML configuration file
  subroutine read_configuration(config_filename)

    use read_config, only: get_reference_number, get_iters, &
                          get_convection_scheme, get_relaxation_factors, &
                          get_target_residual, get_cps, get_domain_size

    character(len=*), intent(in) :: config_filename

    class(*), pointer :: config_file  !< Pointer to CCS config file
    character(:), allocatable :: error

    config_file => parse(config_filename, error)
    if (allocated(error)) then
      call error_abort(trim(error))
    end if

    call get_iters(config_file, num_iters)
    if (num_iters == huge(0)) then
      call error_abort("No value assigned to num_iters.")
    end if

    if (cps == huge(0)) then ! cps was not set on the command line
      call get_cps(config_file, cps)
      if (cps == huge(0)) then
        call error_abort("No value assigned to cps.")
      end if
    end if

    call get_domain_size(config_file, domain_size)
    if (domain_size == huge(0.0)) then
      call error_abort("No value assigned to domain_size.")
    end if

    call get_relaxation_factors(config_file, u_relax=velocity_relax, p_relax=pressure_relax)
    if (velocity_relax == huge(0.0) .and. pressure_relax == huge(0.0)) then
      call error_abort("No values assigned to velocity and pressure underrelaxation.")
    end if

    call get_target_residual(config_file, res_target)
    if (res_target == huge(0.0)) then
      call error_abort("No value assigned to target residual.")
    end if

  end subroutine

  ! Print test case configuration
  subroutine print_configuration()

    ! XXX: this should eventually be replaced by something nicely formatted that uses "write"
    print *, " "
    print *, "******************************************************************************"
    print *, "* Solving the ", case_name, " case"
    print *, "******************************************************************************"
    print *, " "
    print *, "******************************************************************************"
    print *, "* SIMULATION LENGTH"
    print *, "* Running for ", num_iters, "iterations"
    print *, "******************************************************************************"
    print *, "* MESH SIZE"
    print *, "* Cells per side: ", cps
    write (*, '(1x,a,e10.3)') "* Domain size: ", domain_size
    print *, "* Global number of cells is ", mesh%topo%global_num_cells
    print *, "******************************************************************************"
    print *, "* RELAXATION FACTORS"
    write (*, '(1x,a,e10.3)') "* velocity: ", velocity_relax
    write (*, '(1x,a,e10.3)') "* pressure: ", pressure_relax
    print *, "******************************************************************************"

  end subroutine

  subroutine initialise_velocity(mesh, u, v, w, mf)

    use constants, only: add_mode
    use types, only: vector_values, cell_locator
    use meshing, only: set_cell_location, get_global_index, get_local_num_cells
    use fv, only: calc_cell_coords
    use utils, only: clear_entries, set_mode, set_row, set_entry, set_values
    use vec, only: get_vector_data, restore_vector_data, create_vector_values

    ! Arguments
    class(ccs_mesh), intent(in) :: mesh
    class(field), intent(inout) :: u, v, w, mf

    ! Local variables
    integer(ccs_int) :: row, col
    integer(ccs_int) :: index_p, global_index_p, n_local
    real(ccs_real) :: u_val, v_val, w_val
    type(cell_locator) :: loc_p
    type(vector_values) :: u_vals, v_vals, w_vals
    real(ccs_real), dimension(:), pointer :: mf_data

    ! Set alias
    call get_local_num_cells(mesh, n_local)

    call create_vector_values(n_local, u_vals)
    call create_vector_values(n_local, v_vals)
    call create_vector_values(n_local, w_vals)
    call set_mode(add_mode, u_vals)
    call set_mode(add_mode, v_vals)
    call set_mode(add_mode, w_vals)

    ! Set initial values for velocity fields
    do index_p = 1, n_local
       call set_cell_location(mesh, index_p, loc_p)
       call get_global_index(loc_p, global_index_p)
       call calc_cell_coords(global_index_p, cps, row, col)

       u_val = 0.0_ccs_real
       v_val = 0.0_ccs_real
       w_val = 0.0_ccs_real

       call set_row(global_index_p, u_vals)
       call set_entry(u_val, u_vals)
       call set_row(global_index_p, v_vals)
       call set_entry(v_val, v_vals)
       call set_row(global_index_p, w_vals)
       call set_entry(w_val, w_vals)
    end do

    call set_values(u_vals, u%values)
    call set_values(v_vals, v%values)
    call set_values(w_vals, w%values)

    deallocate (u_vals%global_indices)
    deallocate (v_vals%global_indices)
    deallocate (w_vals%global_indices)
    deallocate (u_vals%values)
    deallocate (v_vals%values)
    deallocate (w_vals%values)

    call get_vector_data(mf%values, mf_data)
    mf_data(:) = 0.0_ccs_real
    call restore_vector_data(mf%values, mf_data)

  end subroutine initialise_velocity

end program ldc<|MERGE_RESOLUTION|>--- conflicted
+++ resolved
@@ -8,26 +8,17 @@
   use petscvec
   use petscsys
 
-<<<<<<< HEAD
-  use case_config, only: num_steps, velocity_relax, pressure_relax, res_target, &
-                         write_gradients
-  use constants, only: cell, face, ccsconfig, ccs_string_len, &
-                       cell_centred_central, cell_centred_upwind, face_centred
-  use kinds, only: ccs_real, ccs_int
-  use types, only: field, upwind_field, central_field, face_field, ccs_mesh, &
-                   vector_spec, ccs_vector, field_ptr
-  use fields, only: create_field
-=======
   use case_config, only: num_iters, cps, domain_size, case_name, &
                          velocity_relax, pressure_relax, res_target, &
                          write_gradients, velocity_solver_method_name, velocity_solver_precon_name, &
                          pressure_solver_method_name, pressure_solver_precon_name
   use constants, only: cell, face, ccsconfig, ccs_string_len, field_u, field_v, &
-                       field_w, field_p, field_p_prime, field_mf
+                       field_w, field_p, field_p_prime, field_mf, &
+                       cell_centred_central, cell_centred_upwind, face_centred
   use kinds, only: ccs_real, ccs_int
   use types, only: field, upwind_field, central_field, face_field, ccs_mesh, &
                    vector_spec, ccs_vector, field_ptr, fluid, fluid_solver_selector
->>>>>>> 458d0d35
+  use fields, only: create_field
   use fortran_yaml_c_interface, only: parse
   use parallel, only: initialise_parallel_environment, &
                       cleanup_parallel_environment, timer, &
