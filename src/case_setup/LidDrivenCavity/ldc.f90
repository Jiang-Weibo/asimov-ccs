!>  Program file for LidDrivenCavity case
!
!> @build mpi+petsc

program ldc

  use petscvec
  use petscsys

  use case_config, only: num_steps, velocity_relax, pressure_relax
  use constants, only : cell, face, ccsconfig
  use bc_constants, only: bc_region_left, bc_region_right, &
                          bc_region_top, bc_region_bottom, &
                          bc_region_live, &
                          bc_type_sym, bc_type_wall
  use kinds, only: ccs_real, ccs_int
  use types, only: field, upwind_field, central_field, face_field, ccs_mesh, &
                   vector_spec, ccs_vector
  use yaml, only: parse, error_length
  use parallel, only: initialise_parallel_environment, &
                      cleanup_parallel_environment, timer, &
                      read_command_line_arguments, sync
  use parallel_types, only: parallel_environment
  use mesh_utils, only: build_square_mesh
  use vec, only: create_vector, set_vector_location
  use petsctypes, only: vector_petsc
  use pv_coupling, only: solve_nonlinear
  use utils, only: set_size, initialise, update

  implicit none

  class(parallel_environment), allocatable :: par_env
  character(len=:), allocatable :: case_name       !< Case name
  character(len=:), allocatable :: ccs_config_file !< Config file for CCS

  type(ccs_mesh)    :: mesh
  type(vector_spec) :: vec_properties

  class(field), allocatable :: u, v, p, p_prime, mf

  integer(ccs_int) :: cps = 50 !< Default value for cells per side

  integer(ccs_int) :: it_start, it_end !, ierr
  integer(ccs_int) :: irank !< MPI rank ID
  integer(ccs_int) :: isize !< Size of MPI world

  double precision :: start_time
  double precision :: end_time

  ! type(tPetscViewer) :: viewer

  ! Launch MPI
  call initialise_parallel_environment(par_env) 

  irank = par_env%proc_id
  isize = par_env%num_procs

  call read_command_line_arguments(par_env, cps, case_name=case_name)

  print *, "Starting ", case_name, " case!"
  ccs_config_file = case_name//ccsconfig

  call timer(start_time)

  ! Read case name from configuration file
  call read_configuration(ccs_config_file)

  if(irank == par_env%root) then
    call print_configuration()
  end if

  ! Set start and end iteration numbers (eventually will be read from input file)
  it_start = 1
  it_end   = num_steps

  ! Create a square mesh
  print *, "Building mesh"
  mesh = build_square_mesh(par_env, cps, 1.0_ccs_real)

  ! Initialise fields
  print *, "Initialise fields"
  allocate(upwind_field :: u)
  allocate(upwind_field :: v)
  allocate(central_field :: p)
  allocate(central_field :: p_prime)
  allocate(face_field :: mf)

  ! Create and initialise field vectors
  call initialise(vec_properties)

  ! print *, "Create vectors"
  call set_vector_location(cell, vec_properties)
  call set_size(par_env, mesh, vec_properties)
  call create_vector(vec_properties, u%values)
  call create_vector(vec_properties, v%values)
  call create_vector(vec_properties, p%values)
  call create_vector(vec_properties, p%x_gradients)
  call create_vector(vec_properties, p%y_gradients)
  call create_vector(vec_properties, p%z_gradients)
  call create_vector(vec_properties, p_prime%values)
  call create_vector(vec_properties, p_prime%x_gradients)
  call create_vector(vec_properties, p_prime%y_gradients)
  call create_vector(vec_properties, p_prime%z_gradients)
  call update(u%values)
  call update(v%values)
  call update(p%values)
  call update(p%x_gradients)
  call update(p%y_gradients)
  call update(p%z_gradients)
  call update(p_prime%values)
  call update(p_prime%x_gradients)
  call update(p_prime%y_gradients)
  call update(p_prime%z_gradients)

  call set_vector_location(face, vec_properties)
  call set_size(par_env, mesh, vec_properties)
  call create_vector(vec_properties, mf%values)
  call update(mf%values)
  
  ! Initialise velocity field
  print *, "Initialise velocity field"
  call initialise_velocity(mesh, u, v, mf)
  call update(u%values)
  call update(v%values)
  call update(mf%values)

  ! Solve using SIMPLE algorithm
  print *, "Start SIMPLE"
  call solve_nonlinear(par_env, mesh, cps, it_start, it_end, u, v, p, p_prime, mf)

  ! call PetscViewerBinaryOpen(PETSC_COMM_WORLD,"u",FILE_MODE_WRITE,viewer, ierr)

  ! associate (vec => u%values)
  !   select type (vec)
  !   type is (vector_petsc)
  !     call VecView(vec%v, viewer, ierr)
  !   end select
  ! end associate

  ! call PetscViewerBinaryOpen(PETSC_COMM_WORLD,"v",FILE_MODE_WRITE,viewer, ierr)

  ! associate (vec => v%values)
  !   select type (vec)
  !   type is (vector_petsc)
  !     call VecView(vec%v, viewer, ierr)
  !   end select
  ! end associate

  ! call PetscViewerBinaryOpen(PETSC_COMM_WORLD,"p",FILE_MODE_WRITE,viewer, ierr)

  ! associate (vec => p%values)
  !   select type (vec)
  !   type is (vector_petsc)
  !     call VecView(vec%v, viewer, ierr)
  !   end select
  ! end associate

  ! call PetscViewerDestroy(viewer,ierr)

  ! Clean-up
  deallocate(u)
  deallocate(v)
  deallocate(p)
  deallocate(p_prime)

  call timer(end_time)

  if(irank == 0) then
     print*, "Elapsed time: ", end_time - start_time
  end if
  
  ! Finalise MPI
  call cleanup_parallel_environment(par_env)

  contains

  ! Read YAML configuration file
  subroutine read_configuration(config_filename)

    use read_config, only: get_reference_number, get_steps, &
                            get_convection_scheme, get_relaxation_factor

    character(len=*), intent(in) :: config_filename
    
    class(*), pointer :: config_file_pointer  !< Pointer to CCS config file
    character(len=error_length) :: error

    config_file_pointer => parse(config_filename, error=error)
    if (error/='') then
      print*,trim(error)
      stop 1
    endif
    
    call get_steps(config_file_pointer, num_steps)
    if(num_steps == huge(0)) then
      print*,"No value assigned to num-steps."
    end if

    call get_relaxation_factor(config_file_pointer, u_relax=velocity_relax, p_relax=pressure_relax)
    if(velocity_relax == huge(0.0) .and. pressure_relax == huge(0.0)) then
      print*,"No values assigned to velocity and pressure underrelaxation."
    end if

  end subroutine

  ! Print test case configuration
  subroutine print_configuration()

    print*,"Solving ", case_name, " case"

    print*,"++++" 
    print*,"SIMULATION LENGTH"
    print*,"Running for ",num_steps, "iterations"
    print*,"++++" 
    print*,"MESH"
    print*,"Size is ",cps
    print*,"++++" 
    print*,"RELAXATION FACTORS"
    print*,"velocity: ", velocity_relax 
    print*,"pressure: ", pressure_relax 

  end subroutine

  subroutine initialise_velocity(mesh, u, v, mf)

    use constants, only: add_mode
    use types, only: vector_values, cell_locator
    use meshing, only: set_cell_location, get_global_index
    use fv, only: calc_cell_coords
    use utils, only: clear_entries, set_mode, set_row, set_entry, set_values
    use vec, only : get_vector_data, restore_vector_data, create_vector_values
    
    ! Arguments
    class(ccs_mesh), intent(in) :: mesh
    class(field), intent(inout) :: u, v, mf

    ! Local variables
    integer(ccs_int) :: row, col
    integer(ccs_int) :: index_p, global_index_p
    real(ccs_real) :: u_val, v_val
    type(cell_locator) :: loc_p
    type(vector_values) :: u_vals, v_vals
    real(ccs_real), dimension(:), pointer :: mf_data

    ! Set alias
    associate(n_local => mesh%nlocal)
<<<<<<< HEAD
      ! Allocate temporary arrays for storing global cell indices 
      allocate(u_vals%global_indices(n_local))
      allocate(v_vals%global_indices(n_local))

      ! Allocate temporary arrays for storing values
      allocate(u_vals%values(n_local))
      allocate(v_vals%values(n_local))
=======
      call create_vector_values(n_local, u_vals)
      call create_vector_values(n_local, v_vals)
      call set_mode(add_mode, u_vals)
      call set_mode(add_mode, v_vals)
>>>>>>> 9226d2f0

      ! Set initial values for velocity fields
      do index_p = 1, n_local
        call set_cell_location(mesh, index_p, loc_p)
        call get_global_index(loc_p, global_index_p)
        call calc_cell_coords(global_index_p, cps, row, col)

        u_val = 0.0_ccs_real 
        v_val = 0.0_ccs_real 

        call set_row(global_index_p, u_vals)
        call set_entry(u_val, u_vals)
        call set_row(global_index_p, v_vals)
        call set_entry(v_val, v_vals)
      end do

      call set_values(u_vals, u%values)
      call set_values(v_vals, v%values)

<<<<<<< HEAD
    deallocate(u_vals%global_indices)
    deallocate(v_vals%global_indices)
    deallocate(u_vals%values)
    deallocate(v_vals%values)
=======
      deallocate(u_vals%global_indices)
      deallocate(v_vals%global_indices)
      deallocate(u_vals%values)
      deallocate(v_vals%values)
    end associate
>>>>>>> 9226d2f0

    call get_vector_data(mf%values, mf_data)
    mf_data(:) = 0.0_ccs_real
    call restore_vector_data(mf%values, mf_data)
    
  end subroutine initialise_velocity


end program ldc<|MERGE_RESOLUTION|>--- conflicted
+++ resolved
@@ -40,14 +40,14 @@
 
   integer(ccs_int) :: cps = 50 !< Default value for cells per side
 
-  integer(ccs_int) :: it_start, it_end !, ierr
+  integer(ccs_int) :: it_start, it_end, ierr
   integer(ccs_int) :: irank !< MPI rank ID
   integer(ccs_int) :: isize !< Size of MPI world
 
   double precision :: start_time
   double precision :: end_time
 
-  ! type(tPetscViewer) :: viewer
+  type(tPetscViewer) :: viewer
 
   ! Launch MPI
   call initialise_parallel_environment(par_env) 
@@ -128,34 +128,34 @@
   print *, "Start SIMPLE"
   call solve_nonlinear(par_env, mesh, cps, it_start, it_end, u, v, p, p_prime, mf)
 
-  ! call PetscViewerBinaryOpen(PETSC_COMM_WORLD,"u",FILE_MODE_WRITE,viewer, ierr)
-
-  ! associate (vec => u%values)
-  !   select type (vec)
-  !   type is (vector_petsc)
-  !     call VecView(vec%v, viewer, ierr)
-  !   end select
-  ! end associate
-
-  ! call PetscViewerBinaryOpen(PETSC_COMM_WORLD,"v",FILE_MODE_WRITE,viewer, ierr)
-
-  ! associate (vec => v%values)
-  !   select type (vec)
-  !   type is (vector_petsc)
-  !     call VecView(vec%v, viewer, ierr)
-  !   end select
-  ! end associate
-
-  ! call PetscViewerBinaryOpen(PETSC_COMM_WORLD,"p",FILE_MODE_WRITE,viewer, ierr)
-
-  ! associate (vec => p%values)
-  !   select type (vec)
-  !   type is (vector_petsc)
-  !     call VecView(vec%v, viewer, ierr)
-  !   end select
-  ! end associate
-
-  ! call PetscViewerDestroy(viewer,ierr)
+  call PetscViewerBinaryOpen(PETSC_COMM_WORLD,"u",FILE_MODE_WRITE,viewer, ierr)
+
+  associate (vec => u%values)
+    select type (vec)
+    type is (vector_petsc)
+      call VecView(vec%v, viewer, ierr)
+    end select
+  end associate
+
+  call PetscViewerBinaryOpen(PETSC_COMM_WORLD,"v",FILE_MODE_WRITE,viewer, ierr)
+
+  associate (vec => v%values)
+    select type (vec)
+    type is (vector_petsc)
+      call VecView(vec%v, viewer, ierr)
+    end select
+  end associate
+
+  call PetscViewerBinaryOpen(PETSC_COMM_WORLD,"p",FILE_MODE_WRITE,viewer, ierr)
+
+  associate (vec => p%values)
+    select type (vec)
+    type is (vector_petsc)
+      call VecView(vec%v, viewer, ierr)
+    end select
+  end associate
+
+  call PetscViewerDestroy(viewer,ierr)
 
   ! Clean-up
   deallocate(u)
@@ -244,20 +244,10 @@
 
     ! Set alias
     associate(n_local => mesh%nlocal)
-<<<<<<< HEAD
-      ! Allocate temporary arrays for storing global cell indices 
-      allocate(u_vals%global_indices(n_local))
-      allocate(v_vals%global_indices(n_local))
-
-      ! Allocate temporary arrays for storing values
-      allocate(u_vals%values(n_local))
-      allocate(v_vals%values(n_local))
-=======
       call create_vector_values(n_local, u_vals)
       call create_vector_values(n_local, v_vals)
       call set_mode(add_mode, u_vals)
       call set_mode(add_mode, v_vals)
->>>>>>> 9226d2f0
 
       ! Set initial values for velocity fields
       do index_p = 1, n_local
@@ -277,18 +267,11 @@
       call set_values(u_vals, u%values)
       call set_values(v_vals, v%values)
 
-<<<<<<< HEAD
-    deallocate(u_vals%global_indices)
-    deallocate(v_vals%global_indices)
-    deallocate(u_vals%values)
-    deallocate(v_vals%values)
-=======
       deallocate(u_vals%global_indices)
       deallocate(v_vals%global_indices)
       deallocate(u_vals%values)
       deallocate(v_vals%values)
     end associate
->>>>>>> 9226d2f0
 
     call get_vector_data(mf%values, mf_data)
     mf_data(:) = 0.0_ccs_real
