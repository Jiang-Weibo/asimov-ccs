!v Program file for LidDrivenCavity case
!
!  @build mpi+petsc

program ldc
#include "ccs_macros.inc"

  use petscvec
  use petscsys

  use ccs_base, only: mesh
  use case_config, only: num_iters, cps, domain_size, case_name, &
                         velocity_relax, pressure_relax, res_target, &
                         write_gradients, velocity_solver_method_name, velocity_solver_precon_name, &
                         pressure_solver_method_name, pressure_solver_precon_name, restart
  use constants, only: cell, face, ccsconfig, ccs_string_len, &
                       cell_centred_central, cell_centred_upwind, face_centred, &
                       ccs_split_type_shared, ccs_split_type_low_high
  use kinds, only: ccs_real, ccs_int
  use types, only: field, field_spec, upwind_field, central_field, gamma_field, face_field, ccs_mesh, &
                   vector_spec, ccs_vector, field_ptr, fluid
  use fields, only: create_field, set_field_config_file, set_field_n_boundaries, set_field_name, &
                    set_field_type, set_field_vector_properties, set_field_store_residuals
  use fortran_yaml_c_interface, only: parse
  use parallel, only: initialise_parallel_environment, &
                      create_new_par_env, &
                      cleanup_parallel_environment, timer, &
                      read_command_line_arguments, sync, is_root
  use meshing, only: set_mesh_object, nullify_mesh_object, get_local_num_cells
  use parallel_types, only: parallel_environment
  use mesh_utils, only: build_mesh, write_mesh, build_square_mesh
  use meshing, only: get_global_num_cells, get_local_num_cells
  use vec, only: create_vector, set_vector_location, get_vector_data, restore_vector_data
  use petsctypes, only: vector_petsc
  use pv_coupling, only: solve_nonlinear
  use utils, only: set_size, initialise, update, exit_print, add_field_to_outputlist, &
                   get_field, set_is_field_solved, &
                   allocate_fluid_fields, dealloc_fluid_fields
  use boundary_conditions, only: read_bc_config, allocate_bc_arrays
<<<<<<< HEAD
  use read_config, only: get_variables, get_boundary_count, get_store_residuals, get_variable_types
  use io_visualisation, only: write_solution, read_solution
=======
  use read_config, only: get_variables, get_boundary_count, get_boundary_names, get_store_residuals, get_variable_types
  use io_visualisation, only: write_solution
>>>>>>> 3db70116
  use timers, only: timer_init, timer_register_start, timer_register, timer_start, timer_stop, timer_print, timer_print_all

  implicit none

  class(parallel_environment), allocatable :: par_env
  class(parallel_environment), allocatable :: shared_env
  character(len=:), allocatable :: input_path  ! Path to input directory
  character(len=:), allocatable :: case_path  ! Path to input directory with case name appended
  character(len=:), allocatable :: ccs_config_file ! Config file for CCS
  character(len=ccs_string_len), dimension(:), allocatable :: variable_names  ! variable names for BC reading
  integer(ccs_int), dimension(:), allocatable :: variable_types              ! cell centred upwind, central, etc.

  type(vector_spec) :: vec_properties

  type(field_spec) :: field_properties
  class(field), pointer :: u, v, w, p, mf, viscosity, density

  integer(ccs_int) :: n_boundaries

  integer(ccs_int) :: it_start, it_end
  integer(ccs_int) :: irank ! MPI rank ID
  integer(ccs_int) :: isize ! Size of MPI world

  integer(ccs_int) :: timer_index_init, timer_index_total, timer_index_sol
  integer(ccs_int) :: i

  logical :: u_sol = .true.  ! Default equations to solve for LDC case
  logical :: v_sol = .true.
  logical :: w_sol = .true.
  logical :: p_sol = .true.

  logical :: store_residuals

  type(fluid) :: flow_fields

  logical :: use_mpi_splitting

  character(len=128), dimension(:), allocatable :: bnd_names
  
  ! Launch MPI
  call initialise_parallel_environment(par_env)
  call timer_init()

  irank = par_env%proc_id
  isize = par_env%num_procs

  ! Create shared memory communicator for each node
  use_mpi_splitting = .true.
  call create_new_par_env(par_env, ccs_split_type_shared, use_mpi_splitting, shared_env)

  call read_command_line_arguments(par_env, cps, case_name=case_name, in_dir=input_path)

  if (allocated(input_path)) then
    case_path = input_path // "/" // case_name
  else
    case_path = case_name
  end if

  ccs_config_file = case_path // ccsconfig

  call timer_register_start("Elapsed time", timer_index_total, is_total_time=.true.)
  call timer_register_start("Init time", timer_index_init)

  ! Read case name from configuration file
  call read_configuration(ccs_config_file)

  if (irank == par_env%root) print *, "Starting ", case_name, " case!"

  ! set solver and preconditioner info
  velocity_solver_method_name = "gmres"
  velocity_solver_precon_name = "bjacobi"
  pressure_solver_method_name = "cg"
  pressure_solver_precon_name = "gamg"

  ! Set start and end iteration numbers (read from input file)
  it_start = 1
  it_end = num_iters

  ! Create a mesh
  if (irank == par_env%root) print *, "Building mesh"
  call get_boundary_names(ccs_config_file, bnd_names)
  !mesh = build_mesh(par_env, cps, cps, cps, 1.0_ccs_real, bnd_names)   ! 3-D mesh
  mesh = build_square_mesh(par_env, shared_env, cps, 1.0_ccs_real, bnd_names)      ! 2-D mesh
  call set_mesh_object(mesh)

  ! Initialise fields
  if (irank == par_env%root) print *, "Initialise fields"

  ! Write gradients to solution file
  write_gradients = .false.

  ! Create and initialise field vectors
  call initialise(vec_properties)
  call get_boundary_count(ccs_config_file, n_boundaries)
  call get_store_residuals(ccs_config_file, store_residuals)

  call set_vector_location(cell, vec_properties)
  call set_size(par_env, mesh, vec_properties)
  call set_field_config_file(ccs_config_file, field_properties)
  call set_field_n_boundaries(n_boundaries, field_properties)
  call set_field_store_residuals(store_residuals, field_properties)

  call set_field_vector_properties(vec_properties, field_properties)

  if (is_root(par_env)) then
    print *, "Build field list"
  end if

  ! We expect to find u,v,w,p,p_prime
  do i = 1, size(variable_names)
    call set_field_type(variable_types(i), field_properties)
    call set_field_name(variable_names(i), field_properties)
    call create_field(par_env, field_properties, flow_fields)
  end do

  if (is_root(par_env)) then
    print *, "Built ", size(flow_fields%fields), " dynamically-defined fields"
  end if
  call set_field_type(cell_centred_central, field_properties)
  call set_field_name("viscosity", field_properties)
  call create_field(par_env, field_properties, flow_fields) 
  call set_field_name("density", field_properties)
  call create_field(par_env, field_properties, flow_fields)

  call set_vector_location(face, vec_properties)
  call set_size(par_env, mesh, vec_properties)
  call set_field_vector_properties(vec_properties, field_properties)
  call set_field_type(face_centred, field_properties)
  call set_field_name("mf", field_properties)
  call create_field(par_env, field_properties, flow_fields)

  ! Get field pointers
  call get_field(flow_fields, "u", u)
  call get_field(flow_fields, "v", v)
  call get_field(flow_fields, "w", w)
  call get_field(flow_fields, "p", p)
  call get_field(flow_fields, "mf", mf)
  call get_field(flow_fields, "viscosity", viscosity)
  call get_field(flow_fields, "density", density)
  
  ! Add fields to output list
  call add_field_to_outputlist(u)
  call add_field_to_outputlist(v)
  call add_field_to_outputlist(w)
  call add_field_to_outputlist(p)

  ! Initialise velocity field
  if (irank == par_env%root) print *, "Initialise velocity field"
  call initialise_velocity(flow_fields) 

  ! XXX: This should get incorporated as part of create_field subroutines
  call set_is_field_solved(u_sol, u)
  call set_is_field_solved(v_sol, v)
  call set_is_field_solved(w_sol, w)
  call set_is_field_solved(p_sol, p)

  ! Nullify pointers for safety
  nullify(u)
  nullify(v)
  nullify(w)
  nullify(p)
  nullify(mf)
  nullify(viscosity)
  nullify(density)

  if(restart) then
    print*, "restart capability activated"
    call read_solution(par_env, case_path, mesh, flow_fields)
  end if 

  if (irank == par_env%root) then
    call print_configuration()
  end if

  call timer_stop(timer_index_init)
  call timer_register_start("Solver time inc I/O", timer_index_sol)
  ! Solve using SIMPLE algorithm
  if (irank == par_env%root) print *, "Start SIMPLE"
  call solve_nonlinear(par_env, mesh, it_start, it_end, res_target, &
                       flow_fields)
  
  ! Write out mesh and solution
  call write_mesh(par_env, case_path, mesh)
  
  call write_solution(par_env, case_path, mesh, flow_fields)

  call timer_stop(timer_index_sol)

  ! Clean-up
  call dealloc_fluid_fields(flow_fields)

  call timer_stop(timer_index_total)

  call timer_print_all(par_env)

  call nullify_mesh_object()

  ! Finalise MPI
  call cleanup_parallel_environment(par_env)

contains

  ! Read YAML configuration file
  subroutine read_configuration(config_filename)

    use read_config, only: get_value, get_relaxation_factors

    character(len=*), intent(in) :: config_filename

    class(*), pointer :: config_file  !< Pointer to CCS config file
    character(:), allocatable :: error

    config_file => parse(config_filename, error)
    if (allocated(error)) then
      call error_abort(trim(error))
    end if

    call get_variables(config_file, variable_names)
    if (size(variable_names) == 0) then
      call error_abort("No variables were specified.")
    end if
    print*,"no. of variables=",size(variable_names)
    call get_variable_types(config_file, variable_types)
    if (size(variable_types) /= size(variable_names)) then
       call error_abort("The number of variable types does not match the number of named variables")
    end if

    call get_value(config_file, 'restart', restart)

    call get_value(config_file, 'iterations', num_iters)
    if (num_iters == huge(0)) then
      call error_abort("No value assigned to num_iters.")
    end if

    if (cps == huge(0)) then ! cps was not set on the command line
      call get_value(config_file, 'cps', cps)
      if (cps == huge(0)) then
        call error_abort("No value assigned to cps.")
      end if
    end if

    call get_value(config_file, 'L', domain_size)
    if (domain_size == huge(0.0)) then
      call error_abort("No value assigned to domain_size.")
    end if

    call get_value(config_file, 'target_residual', res_target)
    if (res_target == huge(0.0)) then
      call error_abort("No value assigned to target residual.")
    end if

    call get_relaxation_factors(config_file, u_relax=velocity_relax, p_relax=pressure_relax)
    if (velocity_relax == huge(0.0) .and. pressure_relax == huge(0.0)) then
      call error_abort("No values assigned to velocity and pressure underrelaxation.")
    end if

  end subroutine

  ! Print test case configuration
  subroutine print_configuration()

    integer(ccs_int) :: global_num_cells

    call get_global_num_cells(global_num_cells)

    ! XXX: this should eventually be replaced by something nicely formatted that uses "write"
    print *, " "
    print *, "******************************************************************************"
    print *, "* Solving the ", case_name, " case"
    print *, "******************************************************************************"
    print *, " "
    print *, "******************************************************************************"
    print *, "* SIMULATION LENGTH"
    print *, "* Running for ", num_iters, "iterations"
    print *, "******************************************************************************"
    print *, "* MESH SIZE"
    print *, "* Cells per side: ", cps
    write (*, '(1x,a,e10.3)') "* Domain size: ", domain_size
    print *, "* Global number of cells is ", global_num_cells
    print *, "******************************************************************************"
    print *, "* RELAXATION FACTORS"
    write (*, '(1x,a,e10.3)') "* velocity: ", velocity_relax
    write (*, '(1x,a,e10.3)') "* pressure: ", pressure_relax
    print *, "******************************************************************************"

  end subroutine

  subroutine initialise_velocity(flow_fields)

    use constants, only: add_mode
    use types, only: vector_values, cell_locator
    use meshing, only: create_cell_locator, get_global_index, get_local_num_cells
    use fv, only: calc_cell_coords
    use utils, only: clear_entries, set_mode, set_row, set_entry, set_values
    use vec, only: get_vector_data, restore_vector_data, create_vector_values

    ! Arguments
    type(fluid), intent(inout) :: flow_fields

    ! Local variables
    class(field), pointer :: u, v, w, mf, mu, rho
    integer(ccs_int) :: row, col
    integer(ccs_int) :: index_p, global_index_p, n_local
    real(ccs_real) :: u_val, v_val, w_val
    type(cell_locator) :: loc_p
    type(vector_values) :: u_vals, v_vals, w_vals
    real(ccs_real), dimension(:), pointer :: mf_data, viscosity_data, density_data
    
    ! Set alias
    call get_local_num_cells(n_local)
    call create_vector_values(n_local, u_vals)
    call create_vector_values(n_local, v_vals)
    call create_vector_values(n_local, w_vals)
    call set_mode(add_mode, u_vals)
    call set_mode(add_mode, v_vals)
    call set_mode(add_mode, w_vals)

    ! Set initial values for velocity fields
    do index_p = 1, n_local
      call create_cell_locator(index_p, loc_p)
      call get_global_index(loc_p, global_index_p)
      call calc_cell_coords(global_index_p, cps, row, col)

      u_val = 0.0_ccs_real
      v_val = 0.0_ccs_real
      w_val = 0.0_ccs_real

      call set_row(global_index_p, u_vals)
      call set_entry(u_val, u_vals)
      call set_row(global_index_p, v_vals)
      call set_entry(v_val, v_vals)
      call set_row(global_index_p, w_vals)
      call set_entry(w_val, w_vals)
    end do

    call get_field(flow_fields, "u", u)
    call get_field(flow_fields, "v", v)
    call get_field(flow_fields, "w", w)
    
    call set_values(u_vals, u%values)
    call set_values(v_vals, v%values)
    call set_values(w_vals, w%values)

    call update(u%values)
    call update(v%values)
    call update(w%values)
    nullify(u)
    nullify(v)
    nullify(w)

    deallocate (u_vals%global_indices)
    deallocate (v_vals%global_indices)
    deallocate (w_vals%global_indices)
    deallocate (u_vals%values)
    deallocate (v_vals%values)
    deallocate (w_vals%values)

    call get_field(flow_fields, "mf", mf)
    call get_field(flow_fields, "viscosity", mu)
    call get_field(flow_fields, "density", rho)

    call get_vector_data(mf%values, mf_data)
    mf_data(:) = 0.0_ccs_real
    call restore_vector_data(mf%values, mf_data)

    call get_vector_data(mu%values, viscosity_data)
    viscosity_data(:) =  1.e-2_ccs_real
    call restore_vector_data(mu%values, viscosity_data)

    call get_vector_data(rho%values, density_data)
    density_data(:) = 1.0_ccs_real
    call restore_vector_data(rho%values, density_data)

    call update(mf%values)
    call update(mu%values)
    call update(rho%values)
    nullify(mf)
    nullify(mu)
    nullify(rho)

  end subroutine initialise_velocity

end program ldc<|MERGE_RESOLUTION|>--- conflicted
+++ resolved
@@ -37,13 +37,8 @@
                    get_field, set_is_field_solved, &
                    allocate_fluid_fields, dealloc_fluid_fields
   use boundary_conditions, only: read_bc_config, allocate_bc_arrays
-<<<<<<< HEAD
-  use read_config, only: get_variables, get_boundary_count, get_store_residuals, get_variable_types
+  use read_config, only: get_variables, get_boundary_count, get_boundary_names, get_store_residuals, get_variable_types
   use io_visualisation, only: write_solution, read_solution
-=======
-  use read_config, only: get_variables, get_boundary_count, get_boundary_names, get_store_residuals, get_variable_types
-  use io_visualisation, only: write_solution
->>>>>>> 3db70116
   use timers, only: timer_init, timer_register_start, timer_register, timer_start, timer_stop, timer_print, timer_print_all
 
   implicit none
