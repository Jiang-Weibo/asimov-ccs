!v Program file for LidDrivenCavity case
!
!  @build mpi+petsc

program ldc
#include "ccs_macros.inc"

  use petscvec
  use petscsys

  use case_config, only: num_iters, cps, domain_size, case_name, &
                         velocity_relax, pressure_relax, res_target, &
                         write_gradients, velocity_solver_method_name, velocity_solver_precon_name, &
                         pressure_solver_method_name, pressure_solver_precon_name
  use constants, only: cell, face, ccsconfig, ccs_string_len, field_u, field_v, &
                       field_w, field_p, field_p_prime, field_mf, field_viscosity, field_density, &
                       cell_centred_central, cell_centred_upwind, cell_centred_gamma, cell_centred_linear_upwind, &
                       face_centred, &
                       ccs_split_type_shared, ccs_split_type_low_high
  use kinds, only: ccs_real, ccs_int
  use types, only: field, field_spec, upwind_field, central_field, gamma_field, face_field, ccs_mesh, &
                   vector_spec, ccs_vector, field_ptr, fluid, fluid_solver_selector
  use fields, only: create_field, set_field_config_file, set_field_n_boundaries, set_field_name, &
                    set_field_type, set_field_vector_properties, set_field_store_residuals
  use fortran_yaml_c_interface, only: parse
  use parallel, only: initialise_parallel_environment, &
                      create_new_par_env, &
                      cleanup_parallel_environment, timer, &
                      read_command_line_arguments, sync
  use parallel_types, only: parallel_environment
  use mesh_utils, only: build_mesh, write_mesh, build_square_mesh
  use meshing, only: get_global_num_cells
  use vec, only: create_vector, set_vector_location
  use petsctypes, only: vector_petsc
  use pv_coupling, only: solve_nonlinear
  use utils, only: set_size, initialise, update, exit_print, add_field_to_outputlist, &
                   get_field, set_field, get_fluid_solver_selector, set_fluid_solver_selector, &
                   allocate_fluid_fields, dealloc_fluid_fields
  use boundary_conditions, only: read_bc_config, allocate_bc_arrays
  use read_config, only: get_variables, get_boundary_count, get_store_residuals
  use io_visualisation, only: write_solution
  use timers, only: timer_init, timer_register_start, timer_register, timer_start, timer_stop, timer_print, timer_print_all

  implicit none

  class(parallel_environment), allocatable :: par_env
  class(parallel_environment), allocatable :: shared_env
  character(len=:), allocatable :: input_path  ! Path to input directory
  character(len=:), allocatable :: case_path  ! Path to input directory with case name appended
  character(len=:), allocatable :: ccs_config_file ! Config file for CCS
  character(len=ccs_string_len), dimension(:), allocatable :: variable_names  ! variable names for BC reading

  type(ccs_mesh) :: mesh
  type(vector_spec) :: vec_properties

  type(field_spec) :: field_properties
<<<<<<< HEAD
  class(field), allocatable, target :: u, v, w, p, p_prime, mf, viscosity, density
=======
  class(field), allocatable, target :: u, v, w, p, p_prime, mf, viscosity 
>>>>>>> 9994c04a

  type(field_ptr), allocatable :: output_list(:)

  integer(ccs_int) :: n_boundaries

  integer(ccs_int) :: it_start, it_end
  integer(ccs_int) :: irank ! MPI rank ID
  integer(ccs_int) :: isize ! Size of MPI world

  integer(ccs_int) :: timer_index_init, timer_index_total, timer_index_sol


  logical :: u_sol = .true.  ! Default equations to solve for LDC case
  logical :: v_sol = .true.
  logical :: w_sol = .true.
  logical :: p_sol = .true.

  logical :: store_residuals

  type(fluid) :: flow_fields
  type(fluid_solver_selector) :: fluid_sol

  logical :: use_mpi_splitting

  ! Launch MPI
  call initialise_parallel_environment(par_env)
  call timer_init()

  irank = par_env%proc_id
  isize = par_env%num_procs

  ! Create shared memory communicator for each node
  use_mpi_splitting = .true.
  call create_new_par_env(par_env, ccs_split_type_shared, use_mpi_splitting, shared_env)

  call read_command_line_arguments(par_env, cps, case_name=case_name, in_dir=input_path)

  if (allocated(input_path)) then
    case_path = input_path // "/" // case_name
  else
    case_path = case_name
  end if

  ccs_config_file = case_path // ccsconfig

  call timer_register_start("Elapsed time", timer_index_total, is_total_time=.true.)
  call timer_register_start("Init time", timer_index_init)

  ! Read case name from configuration file
  call read_configuration(ccs_config_file)

  if (irank == par_env%root) print *, "Starting ", case_name, " case!"

  ! set solver and preconditioner info
  velocity_solver_method_name = "gmres"
  velocity_solver_precon_name = "bjacobi"
  pressure_solver_method_name = "cg"
  pressure_solver_precon_name = "gamg"

  ! Set start and end iteration numbers (read from input file)
  it_start = 1
  it_end = num_iters

  ! Create a mesh
  if (irank == par_env%root) print *, "Building mesh"
  !mesh = build_mesh(par_env, cps, cps, cps, 1.0_ccs_real)   ! 3-D mesh
  mesh = build_square_mesh(par_env, shared_env, cps, 1.0_ccs_real)      ! 2-D mesh

  ! Initialise fields
  if (irank == par_env%root) print *, "Initialise fields"

  ! Write gradients to solution file
  write_gradients = .false.

  ! Create and initialise field vectors
  call initialise(vec_properties)
  call get_boundary_count(ccs_config_file, n_boundaries)
  call get_store_residuals(ccs_config_file, store_residuals)

  call set_vector_location(cell, vec_properties)
  call set_size(par_env, mesh, vec_properties)

  call set_field_config_file(ccs_config_file, field_properties)
  call set_field_n_boundaries(n_boundaries, field_properties)
  call set_field_store_residuals(store_residuals, field_properties)

  call set_field_vector_properties(vec_properties, field_properties)
  call set_field_type(cell_centred_upwind, field_properties)
  call set_field_name("u", field_properties)
  call create_field(field_properties, u)
  call set_field_name("v", field_properties)
  call create_field(field_properties, v)
  call set_field_name("w", field_properties)
  call create_field(field_properties, w)

  call set_field_type(cell_centred_central, field_properties)
  call set_field_name("p", field_properties)
  call create_field(field_properties, p)
  call set_field_name("p_prime", field_properties)
  call create_field(field_properties, p_prime)
<<<<<<< HEAD
  call set_field_name("visosity", field_properties)
  call create_field(field_properties, viscosity) 
  call set_field_name("density", field_properties)
  call create_field(field_properties, density)

=======
  call set_field_name("viscosity", field_properties)
  call create_field(field_properties, viscosity) 
>>>>>>> 9994c04a

  call set_vector_location(face, vec_properties)
  call set_size(par_env, mesh, vec_properties)
  call set_field_vector_properties(vec_properties, field_properties)
  call set_field_type(face_centred, field_properties)
  call set_field_name("mf", field_properties)
  call create_field(field_properties, mf)

  ! Add fields to output list
  call add_field_to_outputlist(u, "u", output_list)
  call add_field_to_outputlist(v, "v", output_list)
  call add_field_to_outputlist(w, "w", output_list)
  call add_field_to_outputlist(p, "p", output_list)

  ! Initialise velocity field
  if (irank == par_env%root) print *, "Initialise velocity field"
<<<<<<< HEAD
  call initialise_velocity(mesh, u, v, w, mf, viscosity, density) 
=======
  call initialise_velocity(mesh, u, v, w, mf, viscosity) 
>>>>>>> 9994c04a
  call update(u%values)
  call update(v%values)
  call update(w%values)
  call update(mf%values)
  call update(viscosity%values)
  call update(density%values)

  ! XXX: This should get incorporated as part of create_field subroutines
  call set_fluid_solver_selector(field_u, u_sol, fluid_sol)
  call set_fluid_solver_selector(field_v, v_sol, fluid_sol)
  call set_fluid_solver_selector(field_w, w_sol, fluid_sol)
  call set_fluid_solver_selector(field_p, p_sol, fluid_sol)
<<<<<<< HEAD
  call allocate_fluid_fields(8, flow_fields) 
=======
  call allocate_fluid_fields(7, flow_fields) 
>>>>>>> 9994c04a
  call set_field(1, field_u, u, flow_fields)
  call set_field(2, field_v, v, flow_fields)
  call set_field(3, field_w, w, flow_fields)
  call set_field(4, field_p, p, flow_fields)
  call set_field(5, field_p_prime, p_prime, flow_fields)
  call set_field(6, field_mf, mf, flow_fields)
  call set_field(7, field_viscosity, viscosity, flow_fields) 
<<<<<<< HEAD
  call set_field(8, field_density, density, flow_fields)
=======
>>>>>>> 9994c04a

  if (irank == par_env%root) then
    call print_configuration()
  end if

  call timer_stop(timer_index_init)
  call timer_register_start("Solver time inc I/O", timer_index_sol)
  ! Solve using SIMPLE algorithm
  if (irank == par_env%root) print *, "Start SIMPLE"
  call solve_nonlinear(par_env, mesh, it_start, it_end, res_target, &
                       fluid_sol, flow_fields)
  
  ! Write out mesh and solution
  call write_mesh(par_env, case_path, mesh)
  
  call write_solution(par_env, case_path, mesh, output_list)

  call timer_stop(timer_index_sol)

  ! Clean-up
  call dealloc_fluid_fields(flow_fields)
  deallocate (u)
  deallocate (v)
  deallocate (w)
  deallocate (p)
  deallocate (p_prime)
  deallocate (output_list)
  !deallocate (viscosity)
  !deallocate (density)

  call timer_stop(timer_index_total)

  call timer_print_all(par_env)

  ! Finalise MPI
  call cleanup_parallel_environment(par_env)

contains

  ! Read YAML configuration file
  subroutine read_configuration(config_filename)

    use read_config, only: get_value, get_relaxation_factors

    character(len=*), intent(in) :: config_filename

    class(*), pointer :: config_file  !< Pointer to CCS config file
    character(:), allocatable :: error

    config_file => parse(config_filename, error)
    if (allocated(error)) then
      call error_abort(trim(error))
    end if

    call get_variables(config_file, variable_names)

    call get_value(config_file, 'iterations', num_iters)
    if (num_iters == huge(0)) then
      call error_abort("No value assigned to num_iters.")
    end if

    if (cps == huge(0)) then ! cps was not set on the command line
      call get_value(config_file, 'cps', cps)
      if (cps == huge(0)) then
        call error_abort("No value assigned to cps.")
      end if
    end if

    call get_value(config_file, 'L', domain_size)
    if (domain_size == huge(0.0)) then
      call error_abort("No value assigned to domain_size.")
    end if

    call get_value(config_file, 'target_residual', res_target)
    if (res_target == huge(0.0)) then
      call error_abort("No value assigned to target residual.")
    end if

    call get_relaxation_factors(config_file, u_relax=velocity_relax, p_relax=pressure_relax)
    if (velocity_relax == huge(0.0) .and. pressure_relax == huge(0.0)) then
      call error_abort("No values assigned to velocity and pressure underrelaxation.")
    end if

  end subroutine

  ! Print test case configuration
  subroutine print_configuration()

    integer(ccs_int) :: global_num_cells

    call get_global_num_cells(mesh, global_num_cells)

    ! XXX: this should eventually be replaced by something nicely formatted that uses "write"
    print *, " "
    print *, "******************************************************************************"
    print *, "* Solving the ", case_name, " case"
    print *, "******************************************************************************"
    print *, " "
    print *, "******************************************************************************"
    print *, "* SIMULATION LENGTH"
    print *, "* Running for ", num_iters, "iterations"
    print *, "******************************************************************************"
    print *, "* MESH SIZE"
    print *, "* Cells per side: ", cps
    write (*, '(1x,a,e10.3)') "* Domain size: ", domain_size
    print *, "* Global number of cells is ", global_num_cells
    print *, "******************************************************************************"
    print *, "* RELAXATION FACTORS"
    write (*, '(1x,a,e10.3)') "* velocity: ", velocity_relax
    write (*, '(1x,a,e10.3)') "* pressure: ", pressure_relax
    print *, "******************************************************************************"

  end subroutine

  subroutine initialise_velocity(mesh, u, v, w, mf, viscosity, density)

    use constants, only: add_mode
    use types, only: vector_values, cell_locator
    use meshing, only: create_cell_locator, get_global_index, get_local_num_cells
    use fv, only: calc_cell_coords
    use utils, only: clear_entries, set_mode, set_row, set_entry, set_values
    use vec, only: get_vector_data, restore_vector_data, create_vector_values

    ! Arguments
    class(ccs_mesh), intent(in) :: mesh
    class(field), intent(inout) :: u, v, w, mf, viscosity, density

    ! Local variables
    integer(ccs_int) :: row, col
    integer(ccs_int) :: index_p, global_index_p, n_local
    real(ccs_real) :: u_val, v_val, w_val
    type(cell_locator) :: loc_p
    type(vector_values) :: u_vals, v_vals, w_vals
    real(ccs_real), dimension(:), pointer :: mf_data, viscosity_data, density_data

    ! Set alias
    call get_local_num_cells(mesh, n_local)

    call create_vector_values(n_local, u_vals)
    call create_vector_values(n_local, v_vals)
    call create_vector_values(n_local, w_vals)
    call set_mode(add_mode, u_vals)
    call set_mode(add_mode, v_vals)
    call set_mode(add_mode, w_vals)

    ! Set initial values for velocity fields
    do index_p = 1, n_local
      call create_cell_locator(mesh, index_p, loc_p)
      call get_global_index(loc_p, global_index_p)
      call calc_cell_coords(global_index_p, cps, row, col)

      u_val = 0.0_ccs_real
      v_val = 0.0_ccs_real
      w_val = 0.0_ccs_real

      call set_row(global_index_p, u_vals)
      call set_entry(u_val, u_vals)
      call set_row(global_index_p, v_vals)
      call set_entry(v_val, v_vals)
      call set_row(global_index_p, w_vals)
      call set_entry(w_val, w_vals)
    end do

    call set_values(u_vals, u%values)
    call set_values(v_vals, v%values)
    call set_values(w_vals, w%values)

    deallocate (u_vals%global_indices)
    deallocate (v_vals%global_indices)
    deallocate (w_vals%global_indices)
    deallocate (u_vals%values)
    deallocate (v_vals%values)
    deallocate (w_vals%values)

    call get_vector_data(mf%values, mf_data)
    mf_data(:) = 0.0_ccs_real
    call restore_vector_data(mf%values, mf_data)

    call get_vector_data(viscosity%values, viscosity_data)
    viscosity_data(:) =  1.e-2_ccs_real
    call restore_vector_data(viscosity%values, viscosity_data)

    call get_vector_data(density%values, density_data)
    density_data(:) = 1.0_ccs_real
    call restore_vector_data(density%values, density_data)

  end subroutine initialise_velocity

end program ldc<|MERGE_RESOLUTION|>--- conflicted
+++ resolved
@@ -54,11 +54,7 @@
   type(vector_spec) :: vec_properties
 
   type(field_spec) :: field_properties
-<<<<<<< HEAD
   class(field), allocatable, target :: u, v, w, p, p_prime, mf, viscosity, density
-=======
-  class(field), allocatable, target :: u, v, w, p, p_prime, mf, viscosity 
->>>>>>> 9994c04a
 
   type(field_ptr), allocatable :: output_list(:)
 
@@ -159,16 +155,10 @@
   call create_field(field_properties, p)
   call set_field_name("p_prime", field_properties)
   call create_field(field_properties, p_prime)
-<<<<<<< HEAD
   call set_field_name("visosity", field_properties)
   call create_field(field_properties, viscosity) 
   call set_field_name("density", field_properties)
   call create_field(field_properties, density)
-
-=======
-  call set_field_name("viscosity", field_properties)
-  call create_field(field_properties, viscosity) 
->>>>>>> 9994c04a
 
   call set_vector_location(face, vec_properties)
   call set_size(par_env, mesh, vec_properties)
@@ -185,11 +175,7 @@
 
   ! Initialise velocity field
   if (irank == par_env%root) print *, "Initialise velocity field"
-<<<<<<< HEAD
   call initialise_velocity(mesh, u, v, w, mf, viscosity, density) 
-=======
-  call initialise_velocity(mesh, u, v, w, mf, viscosity) 
->>>>>>> 9994c04a
   call update(u%values)
   call update(v%values)
   call update(w%values)
@@ -202,11 +188,7 @@
   call set_fluid_solver_selector(field_v, v_sol, fluid_sol)
   call set_fluid_solver_selector(field_w, w_sol, fluid_sol)
   call set_fluid_solver_selector(field_p, p_sol, fluid_sol)
-<<<<<<< HEAD
   call allocate_fluid_fields(8, flow_fields) 
-=======
-  call allocate_fluid_fields(7, flow_fields) 
->>>>>>> 9994c04a
   call set_field(1, field_u, u, flow_fields)
   call set_field(2, field_v, v, flow_fields)
   call set_field(3, field_w, w, flow_fields)
@@ -214,10 +196,7 @@
   call set_field(5, field_p_prime, p_prime, flow_fields)
   call set_field(6, field_mf, mf, flow_fields)
   call set_field(7, field_viscosity, viscosity, flow_fields) 
-<<<<<<< HEAD
   call set_field(8, field_density, density, flow_fields)
-=======
->>>>>>> 9994c04a
 
   if (irank == par_env%root) then
     call print_configuration()
