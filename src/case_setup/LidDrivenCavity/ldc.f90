--- conflicted
+++ resolved
@@ -30,11 +30,7 @@
   use meshing, only: set_mesh_object, nullify_mesh_object, get_local_num_cells
   use parallel_types, only: parallel_environment
   use mesh_utils, only: build_mesh, write_mesh, build_square_mesh
-<<<<<<< HEAD
   use meshing, only: get_global_num_cells, get_local_num_cells
-=======
-  use meshing, only: get_global_num_cells
->>>>>>> 69aff07f
   use vec, only: create_vector, set_vector_location, get_vector_data, restore_vector_data
   use petsctypes, only: vector_petsc
   use pv_coupling, only: solve_nonlinear
@@ -42,13 +38,8 @@
                    get_field, set_is_field_solved, &
                    allocate_fluid_fields, dealloc_fluid_fields
   use boundary_conditions, only: read_bc_config, allocate_bc_arrays
-<<<<<<< HEAD
-  use read_config, only: get_variables, get_boundary_count, get_store_residuals
+  use read_config, only: get_variables, get_boundary_count, get_store_residuals, get_variable_types
   use io_visualisation, only: write_solution, read_solution
-=======
-  use read_config, only: get_variables, get_boundary_count, get_store_residuals, get_variable_types
-  use io_visualisation, only: write_solution
->>>>>>> 69aff07f
   use timers, only: timer_init, timer_register_start, timer_register, timer_start, timer_stop, timer_print, timer_print_all
 
   implicit none
@@ -214,15 +205,19 @@
   nullify(viscosity)
   nullify(density)
 
-  call read_solution(par_env, case_path, mesh, output_list)
-  call get_vector_data(output_list(1)%ptr%values, output_data)
+  call read_solution(par_env, case_path, mesh, flow_fields)
+  !call get_vector_data(flow_fields%fields%ptr%values, output_data)
+  call get_field(flow_fields, "u", u) 
+  call get_vector_data(u%values, output_data)
   
   call get_local_num_cells(n_local)
   do index_p = 1, n_local
     print*, index_p, output_data(index_p)
   end do
 
-  call restore_vector_data(output_list(1)%ptr%values, output_data)
+  call restore_vector_data(u%values, output_data)
+  call update(u%values)
+  nullify(u)
 
   if (irank == par_env%root) then
     call print_configuration()
@@ -239,6 +234,15 @@
   call write_mesh(par_env, case_path, mesh)
   
   call write_solution(par_env, case_path, mesh, flow_fields)
+
+  call get_vector_data(u%values, output_data)
+  
+  call get_local_num_cells(n_local)
+  do index_p = 1, n_local
+    print*, index_p, output_data(index_p)
+  end do
+
+  call restore_vector_data(u%values, output_data)
 
   call timer_stop(timer_index_sol)
 
