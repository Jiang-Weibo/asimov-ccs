!v Program file for LidDrivenCavity case
!
!  @build mpi+petsc

program ldc
#include "ccs_macros.inc"

  use petscvec
  use petscsys

  use case_config, only: num_steps, velocity_relax, pressure_relax, res_target
  use constants, only: cell, face, ccsconfig, ccs_string_len
  use kinds, only: ccs_real, ccs_int
  use types, only: field, upwind_field, central_field, face_field, ccs_mesh, &
                   vector_spec, ccs_vector
  use yaml, only: parse, error_length
  use parallel, only: initialise_parallel_environment, &
                      cleanup_parallel_environment, timer, &
                      read_command_line_arguments, sync
  use parallel_types, only: parallel_environment
  use mesh_utils, only: build_mesh
  use vec, only: create_vector, set_vector_location
  use petsctypes, only: vector_petsc
  use pv_coupling, only: solve_nonlinear
  use utils, only: set_size, initialise, update, exit_print
  use boundary_conditions, only: read_bc_config, allocate_bc_arrays
  use read_config, only: get_bc_variables, get_boundary_count

  implicit none

  class(parallel_environment), allocatable :: par_env
  character(len=:), allocatable :: case_name       ! Case name
  character(len=:), allocatable :: ccs_config_file ! Config file for CCS
  character(len=ccs_string_len), dimension(:), allocatable :: variable_names  ! variable names for BC reading

  type(ccs_mesh) :: mesh
  type(vector_spec) :: vec_properties

  class(field), allocatable :: u, v, w, p, p_prime, mf

  integer(ccs_int) :: n_boundaries
  integer(ccs_int) :: cps = 50 ! Default value for cells per side

  integer(ccs_int) :: it_start, it_end
  integer(ccs_int) :: irank ! MPI rank ID
  integer(ccs_int) :: isize ! Size of MPI world

  double precision :: start_time
  double precision :: end_time

  logical :: u_sol = .true.  ! Default equations to solve for LDC case
  logical :: v_sol = .true.
  logical :: w_sol = .false.
  logical :: p_sol = .true.

#ifndef EXCLUDE_MISSING_INTERFACE
  integer(ccs_int) :: ierr
  type(tPetscViewer) :: viewer
#endif

  ! Launch MPI
  call initialise_parallel_environment(par_env)

  irank = par_env%proc_id
  isize = par_env%num_procs

  call read_command_line_arguments(par_env, cps, case_name=case_name)

  if (irank == par_env%root) print *, "Starting ", case_name, " case!"
  ccs_config_file = case_name // ccsconfig

  call timer(start_time)

  ! Read case name from configuration file
  call read_configuration(ccs_config_file)

  if (irank == par_env%root) then
    call print_configuration()
  end if

  ! Set start and end iteration numbers (eventually will be read from input file)
  it_start = 1
  it_end = num_steps

  ! Create a square mesh
<<<<<<< HEAD
  print *, "Building mesh"
  mesh = build_mesh(par_env, cps, cps, cps, 1.0_ccs_real)
=======
  if (irank == par_env%root) print *, "Building mesh"
  mesh = build_square_mesh(par_env, cps, 1.0_ccs_real)
>>>>>>> 74d8dea4

  ! Initialise fields
  if (irank == par_env%root) print *, "Initialise fields"
  allocate (upwind_field :: u)
  allocate (upwind_field :: v)
  allocate (upwind_field :: w)
  allocate (central_field :: p)
  allocate (central_field :: p_prime)
  allocate (face_field :: mf)

  ! Read boundary conditions
  call get_boundary_count(ccs_config_file, n_boundaries)
  call get_bc_variables(ccs_config_file, variable_names)
  call allocate_bc_arrays(n_boundaries, u%bcs)
  call allocate_bc_arrays(n_boundaries, v%bcs)
<<<<<<< HEAD
  call allocate_bc_arrays(n_boundaries, w%bcs)
  call read_bc_config(ccs_config_file, "u", u)
  call read_bc_config(ccs_config_file, "v", v)
  call read_bc_config(ccs_config_file, "w", w)
=======
  call allocate_bc_arrays(n_boundaries, p%bcs)
  call allocate_bc_arrays(n_boundaries, p_prime%bcs)
  call read_bc_config(ccs_config_file, "u", u)
  call read_bc_config(ccs_config_file, "v", v)
  call read_bc_config(ccs_config_file, "p", p)
  call read_bc_config(ccs_config_file, "p", p_prime)
>>>>>>> 74d8dea4

  ! Create and initialise field vectors
  call initialise(vec_properties)

  call set_vector_location(cell, vec_properties)
  call set_size(par_env, mesh, vec_properties)
  call create_vector(vec_properties, u%values)
  call create_vector(vec_properties, v%values)
  call create_vector(vec_properties, w%values)
  call create_vector(vec_properties, p%values)
  call create_vector(vec_properties, p%x_gradients)
  call create_vector(vec_properties, p%y_gradients)
  call create_vector(vec_properties, p%z_gradients)
  call create_vector(vec_properties, p_prime%values)
  call create_vector(vec_properties, p_prime%x_gradients)
  call create_vector(vec_properties, p_prime%y_gradients)
  call create_vector(vec_properties, p_prime%z_gradients)
  call update(u%values)
  call update(v%values)
  call update(w%values)
  call update(p%values)
  call update(p%x_gradients)
  call update(p%y_gradients)
  call update(p%z_gradients)
  call update(p_prime%values)
  call update(p_prime%x_gradients)
  call update(p_prime%y_gradients)
  call update(p_prime%z_gradients)

  call set_vector_location(face, vec_properties)
  call set_size(par_env, mesh, vec_properties)
  call create_vector(vec_properties, mf%values)
  call update(mf%values)

  ! Initialise velocity field
<<<<<<< HEAD
  print *, "Initialise velocity field"
  call initialise_velocity(mesh, u, v, w, mf)
=======
  if (irank == par_env%root) print *, "Initialise velocity field"
  call initialise_velocity(mesh, u, v, mf)
>>>>>>> 74d8dea4
  call update(u%values)
  call update(v%values)
  call update(w%values)
  call update(mf%values)

  ! Solve using SIMPLE algorithm
<<<<<<< HEAD
  print *, "Start SIMPLE"
  call solve_nonlinear(par_env, mesh, cps, it_start, it_end, u, v, w, p, p_prime, mf)
=======
  if (irank == par_env%root) print *, "Start SIMPLE"
  call solve_nonlinear(par_env, mesh, it_start, it_end, res_target, &
                       u_sol, v_sol, w_sol, p_sol, u, v, p, p_prime, mf)
>>>>>>> 74d8dea4

#ifndef EXCLUDE_MISSING_INTERFACE
  call PetscViewerBinaryOpen(PETSC_COMM_WORLD, "u", FILE_MODE_WRITE, viewer, ierr)

  associate (vec => u%values)
    select type (vec)
    type is (vector_petsc)
      call VecView(vec%v, viewer, ierr)
    end select
  end associate

  call PetscViewerBinaryOpen(PETSC_COMM_WORLD, "v", FILE_MODE_WRITE, viewer, ierr)

  associate (vec => v%values)
    select type (vec)
    type is (vector_petsc)
      call VecView(vec%v, viewer, ierr)
    end select
  end associate

  call PetscViewerBinaryOpen(PETSC_COMM_WORLD, "w", FILE_MODE_WRITE, viewer, ierr)

  associate (vec => w%values)
    select type (vec)
    type is (vector_petsc)
      call VecView(vec%v, viewer, ierr)
    end select
  end associate

  call PetscViewerBinaryOpen(PETSC_COMM_WORLD, "p", FILE_MODE_WRITE, viewer, ierr)

  associate (vec => p%values)
    select type (vec)
    type is (vector_petsc)
      call VecView(vec%v, viewer, ierr)
    end select
  end associate

  call PetscViewerDestroy(viewer, ierr)
#endif

  ! Clean-up
  deallocate (u)
  deallocate (v)
  deallocate (w)
  deallocate (p)
  deallocate (p_prime)

  call timer(end_time)

  if (irank == par_env%root) then
    print *, "Elapsed time: ", end_time - start_time
  end if

  ! Finalise MPI
  call cleanup_parallel_environment(par_env)

contains

  ! Read YAML configuration file
  subroutine read_configuration(config_filename)

    use read_config, only: get_reference_number, get_steps, &
                           get_convection_scheme, get_relaxation_factor, &
                           get_target_residual

    character(len=*), intent(in) :: config_filename

    class(*), pointer :: config_file_pointer  !< Pointer to CCS config file
    character(len=error_length) :: error

    config_file_pointer => parse(config_filename, error=error)
    if (error /= '') then
      call error_abort(trim(error))
    end if

    call get_steps(config_file_pointer, num_steps)
    if (num_steps == huge(0)) then
      call error_abort("No value assigned to num-steps.")
    end if

    call get_relaxation_factor(config_file_pointer, u_relax=velocity_relax, p_relax=pressure_relax)
    if (velocity_relax == huge(0.0) .and. pressure_relax == huge(0.0)) then
      call error_abort("No values assigned to velocity and pressure underrelaxation.")
    end if

    call get_target_residual(config_file_pointer, res_target)
    if (res_target == huge(0.0)) then
      call error_abort("No value assigned to target residual.")
    end if

  end subroutine

  ! Print test case configuration
  subroutine print_configuration()

    print *, "Solving ", case_name, " case"

    print *, "++++"
    print *, "SIMULATION LENGTH"
    print *, "Running for ", num_steps, "iterations"
    print *, "++++"
    print *, "MESH"
    print *, "Size is ", cps
    print *, "++++"
    print *, "RELAXATION FACTORS"
    write (*, '(1x,a,e10.3)') "velocity: ", velocity_relax
    write (*, '(1x,a,e10.3)') "pressure: ", pressure_relax

  end subroutine

  subroutine initialise_velocity(mesh, u, v, w, mf)

    use constants, only: add_mode
    use types, only: vector_values, cell_locator
    use meshing, only: set_cell_location, get_global_index
    use fv, only: calc_cell_coords
    use utils, only: clear_entries, set_mode, set_row, set_entry, set_values
    use vec, only: get_vector_data, restore_vector_data, create_vector_values

    ! Arguments
    class(ccs_mesh), intent(in) :: mesh
    class(field), intent(inout) :: u, v, w, mf

    ! Local variables
    integer(ccs_int) :: row, col
    integer(ccs_int) :: index_p, global_index_p
    real(ccs_real) :: u_val, v_val, w_val
    type(cell_locator) :: loc_p
    type(vector_values) :: u_vals, v_vals, w_vals
    real(ccs_real), dimension(:), pointer :: mf_data

    ! Set alias
    associate (n_local => mesh%topo%local_num_cells)
      call create_vector_values(n_local, u_vals)
      call create_vector_values(n_local, v_vals)
      call create_vector_values(n_local, w_vals)
      call set_mode(add_mode, u_vals)
      call set_mode(add_mode, v_vals)
      call set_mode(add_mode, w_vals)

      ! Set initial values for velocity fields
      do index_p = 1, n_local
        call set_cell_location(mesh, index_p, loc_p)
        call get_global_index(loc_p, global_index_p)
        call calc_cell_coords(global_index_p, cps, row, col)

        u_val = 0.0_ccs_real
        v_val = 0.0_ccs_real
        w_val = 0.0_ccs_real

        call set_row(global_index_p, u_vals)
        call set_entry(u_val, u_vals)
        call set_row(global_index_p, v_vals)
        call set_entry(v_val, v_vals)
        call set_row(global_index_p, w_vals)
        call set_entry(w_val, w_vals)
      end do

      call set_values(u_vals, u%values)
      call set_values(v_vals, v%values)

      deallocate (u_vals%global_indices)
      deallocate (v_vals%global_indices)
      deallocate (w_vals%global_indices)
      deallocate (u_vals%values)
      deallocate (v_vals%values)
      deallocate (w_vals%values)
    end associate

    call get_vector_data(mf%values, mf_data)
    mf_data(:) = 0.0_ccs_real
    call restore_vector_data(mf%values, mf_data)

  end subroutine initialise_velocity

end program ldc<|MERGE_RESOLUTION|>--- conflicted
+++ resolved
@@ -83,13 +83,8 @@
   it_end = num_steps
 
   ! Create a square mesh
-<<<<<<< HEAD
-  print *, "Building mesh"
+  if (irank == par_env%root) print *, "Building mesh"
   mesh = build_mesh(par_env, cps, cps, cps, 1.0_ccs_real)
-=======
-  if (irank == par_env%root) print *, "Building mesh"
-  mesh = build_square_mesh(par_env, cps, 1.0_ccs_real)
->>>>>>> 74d8dea4
 
   ! Initialise fields
   if (irank == par_env%root) print *, "Initialise fields"
@@ -105,19 +100,14 @@
   call get_bc_variables(ccs_config_file, variable_names)
   call allocate_bc_arrays(n_boundaries, u%bcs)
   call allocate_bc_arrays(n_boundaries, v%bcs)
-<<<<<<< HEAD
   call allocate_bc_arrays(n_boundaries, w%bcs)
-  call read_bc_config(ccs_config_file, "u", u)
-  call read_bc_config(ccs_config_file, "v", v)
-  call read_bc_config(ccs_config_file, "w", w)
-=======
   call allocate_bc_arrays(n_boundaries, p%bcs)
   call allocate_bc_arrays(n_boundaries, p_prime%bcs)
   call read_bc_config(ccs_config_file, "u", u)
   call read_bc_config(ccs_config_file, "v", v)
+  call read_bc_config(ccs_config_file, "w", w)
   call read_bc_config(ccs_config_file, "p", p)
   call read_bc_config(ccs_config_file, "p", p_prime)
->>>>>>> 74d8dea4
 
   ! Create and initialise field vectors
   call initialise(vec_properties)
@@ -153,27 +143,18 @@
   call update(mf%values)
 
   ! Initialise velocity field
-<<<<<<< HEAD
-  print *, "Initialise velocity field"
+  if (irank == par_env%root) print *, "Initialise velocity field"
   call initialise_velocity(mesh, u, v, w, mf)
-=======
-  if (irank == par_env%root) print *, "Initialise velocity field"
-  call initialise_velocity(mesh, u, v, mf)
->>>>>>> 74d8dea4
   call update(u%values)
   call update(v%values)
   call update(w%values)
   call update(mf%values)
 
   ! Solve using SIMPLE algorithm
-<<<<<<< HEAD
   print *, "Start SIMPLE"
-  call solve_nonlinear(par_env, mesh, cps, it_start, it_end, u, v, w, p, p_prime, mf)
-=======
   if (irank == par_env%root) print *, "Start SIMPLE"
   call solve_nonlinear(par_env, mesh, it_start, it_end, res_target, &
-                       u_sol, v_sol, w_sol, p_sol, u, v, p, p_prime, mf)
->>>>>>> 74d8dea4
+                       u_sol, v_sol, w_sol, p_sol, u, v, w, p, p_prime, mf)
 
 #ifndef EXCLUDE_MISSING_INTERFACE
   call PetscViewerBinaryOpen(PETSC_COMM_WORLD, "u", FILE_MODE_WRITE, viewer, ierr)
