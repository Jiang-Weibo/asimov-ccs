!v Program file for LidDrivenCavity case
!
!  @build mpi+petsc

program ldc
#include "ccs_macros.inc"

  use petscvec
  use petscsys

<<<<<<< HEAD
  use case_config, only: num_steps, velocity_relax, pressure_relax, res_target, &
                         write_gradients
  use constants, only: cell, face, ccsconfig, ccs_string_len, field_u, field_v, &
                       field_w, field_p, field_p_prime, field_mf
=======
  use case_config, only: num_iters, cps, domain_size, &
                         velocity_relax, pressure_relax, res_target, &
                         write_gradients, velocity_solver_method_name, velocity_solver_precon_name, &
                         pressure_solver_method_name, pressure_solver_precon_name
  use constants, only: cell, face, ccsconfig, ccs_string_len
>>>>>>> cfb8bb98
  use kinds, only: ccs_real, ccs_int
  use types, only: field, upwind_field, central_field, face_field, ccs_mesh, &
                   vector_spec, ccs_vector, field_ptr, fluid, fluid_solve_selector
  use fortran_yaml_c_interface, only: parse
  use parallel, only: initialise_parallel_environment, &
                      cleanup_parallel_environment, timer, &
                      read_command_line_arguments, sync
  use parallel_types, only: parallel_environment
  use mesh_utils, only: build_mesh, write_mesh, build_square_mesh
  use vec, only: create_vector, set_vector_location
  use petsctypes, only: vector_petsc
  use pv_coupling, only: solve_nonlinear
  use utils, only: set_size, initialise, update, exit_print, add_field_to_outputlist, &
                   get_field, set_field, get_fluid_solve_selector, set_fluid_solve_selector, &
                   allocate_fluid_fields, dealloc_fluid_fields
  use boundary_conditions, only: read_bc_config, allocate_bc_arrays
  use read_config, only: get_bc_variables, get_boundary_count
  use io_visualisation, only: write_solution

  implicit none

  class(parallel_environment), allocatable :: par_env
  character(len=:), allocatable :: case_name       ! Case name
  character(len=:), allocatable :: ccs_config_file ! Config file for CCS
  character(len=ccs_string_len), dimension(:), allocatable :: variable_names  ! variable names for BC reading

  type(ccs_mesh) :: mesh
  type(vector_spec) :: vec_properties

  class(field), allocatable, target :: u, v, w, p, p_prime, mf

  type(field_ptr), allocatable :: output_list(:)

  integer(ccs_int) :: n_boundaries

  integer(ccs_int) :: it_start, it_end
  integer(ccs_int) :: irank ! MPI rank ID
  integer(ccs_int) :: isize ! Size of MPI world

  double precision :: start_time
  double precision :: end_time

  logical :: u_sol = .true.  ! Default equations to solve for LDC case
  logical :: v_sol = .true.
  logical :: w_sol = .true.
  logical :: p_sol = .true.

  type(fluid) :: flow_fields
  type(fluid_solve_selector) :: fluid_sol

  ! Launch MPI
  call initialise_parallel_environment(par_env)

  irank = par_env%proc_id
  isize = par_env%num_procs

  call read_command_line_arguments(par_env, cps, case_name=case_name)

  if (irank == par_env%root) print *, "Starting ", case_name, " case!"
  ccs_config_file = case_name // ccsconfig

  call timer(start_time)

  ! Read case name from configuration file
  call read_configuration(ccs_config_file)

  ! set solver and preconditioner info
  velocity_solver_method_name = "gmres"
  velocity_solver_precon_name = "bjacobi"
  pressure_solver_method_name = "cg"
  pressure_solver_precon_name = "gamg"

  ! Set start and end iteration numbers (read from input file)
  it_start = 1
  it_end = num_iters

  ! Create a mesh
  if (irank == par_env%root) print *, "Building mesh"
<<<<<<< HEAD
  !mesh = build_mesh(par_env, cps, cps, cps, 1.0_ccs_real)   ! 3-D mesh
  mesh = build_square_mesh(par_env, cps, 1.0_ccs_real)      ! 2-D mesh
=======
  mesh = build_mesh(par_env, cps, cps, cps, domain_size)   ! 3-D mesh
  !mesh = build_square_mesh(par_env, cps, 1.0_ccs_real)      ! 2-D mesh
>>>>>>> cfb8bb98

  ! Initialise fields
  if (irank == par_env%root) print *, "Initialise fields"
  allocate (upwind_field :: u)
  allocate (upwind_field :: v)
  allocate (upwind_field :: w)
  allocate (central_field :: p)
  allocate (central_field :: p_prime)
  allocate (face_field :: mf)

  ! Add fields to output list
  allocate (output_list(4))
  call add_field_to_outputlist(u, "u", output_list)
  call add_field_to_outputlist(v, "v", output_list)
  call add_field_to_outputlist(w, "w", output_list)
  call add_field_to_outputlist(p, "p", output_list)

  ! Write gradients to solution file
  write_gradients = .false.

  ! Read boundary conditions
  call get_boundary_count(ccs_config_file, n_boundaries)
  call get_bc_variables(ccs_config_file, variable_names)
  call allocate_bc_arrays(n_boundaries, u%bcs)
  call allocate_bc_arrays(n_boundaries, v%bcs)
  call allocate_bc_arrays(n_boundaries, w%bcs)
  call allocate_bc_arrays(n_boundaries, p%bcs)
  call allocate_bc_arrays(n_boundaries, p_prime%bcs)
  call read_bc_config(ccs_config_file, "u", u)
  call read_bc_config(ccs_config_file, "v", v)
  call read_bc_config(ccs_config_file, "w", w)
  call read_bc_config(ccs_config_file, "p", p)
  call read_bc_config(ccs_config_file, "p", p_prime)

  ! Create and initialise field vectors
  call initialise(vec_properties)

  call set_vector_location(cell, vec_properties)
  call set_size(par_env, mesh, vec_properties)
  call create_vector(vec_properties, u%values)
  call create_vector(vec_properties, v%values)
  call create_vector(vec_properties, w%values)
  call create_vector(vec_properties, p%values)
  call create_vector(vec_properties, p%x_gradients)
  call create_vector(vec_properties, p%y_gradients)
  call create_vector(vec_properties, p%z_gradients)
  call create_vector(vec_properties, p_prime%values)
  call create_vector(vec_properties, p_prime%x_gradients)
  call create_vector(vec_properties, p_prime%y_gradients)
  call create_vector(vec_properties, p_prime%z_gradients)
  call update(u%values)
  call update(v%values)
  call update(w%values)
  call update(p%values)
  call update(p%x_gradients)
  call update(p%y_gradients)
  call update(p%z_gradients)
  call update(p_prime%values)
  call update(p_prime%x_gradients)
  call update(p_prime%y_gradients)
  call update(p_prime%z_gradients)

  call set_vector_location(face, vec_properties)
  call set_size(par_env, mesh, vec_properties)
  call create_vector(vec_properties, mf%values)
  call update(mf%values)

  ! Initialise velocity field
  if (irank == par_env%root) print *, "Initialise velocity field"
  call initialise_velocity(mesh, u, v, w, mf)
  call update(u%values)
  call update(v%values)
  call update(w%values)
  call update(mf%values)

<<<<<<< HEAD
  ! XXX: This should get incorporated as part of create_field subroutines
  call set_fluid_solve_selector(field_u, u_sol, fluid_sol)
  call set_fluid_solve_selector(field_v, v_sol, fluid_sol)
  call set_fluid_solve_selector(field_w, w_sol, fluid_sol)
  call set_fluid_solve_selector(field_p, p_sol, fluid_sol)
  call allocate_fluid_fields(6, flow_fields)
  call set_field(1, field_u, u, flow_fields)
  call set_field(2, field_v, v, flow_fields)
  call set_field(3, field_w, w, flow_fields)
  call set_field(4, field_p, p, flow_fields)
  call set_field(5, field_p_prime, p_prime, flow_fields)
  call set_field(6, field_mf, mf, flow_fields)
  
=======
  if (irank == par_env%root) then
    call print_configuration()
  end if

>>>>>>> cfb8bb98
  ! Solve using SIMPLE algorithm
  if (irank == par_env%root) print *, "Start SIMPLE"
  call solve_nonlinear(par_env, mesh, it_start, it_end, res_target, &
                       fluid_sol, flow_fields)

  ! Write out mesh and solution
  call write_mesh(par_env, case_name, mesh)
  call write_solution(par_env, case_name, mesh, output_list)

  ! Clean-up
  call dealloc_fluid_fields(flow_fields)
  deallocate (u)
  deallocate (v)
  deallocate (w)
  deallocate (p)
  deallocate (p_prime)
  deallocate (output_list)

  call timer(end_time)

  if (irank == par_env%root) then
    print *, "Elapsed time: ", end_time - start_time
  end if

  ! Finalise MPI
  call cleanup_parallel_environment(par_env)

contains

  ! Read YAML configuration file
  subroutine read_configuration(config_filename)

    use read_config, only: get_reference_number, get_iters, &
                          get_convection_scheme, get_relaxation_factors, &
                          get_target_residual, get_cps, get_domain_size

    character(len=*), intent(in) :: config_filename

    class(*), pointer :: config_file  !< Pointer to CCS config file
    character(:), allocatable :: error

    config_file => parse(config_filename, error)
    if (allocated(error)) then
      call error_abort(trim(error))
    end if

    call get_iters(config_file, num_iters)
    if (num_iters == huge(0)) then
      call error_abort("No value assigned to num_iters.")
    end if

    if (cps == huge(0)) then ! cps was not set on the command line
      call get_cps(config_file, cps)
      if (cps == huge(0)) then
        call error_abort("No value assigned to cps.")
      end if
    end if

    call get_domain_size(config_file, domain_size)
    if (domain_size == huge(0.0)) then
      call error_abort("No value assigned to domain_size.")
    end if

    call get_relaxation_factors(config_file, u_relax=velocity_relax, p_relax=pressure_relax)
    if (velocity_relax == huge(0.0) .and. pressure_relax == huge(0.0)) then
      call error_abort("No values assigned to velocity and pressure underrelaxation.")
    end if

    call get_target_residual(config_file, res_target)
    if (res_target == huge(0.0)) then
      call error_abort("No value assigned to target residual.")
    end if

  end subroutine

  ! Print test case configuration
  subroutine print_configuration()

    ! XXX: this should eventually be replaced by something nicely formatted that uses "write"
    print *, " "
    print *, "******************************************************************************"
    print *, "* Solving the ", case_name, " case"
    print *, "******************************************************************************"
    print *, " "
    print *, "******************************************************************************"
    print *, "* SIMULATION LENGTH"
    print *, "* Running for ", num_iters, "iterations"
    print *, "******************************************************************************"
    print *, "* MESH SIZE"
    print *, "* Cells per side: ", cps
    write (*, '(1x,a,e10.3)') "* Domain size: ", domain_size
    print *, "* Global number of cells is ", mesh%topo%global_num_cells
    print *, "******************************************************************************"
    print *, "* RELAXATION FACTORS"
    write (*, '(1x,a,e10.3)') "* velocity: ", velocity_relax
    write (*, '(1x,a,e10.3)') "* pressure: ", pressure_relax
    print *, "******************************************************************************"

  end subroutine

  subroutine initialise_velocity(mesh, u, v, w, mf)

    use constants, only: add_mode
    use types, only: vector_values, cell_locator
    use meshing, only: set_cell_location, get_global_index, get_local_num_cells
    use fv, only: calc_cell_coords
    use utils, only: clear_entries, set_mode, set_row, set_entry, set_values
    use vec, only: get_vector_data, restore_vector_data, create_vector_values

    ! Arguments
    class(ccs_mesh), intent(in) :: mesh
    class(field), intent(inout) :: u, v, w, mf

    ! Local variables
    integer(ccs_int) :: row, col
    integer(ccs_int) :: index_p, global_index_p, n_local
    real(ccs_real) :: u_val, v_val, w_val
    type(cell_locator) :: loc_p
    type(vector_values) :: u_vals, v_vals, w_vals
    real(ccs_real), dimension(:), pointer :: mf_data

    ! Set alias
    call get_local_num_cells(mesh, n_local)

    call create_vector_values(n_local, u_vals)
    call create_vector_values(n_local, v_vals)
    call create_vector_values(n_local, w_vals)
    call set_mode(add_mode, u_vals)
    call set_mode(add_mode, v_vals)
    call set_mode(add_mode, w_vals)

    ! Set initial values for velocity fields
    do index_p = 1, n_local
       call set_cell_location(mesh, index_p, loc_p)
       call get_global_index(loc_p, global_index_p)
       call calc_cell_coords(global_index_p, cps, row, col)

       u_val = 0.0_ccs_real
       v_val = 0.0_ccs_real
       w_val = 0.0_ccs_real

       call set_row(global_index_p, u_vals)
       call set_entry(u_val, u_vals)
       call set_row(global_index_p, v_vals)
       call set_entry(v_val, v_vals)
       call set_row(global_index_p, w_vals)
       call set_entry(w_val, w_vals)
    end do

    call set_values(u_vals, u%values)
    call set_values(v_vals, v%values)
    call set_values(w_vals, w%values)

    deallocate (u_vals%global_indices)
    deallocate (v_vals%global_indices)
    deallocate (w_vals%global_indices)
    deallocate (u_vals%values)
    deallocate (v_vals%values)
    deallocate (w_vals%values)

    call get_vector_data(mf%values, mf_data)
    mf_data(:) = 0.0_ccs_real
    call restore_vector_data(mf%values, mf_data)

  end subroutine initialise_velocity

end program ldc<|MERGE_RESOLUTION|>--- conflicted
+++ resolved
@@ -8,18 +8,12 @@
   use petscvec
   use petscsys
 
-<<<<<<< HEAD
-  use case_config, only: num_steps, velocity_relax, pressure_relax, res_target, &
-                         write_gradients
-  use constants, only: cell, face, ccsconfig, ccs_string_len, field_u, field_v, &
-                       field_w, field_p, field_p_prime, field_mf
-=======
   use case_config, only: num_iters, cps, domain_size, &
                          velocity_relax, pressure_relax, res_target, &
                          write_gradients, velocity_solver_method_name, velocity_solver_precon_name, &
                          pressure_solver_method_name, pressure_solver_precon_name
-  use constants, only: cell, face, ccsconfig, ccs_string_len
->>>>>>> cfb8bb98
+  use constants, only: cell, face, ccsconfig, ccs_string_len, field_u, field_v, &
+                       field_w, field_p, field_p_prime, field_mf
   use kinds, only: ccs_real, ccs_int
   use types, only: field, upwind_field, central_field, face_field, ccs_mesh, &
                    vector_spec, ccs_vector, field_ptr, fluid, fluid_solve_selector
@@ -98,13 +92,8 @@
 
   ! Create a mesh
   if (irank == par_env%root) print *, "Building mesh"
-<<<<<<< HEAD
   !mesh = build_mesh(par_env, cps, cps, cps, 1.0_ccs_real)   ! 3-D mesh
   mesh = build_square_mesh(par_env, cps, 1.0_ccs_real)      ! 2-D mesh
-=======
-  mesh = build_mesh(par_env, cps, cps, cps, domain_size)   ! 3-D mesh
-  !mesh = build_square_mesh(par_env, cps, 1.0_ccs_real)      ! 2-D mesh
->>>>>>> cfb8bb98
 
   ! Initialise fields
   if (irank == par_env%root) print *, "Initialise fields"
@@ -180,7 +169,6 @@
   call update(w%values)
   call update(mf%values)
 
-<<<<<<< HEAD
   ! XXX: This should get incorporated as part of create_field subroutines
   call set_fluid_solve_selector(field_u, u_sol, fluid_sol)
   call set_fluid_solve_selector(field_v, v_sol, fluid_sol)
@@ -194,12 +182,10 @@
   call set_field(5, field_p_prime, p_prime, flow_fields)
   call set_field(6, field_mf, mf, flow_fields)
   
-=======
   if (irank == par_env%root) then
     call print_configuration()
   end if
 
->>>>>>> cfb8bb98
   ! Solve using SIMPLE algorithm
   if (irank == par_env%root) print *, "Start SIMPLE"
   call solve_nonlinear(par_env, mesh, it_start, it_end, res_target, &
