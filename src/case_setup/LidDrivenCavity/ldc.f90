!v Program file for LidDrivenCavity case
!
!  @build mpi+petsc

program ldc
#include "ccs_macros.inc"

  use petscvec
  use petscsys

<<<<<<< HEAD
  use case_config, only: num_steps, velocity_relax, pressure_relax, res_target
  use constants, only : cell, face, ccsconfig
  use bc_constants, only: bc_region_left, bc_region_right, &
                          bc_region_top, bc_region_bottom, &
                          bc_region_live, &
                          bc_type_sym, bc_type_wall
=======
  use case_config, only: num_steps, velocity_relax, pressure_relax
  use constants, only: cell, face, ccsconfig, ccs_string_len
>>>>>>> 4105c3a8
  use kinds, only: ccs_real, ccs_int
  use types, only: field, upwind_field, central_field, face_field, ccs_mesh, &
                   vector_spec, ccs_vector
  use yaml, only: parse, error_length
  use parallel, only: initialise_parallel_environment, &
                      cleanup_parallel_environment, timer, &
                      read_command_line_arguments, sync
  use parallel_types, only: parallel_environment
  use mesh_utils, only: build_square_mesh
  use vec, only: create_vector, set_vector_location
  use petsctypes, only: vector_petsc
  use pv_coupling, only: solve_nonlinear
  use utils, only: set_size, initialise, update, exit_print
  use boundary_conditions, only: read_bc_config, allocate_bc_arrays
  use read_config, only: get_bc_variables, get_boundary_count

  implicit none

  class(parallel_environment), allocatable :: par_env
  character(len=:), allocatable :: case_name       ! Case name
  character(len=:), allocatable :: ccs_config_file ! Config file for CCS
  character(len=ccs_string_len), dimension(:), allocatable :: variable_names  ! variable names for BC reading

  type(ccs_mesh) :: mesh
  type(vector_spec) :: vec_properties

  class(field), allocatable :: u, v, p, p_prime, mf

  integer(ccs_int) :: n_boundaries
  integer(ccs_int) :: cps = 50 ! Default value for cells per side

  integer(ccs_int) :: it_start, it_end
  integer(ccs_int) :: irank ! MPI rank ID
  integer(ccs_int) :: isize ! Size of MPI world

  double precision :: start_time
  double precision :: end_time

  logical :: u_sol = .true.  !< Default equations to solve for LDC case
  logical :: v_sol = .true.
  logical :: w_sol = .false.
  logical :: p_sol = .true.

#ifndef EXCLUDE_MISSING_INTERFACE
  integer(ccs_int) :: ierr
  type(tPetscViewer) :: viewer
#endif

  ! Launch MPI
  call initialise_parallel_environment(par_env)

  irank = par_env%proc_id
  isize = par_env%num_procs

  call read_command_line_arguments(par_env, cps, case_name=case_name)

<<<<<<< HEAD
  if (irank == par_env%root) print *, "Starting ", case_name, " case!"
  ccs_config_file = case_name//ccsconfig
=======
  print *, "Starting ", case_name, " case!"
  ccs_config_file = case_name // ccsconfig
>>>>>>> 4105c3a8

  call timer(start_time)

  ! Read case name from configuration file
  call read_configuration(ccs_config_file)

  if (irank == par_env%root) then
    call print_configuration()
  end if

  ! Set start and end iteration numbers (eventually will be read from input file)
  it_start = 1
  it_end = num_steps

  ! Create a square mesh
  if (irank == par_env%root) print *, "Building mesh"
  mesh = build_square_mesh(par_env, cps, 1.0_ccs_real)

  ! Initialise fields
<<<<<<< HEAD
  if (irank == par_env%root) print *, "Initialise fields"
  allocate(upwind_field :: u)
  allocate(upwind_field :: v)
  allocate(central_field :: p)
  allocate(central_field :: p_prime)
  allocate(face_field :: mf)
=======
  print *, "Initialise fields"
  allocate (upwind_field :: u)
  allocate (upwind_field :: v)
  allocate (central_field :: p)
  allocate (central_field :: p_prime)
  allocate (face_field :: mf)

  ! Read boundary conditions
  call get_boundary_count(ccs_config_file, n_boundaries)
  call get_bc_variables(ccs_config_file, variable_names)
  call allocate_bc_arrays(n_boundaries, u%bcs)
  call allocate_bc_arrays(n_boundaries, v%bcs)
  call allocate_bc_arrays(n_boundaries, p%bcs)
  call allocate_bc_arrays(n_boundaries, p_prime%bcs)
  call read_bc_config(ccs_config_file, "u", u)
  call read_bc_config(ccs_config_file, "v", v)
  call read_bc_config(ccs_config_file, "p", p)
  call read_bc_config(ccs_config_file, "p", p_prime)
>>>>>>> 4105c3a8

  ! Create and initialise field vectors
  call initialise(vec_properties)

  call set_vector_location(cell, vec_properties)
  call set_size(par_env, mesh, vec_properties)
  call create_vector(vec_properties, u%values)
  call create_vector(vec_properties, v%values)
  call create_vector(vec_properties, p%values)
  call create_vector(vec_properties, p%x_gradients)
  call create_vector(vec_properties, p%y_gradients)
  call create_vector(vec_properties, p%z_gradients)
  call create_vector(vec_properties, p_prime%values)
  call create_vector(vec_properties, p_prime%x_gradients)
  call create_vector(vec_properties, p_prime%y_gradients)
  call create_vector(vec_properties, p_prime%z_gradients)
  call update(u%values)
  call update(v%values)
  call update(p%values)
  call update(p%x_gradients)
  call update(p%y_gradients)
  call update(p%z_gradients)
  call update(p_prime%values)
  call update(p_prime%x_gradients)
  call update(p_prime%y_gradients)
  call update(p_prime%z_gradients)

  call set_vector_location(face, vec_properties)
  call set_size(par_env, mesh, vec_properties)
  call create_vector(vec_properties, mf%values)
  call update(mf%values)

  ! Initialise velocity field
  if( irank == par_env%root) print *, "Initialise velocity field"
  call initialise_velocity(mesh, u, v, mf)
  call update(u%values)
  call update(v%values)
  call update(mf%values)

  ! Solve using SIMPLE algorithm
<<<<<<< HEAD
  if (irank == par_env%root) print *, "Start SIMPLE"
  call solve_nonlinear(par_env, mesh, cps, it_start, it_end, res_target, &
                       U_sol, v_sol, w_sol, p_sol, u, v, p, p_prime, mf)
=======
  print *, "Start SIMPLE"
  call solve_nonlinear(par_env, mesh, it_start, it_end, u, v, p, p_prime, mf)
>>>>>>> 4105c3a8

#ifndef EXCLUDE_MISSING_INTERFACE
  call PetscViewerBinaryOpen(PETSC_COMM_WORLD, "u", FILE_MODE_WRITE, viewer, ierr)

  associate (vec => u%values)
    select type (vec)
    type is (vector_petsc)
      call VecView(vec%v, viewer, ierr)
    end select
  end associate

  call PetscViewerBinaryOpen(PETSC_COMM_WORLD, "v", FILE_MODE_WRITE, viewer, ierr)

  associate (vec => v%values)
    select type (vec)
    type is (vector_petsc)
      call VecView(vec%v, viewer, ierr)
    end select
  end associate

  call PetscViewerBinaryOpen(PETSC_COMM_WORLD, "p", FILE_MODE_WRITE, viewer, ierr)

  associate (vec => p%values)
    select type (vec)
    type is (vector_petsc)
      call VecView(vec%v, viewer, ierr)
    end select
  end associate

  call PetscViewerDestroy(viewer, ierr)
#endif

  ! Clean-up
  deallocate (u)
  deallocate (v)
  deallocate (p)
  deallocate (p_prime)

  call timer(end_time)

<<<<<<< HEAD
  if(irank == par_env%root) then
     print*, "Elapsed time: ", end_time - start_time
=======
  if (irank == 0) then
    print *, "Elapsed time: ", end_time - start_time
>>>>>>> 4105c3a8
  end if

  ! Finalise MPI
  call cleanup_parallel_environment(par_env)

contains

  ! Read YAML configuration file
  subroutine read_configuration(config_filename)

    use read_config, only: get_reference_number, get_steps, &
<<<<<<< HEAD
                            get_convection_scheme, get_relaxation_factor, &
                            get_target_residual
=======
                           get_convection_scheme, get_relaxation_factor
>>>>>>> 4105c3a8

    character(len=*), intent(in) :: config_filename

    class(*), pointer :: config_file_pointer  !< Pointer to CCS config file
    character(len=error_length) :: error

    config_file_pointer => parse(config_filename, error=error)
    if (error /= '') then
      call error_abort(trim(error))
    end if

    call get_steps(config_file_pointer, num_steps)
    if (num_steps == huge(0)) then
      call error_abort("No value assigned to num-steps.")
    end if

    call get_relaxation_factor(config_file_pointer, u_relax=velocity_relax, p_relax=pressure_relax)
    if (velocity_relax == huge(0.0) .and. pressure_relax == huge(0.0)) then
      call error_abort("No values assigned to velocity and pressure underrelaxation.")
    end if

    call get_target_residual(config_file_pointer, res_target )
    if(res_target == huge(0.0)) then
      call error_abort("No value assigned to target residual.")
    endif

  end subroutine

  ! Print test case configuration
  subroutine print_configuration()

    print *, "Solving ", case_name, " case"

<<<<<<< HEAD
    print*,"++++" 
    print*,"SIMULATION LENGTH"
    print*,"Running for ",num_steps, "iterations"
    print*,"++++" 
    print*,"MESH"
    print*,"Size is ",cps
    print*,"++++" 
    print*,"RELAXATION FACTORS"
    write(*,'(1x,a,e10.3)') "velocity: ", velocity_relax 
    write(*,'(1x,a,e10.3)') "pressure: ", pressure_relax 
=======
    print *, "++++"
    print *, "SIMULATION LENGTH"
    print *, "Running for ", num_steps, "iterations"
    print *, "++++"
    print *, "MESH"
    print *, "Size is ", cps
    print *, "++++"
    print *, "RELAXATION FACTORS"
    print *, "velocity: ", velocity_relax
    print *, "pressure: ", pressure_relax
>>>>>>> 4105c3a8

  end subroutine

  subroutine initialise_velocity(mesh, u, v, mf)

    use constants, only: add_mode
    use types, only: vector_values, cell_locator
    use meshing, only: set_cell_location, get_global_index
    use fv, only: calc_cell_coords
    use utils, only: clear_entries, set_mode, set_row, set_entry, set_values
    use vec, only: get_vector_data, restore_vector_data, create_vector_values

    ! Arguments
    class(ccs_mesh), intent(in) :: mesh
    class(field), intent(inout) :: u, v, mf

    ! Local variables
    integer(ccs_int) :: row, col
    integer(ccs_int) :: index_p, global_index_p
    real(ccs_real) :: u_val, v_val
    type(cell_locator) :: loc_p
    type(vector_values) :: u_vals, v_vals
    real(ccs_real), dimension(:), pointer :: mf_data

    ! Set alias
    associate (n_local => mesh%topo%local_num_cells)
      call create_vector_values(n_local, u_vals)
      call create_vector_values(n_local, v_vals)
      call set_mode(add_mode, u_vals)
      call set_mode(add_mode, v_vals)

      ! Set initial values for velocity fields
      do index_p = 1, n_local
        call set_cell_location(mesh, index_p, loc_p)
        call get_global_index(loc_p, global_index_p)
        call calc_cell_coords(global_index_p, cps, row, col)

        u_val = 0.0_ccs_real
        v_val = 0.0_ccs_real

        call set_row(global_index_p, u_vals)
        call set_entry(u_val, u_vals)
        call set_row(global_index_p, v_vals)
        call set_entry(v_val, v_vals)
      end do

      call set_values(u_vals, u%values)
      call set_values(v_vals, v%values)

      deallocate (u_vals%global_indices)
      deallocate (v_vals%global_indices)
      deallocate (u_vals%values)
      deallocate (v_vals%values)
    end associate

    call get_vector_data(mf%values, mf_data)
    mf_data(:) = 0.0_ccs_real
    call restore_vector_data(mf%values, mf_data)

  end subroutine initialise_velocity

end program ldc<|MERGE_RESOLUTION|>--- conflicted
+++ resolved
@@ -8,17 +8,8 @@
   use petscvec
   use petscsys
 
-<<<<<<< HEAD
   use case_config, only: num_steps, velocity_relax, pressure_relax, res_target
-  use constants, only : cell, face, ccsconfig
-  use bc_constants, only: bc_region_left, bc_region_right, &
-                          bc_region_top, bc_region_bottom, &
-                          bc_region_live, &
-                          bc_type_sym, bc_type_wall
-=======
-  use case_config, only: num_steps, velocity_relax, pressure_relax
   use constants, only: cell, face, ccsconfig, ccs_string_len
->>>>>>> 4105c3a8
   use kinds, only: ccs_real, ccs_int
   use types, only: field, upwind_field, central_field, face_field, ccs_mesh, &
                    vector_spec, ccs_vector
@@ -75,13 +66,8 @@
 
   call read_command_line_arguments(par_env, cps, case_name=case_name)
 
-<<<<<<< HEAD
   if (irank == par_env%root) print *, "Starting ", case_name, " case!"
   ccs_config_file = case_name//ccsconfig
-=======
-  print *, "Starting ", case_name, " case!"
-  ccs_config_file = case_name // ccsconfig
->>>>>>> 4105c3a8
 
   call timer(start_time)
 
@@ -101,15 +87,7 @@
   mesh = build_square_mesh(par_env, cps, 1.0_ccs_real)
 
   ! Initialise fields
-<<<<<<< HEAD
   if (irank == par_env%root) print *, "Initialise fields"
-  allocate(upwind_field :: u)
-  allocate(upwind_field :: v)
-  allocate(central_field :: p)
-  allocate(central_field :: p_prime)
-  allocate(face_field :: mf)
-=======
-  print *, "Initialise fields"
   allocate (upwind_field :: u)
   allocate (upwind_field :: v)
   allocate (central_field :: p)
@@ -127,7 +105,6 @@
   call read_bc_config(ccs_config_file, "v", v)
   call read_bc_config(ccs_config_file, "p", p)
   call read_bc_config(ccs_config_file, "p", p_prime)
->>>>>>> 4105c3a8
 
   ! Create and initialise field vectors
   call initialise(vec_properties)
@@ -168,14 +145,9 @@
   call update(mf%values)
 
   ! Solve using SIMPLE algorithm
-<<<<<<< HEAD
   if (irank == par_env%root) print *, "Start SIMPLE"
-  call solve_nonlinear(par_env, mesh, cps, it_start, it_end, res_target, &
-                       U_sol, v_sol, w_sol, p_sol, u, v, p, p_prime, mf)
-=======
-  print *, "Start SIMPLE"
-  call solve_nonlinear(par_env, mesh, it_start, it_end, u, v, p, p_prime, mf)
->>>>>>> 4105c3a8
+  call solve_nonlinear(par_env, mesh, it_start, it_end, res_target, &
+                       u_sol, v_sol, w_sol, p_sol, u, v, p, p_prime, mf)
 
 #ifndef EXCLUDE_MISSING_INTERFACE
   call PetscViewerBinaryOpen(PETSC_COMM_WORLD, "u", FILE_MODE_WRITE, viewer, ierr)
@@ -216,13 +188,8 @@
 
   call timer(end_time)
 
-<<<<<<< HEAD
   if(irank == par_env%root) then
      print*, "Elapsed time: ", end_time - start_time
-=======
-  if (irank == 0) then
-    print *, "Elapsed time: ", end_time - start_time
->>>>>>> 4105c3a8
   end if
 
   ! Finalise MPI
@@ -234,12 +201,8 @@
   subroutine read_configuration(config_filename)
 
     use read_config, only: get_reference_number, get_steps, &
-<<<<<<< HEAD
                             get_convection_scheme, get_relaxation_factor, &
                             get_target_residual
-=======
-                           get_convection_scheme, get_relaxation_factor
->>>>>>> 4105c3a8
 
     character(len=*), intent(in) :: config_filename
 
@@ -273,18 +236,6 @@
 
     print *, "Solving ", case_name, " case"
 
-<<<<<<< HEAD
-    print*,"++++" 
-    print*,"SIMULATION LENGTH"
-    print*,"Running for ",num_steps, "iterations"
-    print*,"++++" 
-    print*,"MESH"
-    print*,"Size is ",cps
-    print*,"++++" 
-    print*,"RELAXATION FACTORS"
-    write(*,'(1x,a,e10.3)') "velocity: ", velocity_relax 
-    write(*,'(1x,a,e10.3)') "pressure: ", pressure_relax 
-=======
     print *, "++++"
     print *, "SIMULATION LENGTH"
     print *, "Running for ", num_steps, "iterations"
@@ -293,9 +244,8 @@
     print *, "Size is ", cps
     print *, "++++"
     print *, "RELAXATION FACTORS"
-    print *, "velocity: ", velocity_relax
-    print *, "pressure: ", pressure_relax
->>>>>>> 4105c3a8
+    write(*,'(1x,a,e10.3)') "velocity: ", velocity_relax 
+    write(*,'(1x,a,e10.3)') "pressure: ", pressure_relax 
 
   end subroutine
 
