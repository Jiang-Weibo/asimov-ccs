!> Program file for Poiseuille case
module poiseuille_core
#include "ccs_macros.inc"

  use petscvec
  use petscsys

  use ccs_base, only: mesh
  use case_config, only: num_steps, num_iters, dt, cps, domain_size, write_frequency, &
                         velocity_relax, pressure_relax, res_target, case_name, &
                         write_gradients, velocity_solver_method_name, velocity_solver_precon_name, &
                         pressure_solver_method_name, pressure_solver_precon_name, restart, unsteady
  use constants, only: cell, face, ccsconfig, ccs_string_len, geoext, adiosconfig, ndim, &
                       cell_centred_central, cell_centred_upwind, face_centred
  use kinds, only: ccs_real, ccs_int, ccs_long
  use types, only: field, field_spec, upwind_field, central_field, face_field, ccs_mesh, &
                   vector_spec, ccs_vector, io_environment, io_process, &
                   field_ptr, fluid, bc_profile
  use fields, only: create_field, set_field_config_file, set_field_n_boundaries, set_field_name, &
       set_field_type, set_field_vector_properties, set_field_enable_cell_corrections
  use fortran_yaml_c_interface, only: parse
  use parallel, only: initialise_parallel_environment, &
                      cleanup_parallel_environment, timer, &
                      read_command_line_arguments, sync, is_root
  use parallel_types, only: parallel_environment
  use vec, only: create_vector, set_vector_location
  use petsctypes, only: vector_petsc
  use pv_coupling, only: solve_nonlinear
  use utils, only: set_size, initialise, update, exit_print, &
                   calc_kinetic_energy, calc_enstrophy, &
                   add_field_to_outputlist, get_field, add_field, &
                   set_is_field_solved, &
                   allocate_fluid_fields, reset_outputlist_counter
  use boundary_conditions, only: read_bc_config, allocate_bc_arrays, set_bc_profile
  use read_config, only: get_variables, get_boundary_count, get_boundary_names, get_case_name, &
                         get_enable_cell_corrections, get_variable_types
  use timestepping, only: set_timestep, activate_timestepping, initialise_old_values, reset_timestepping
  use mesh_utils, only: read_mesh, build_square_mesh, write_mesh, compute_face_interpolation
  use meshing, only: get_total_num_cells, get_global_num_cells, set_mesh_object, nullify_mesh_object, get_local_num_cells
  use partitioning, only: compute_partitioner_input, &
                          partition_kway, compute_connectivity
  use io_visualisation, only: write_solution, reset_io_visualisation, read_solution
  use fv, only: update_gradient
  use utils, only: str
  use timers, only: timer_init, timer_register_start, timer_register, timer_start, timer_stop, &
                    timer_print, timer_get_time, timer_print_all, timer_reset

  implicit none

  public :: run_poiseuille

  character(len=ccs_string_len), dimension(:), allocatable :: variable_names  ! variable names for BC reading
  integer(ccs_int), dimension(:), allocatable :: variable_types              ! cell centred upwind, central, etc.

  contains

  subroutine run_poiseuille(par_env, shared_env, error_L2, error_Linf, input_mesh)
    class(parallel_environment), allocatable, target, intent(in) :: par_env !< The parallel environment
    class(parallel_environment), allocatable, target, intent(in) :: shared_env !< The shared parallel environment
    real(ccs_real), dimension(3), intent(out) :: error_L2 !< L2 norm of the error for the U, V and P fields respectively
    real(ccs_real), dimension(3), intent(out) :: error_Linf !< Linf norm of the error for the U, V and P fields respectively
    type(ccs_mesh), intent(inout), optional :: input_mesh !< mesh object to use, if not provided, the build_square_mesh is used
  
    character(len=:), allocatable :: input_path  ! Path to input directory
    character(len=:), allocatable :: case_path  ! Path to input directory with case name appended
    character(len=:), allocatable :: ccs_config_file ! Config file for CCS

    type(vector_spec) :: vec_properties

    type(field_spec) :: field_properties
    class(field), pointer :: u, v, w, p, mf, viscosity, density
    type(bc_profile), allocatable :: profile

    integer(ccs_int) :: n_boundaries
    logical :: enable_cell_corrections
    integer :: i

    integer(ccs_int) :: it_start, it_end
    integer(ccs_int) :: irank ! MPI rank ID
    integer(ccs_int) :: isize ! Size of MPI world

    integer(ccs_int) :: timer_index_total
    integer(ccs_int) :: timer_index_init
    integer(ccs_int) :: timer_index_sol

    logical :: u_sol = .true.  ! Default equations to solve for LDC case
    logical :: v_sol = .true.
    logical :: w_sol = .false.
    logical :: p_sol = .true.

    type(fluid) :: flow_fields

    character(len=128), dimension(:), allocatable :: bnd_names
    
    integer(ccs_int):: t          ! Timestep counter
    integer(ccs_int):: timer_index_io_sol
    
    call timer_init()
    irank = par_env%proc_id
    isize = par_env%num_procs

    call read_command_line_arguments(par_env, cps, case_name=case_name, in_dir=input_path)

    if (allocated(input_path)) then
      case_path = input_path // "/" // case_name
    else
      case_path = case_name
    end if

    ccs_config_file = case_path // ccsconfig

    call timer_register_start("Elapsed time", timer_index_total)

    call timer_register_start("Init time", timer_index_init)

    ! Read case name and runtime parameters from configuration file
    call read_configuration(ccs_config_file)

    if (irank == par_env%root) print *, "Starting ", case_name, " case!"

    ! Create a square mesh
    if (present(input_mesh)) then
      mesh = input_mesh
    else
      if (irank == par_env%root) print *, "Building mesh"
      call get_boundary_names(ccs_config_file, bnd_names)
      mesh = build_square_mesh(par_env, shared_env, cps, domain_size, bnd_names)
    end if
    call set_mesh_object(mesh)

    ! set solver and preconditioner info
    velocity_solver_method_name = "gmres"
    velocity_solver_precon_name = "bjacobi"
    pressure_solver_method_name = "cg"
    pressure_solver_precon_name = "gamg"

    ! Set start and end iteration numbers (read from input file)
    it_start = 1
    it_end = num_iters

    ! Initialise fields
    if (irank == par_env%root) print *, "Initialise fields"

    ! Write gradients to solution file
    write_gradients = .true.

    ! Read boundary conditions
    if (irank == par_env%root) print *, "Read and allocate BCs"
    call get_boundary_count(ccs_config_file, n_boundaries)

    ! Create and initialise field vectors
    if (irank == par_env%root) print *, "Initialise field vectors"
    call initialise(vec_properties)

    call set_vector_location(cell, vec_properties)
    call set_size(par_env, mesh, vec_properties)
    call get_enable_cell_corrections(ccs_config_file, enable_cell_corrections)

    call set_field_config_file(ccs_config_file, field_properties)
    call set_field_n_boundaries(n_boundaries, field_properties)
    call set_field_enable_cell_corrections(enable_cell_corrections, field_properties)

    call set_field_vector_properties(vec_properties, field_properties)

    ! Expect to find u,v,w,p,p_prime
    if (is_root(par_env)) then
      print *, "Build field list"
    end if

    do i = 1, size(variable_names)
      if (is_root(par_env)) then
        print *, "Creating field ", trim(variable_names(i))
      end if
      call set_field_type(variable_types(i), field_properties)
      call set_field_name(trim(variable_names(i)), field_properties)
      call create_field(par_env, field_properties, flow_fields)
    end do

    if (is_root(par_env)) then
      print *, "Built ", size(flow_fields%fields), " dynamically-defined fields"
    end if

    call set_field_type(cell_centred_central, field_properties)
    call set_field_name("viscosity", field_properties)
    call create_field(par_env, field_properties, flow_fields)
    call set_field_name("density", field_properties)
    call create_field(par_env, field_properties, flow_fields) 

    call set_vector_location(face, vec_properties)
    call set_size(par_env, mesh, vec_properties)
    call set_field_vector_properties(vec_properties, field_properties)
    call set_field_type(face_centred, field_properties)
    call set_field_name("mf", field_properties)
    call create_field(par_env, field_properties, flow_fields)

    ! Get field pointers
    call get_field(flow_fields, "u", u)
    call get_field(flow_fields, "v", v)
    call get_field(flow_fields, "w", w)
    call get_field(flow_fields, "p", p)
    call get_field(flow_fields, "mf", mf)
    call get_field(flow_fields, "viscosity", viscosity)
    call get_field(flow_fields, "density", density)
    
    ! Set to 1st boundary condition (inlet)
    call get_inlet_profile(profile)
    call set_bc_profile(u, profile, 1)

    ! Add fields to output list
    call add_field_to_outputlist(u)
    call add_field_to_outputlist(v)
    call add_field_to_outputlist(w)
    call add_field_to_outputlist(p)

    ! Initialise velocity field
    if (irank == par_env%root) print *, "Initialise velocity field"
    call initialise_flow(flow_fields)

    call calc_kinetic_energy(par_env, u, v, w)
    call calc_enstrophy(par_env, u, v, w)

    ! Solve using SIMPLE algorithm
    if (irank == par_env%root) print *, "Start SIMPLE"

    ! Write out mesh to file
    call write_mesh(par_env, case_path, mesh)

    ! Print the run configuration
    if (irank == par_env%root) then
      call print_configuration()
    end if

    ! XXX: This should get incorporated as part of create_field subroutines
    call set_is_field_solved(u_sol, u)
    call set_is_field_solved(v_sol, v)
    call set_is_field_solved(w_sol, w)
    call set_is_field_solved(p_sol, p)

    ! Nullify pointers for safety
    nullify(u)
    nullify(v)
    nullify(w)
    nullify(p)
    nullify(mf)
    nullify(viscosity)
    nullify(density)

    call timer_stop(timer_index_init)
<<<<<<< HEAD
    call timer_register_start("Solver time inc I/O", timer_index_sol)

    call solve_nonlinear(par_env, mesh, eval_sources, it_start, it_end, res_target, &
                          flow_fields)
=======
>>>>>>> 92bab7cf

    if(restart) then
      if (is_root(par_env)) then
        print*, "restart capability activated"
      end if
      call read_solution(par_env, case_path, mesh, flow_fields)
    end if 

    if(.not.unsteady) then
      num_steps = 1
      print*, "steady-state activated"
    else
      print*, "unsteady-state activated"
    end if

    do t = 1, num_steps
      call timer_register_start("Solver time inc I/O", timer_index_sol)
      call solve_nonlinear(par_env, mesh, it_start, it_end, res_target, &
                        flow_fields)

      ! This could be a postprocessing subroutine
      call get_field(flow_fields, "u", u)
      call get_field(flow_fields, "v", v)
      call get_field(flow_fields, "w", w)
      call get_field(flow_fields, "p", p)
      call calc_kinetic_energy(par_env, u, v, w)
      call calc_enstrophy(par_env, u, v, w)

      call calc_error(par_env, u, v, p, error_L2, error_Linf)
      nullify(u)
      nullify(v)
      nullify(w)
      nullify(p)
      nullify(mf)

      if (par_env%proc_id == par_env%root) then
        print *, "TIME = ", t
      end if

      if ((t == 1) .or. (t == num_steps) .or. (mod(t, write_frequency) == 0)) then
        if(.not. unsteady) then
          call write_solution(par_env, case_path, mesh, flow_fields)
        else
          call timer_start(timer_index_io_sol)
          call write_solution(par_env, case_path, mesh, flow_fields, t, num_steps, dt)
          call timer_stop(timer_index_io_sol)
        end if
      end if

      call timer_stop(timer_index_sol)
    end do 
    
    ! Clean-up

    call timer_stop(timer_index_total)

    call timer_print_all(par_env)

    call reset_timestepping()
    call reset_outputlist_counter()
    call reset_io_visualisation()
    call timer_reset()
    call nullify_mesh_object()

  end subroutine

  ! Read YAML configuration file
  subroutine read_configuration(config_filename)

    use read_config, only: get_reference_number, get_value, &
                           get_relaxation_factors

    character(len=*), intent(in) :: config_filename

    class(*), pointer :: config_file  !< Pointer to CCS config file
    character(:), allocatable :: error


    config_file => parse(config_filename, error)
    if (allocated(error)) then
      call error_abort(trim(error))
    end if

    call get_variables(config_file, variable_names)
    if (size(variable_names) == 0) then
      call error_abort("No variables were specified.")
    end if
    print*,"no. of variables=",size(variable_names)

    call get_variable_types(config_file, variable_types)
    if (size(variable_types) /= size(variable_names)) then
       call error_abort("The number of variable types does not match the number of named variables")
    end if

    call get_value(config_file, 'restart', restart)

    call get_value(config_file, 'unsteady', unsteady)

    if (unsteady) then
      call get_value(config_file, 'steps', num_steps)
      if (num_steps == huge(0)) then
        call error_abort("No value assigned to num_steps.")
      end if

      call get_value(config_file, 'dt', dt)
      if (dt == huge(0.0)) then
        call error_abort("No value assigned to dt.")
      end if

      call get_value(config_file, 'write_frequency', write_frequency)
      if (write_frequency == huge(0.0)) then
        call error_abort("No value assigned to write_frequency.")
      end if
    end if

    call get_value(config_file, 'iterations', num_iters)
    if (num_iters == huge(0)) then
      call error_abort("No value assigned to num_iters.")
    end if

    if (cps == huge(0)) then ! cps was not set on the command line
      call get_value(config_file, 'cps', cps)
      if (cps == huge(0)) then
        call error_abort("No value assigned to cps.")
      end if
    end if

    call get_value(config_file, 'L', domain_size)
    if (domain_size == huge(0.0)) then
      call error_abort("No value assigned to domain_size.")
    end if

    call get_value(config_file, 'target_residual', res_target)
    if (res_target == huge(0.0)) then
      call error_abort("No value assigned to target residual.")
    end if

    call get_relaxation_factors(config_file, u_relax=velocity_relax, p_relax=pressure_relax)
    if (velocity_relax == huge(0.0) .and. pressure_relax == huge(0.0)) then
      call error_abort("No values assigned to velocity and pressure underrelaxation.")
    end if

  end subroutine

  ! Print test case configuration
  subroutine print_configuration()

    integer(ccs_int) :: global_num_cells

    call get_global_num_cells(global_num_cells)

    ! XXX: this should eventually be replaced by something nicely formatted that uses "write"
    print *, " "
    print *, "******************************************************************************"
    print *, "* Solving the ", case_name, " case"
    print *, "******************************************************************************"
    print *, " "
    print *, "******************************************************************************"
    print *, "* SIMULATION LENGTH"
    if (unsteady) then
      print *, "* Running for ", num_steps, "timesteps and ", num_iters, "iterations"
      write (*, '(1x,a,e10.3)') "* Time step size: ", dt
    else
      print *, "* Running for ", num_iters, "iterations"
    end if     
    print *, "******************************************************************************"
    print *, "* MESH SIZE"
    if (cps /= huge(0)) then
      print *, "* Cells per side: ", cps
      write (*, '(1x,a,e10.3)') "* Domain size: ", domain_size
    end if
    print *, "Global number of cells is ", global_num_cells
    print *, "******************************************************************************"
    print *, "* RELAXATION FACTORS"
    write (*, '(1x,a,e10.3)') "* velocity: ", velocity_relax
    write (*, '(1x,a,e10.3)') "* pressure: ", pressure_relax
    print *, "******************************************************************************"

  end subroutine

  subroutine initialise_flow(flow_fields)

    use constants, only: insert_mode, ndim
    use types, only: vector_values, cell_locator, face_locator, neighbour_locator
    use meshing, only: create_cell_locator, get_global_index, count_neighbours, create_neighbour_locator, &
                       get_local_index, create_face_locator, get_local_index, get_face_normal, get_centre, &
                       get_local_num_cells
    use fv, only: calc_cell_coords
    use utils, only: clear_entries, set_mode, set_row, set_entry, set_values
    use vec, only: get_vector_data, restore_vector_data, create_vector_values

    ! Arguments
    type(fluid), intent(inout) :: flow_fields

    ! Local variables
    class(field), pointer :: u, v, w, p, mf, mu, rho
    integer(ccs_int) :: n, count
    integer(ccs_int) :: n_local
    integer(ccs_int) :: index_p, global_index_p, index_f, index_nb
    real(ccs_real) :: u_val, v_val, w_val, p_val
    type(cell_locator) :: loc_p
    type(face_locator) :: loc_f
    type(neighbour_locator) :: loc_nb
    type(vector_values) :: u_vals, v_vals, w_vals, p_vals
    real(ccs_real), dimension(:), pointer :: mf_data, viscosity_data, density_data

    real(ccs_real), dimension(ndim) :: x_p, x_f
    real(ccs_real), dimension(ndim) :: face_normal

    integer(ccs_int) :: nnb
    integer(ccs_int) :: j

    ! Set alias
    call get_local_num_cells(n_local)

    call create_vector_values(n_local, u_vals)
    call create_vector_values(n_local, v_vals)
    call create_vector_values(n_local, w_vals)
    call create_vector_values(n_local, p_vals)
    call set_mode(insert_mode, u_vals)
    call set_mode(insert_mode, v_vals)
    call set_mode(insert_mode, w_vals)
    call set_mode(insert_mode, p_vals)

    ! Set initial values for velocity fields
    do index_p = 1, n_local
      call create_cell_locator(index_p, loc_p)
      call get_global_index(loc_p, global_index_p)

      call get_centre(loc_p, x_p)

      u_val = 0.0_ccs_real 
      v_val = 0.0_ccs_real 
      w_val = 0.0_ccs_real
      p_val = 0.0_ccs_real

      call set_row(global_index_p, u_vals)
      call set_entry(u_val, u_vals)
      call set_row(global_index_p, v_vals)
      call set_entry(v_val, v_vals)
      call set_row(global_index_p, w_vals)
      call set_entry(w_val, w_vals)
      call set_row(global_index_p, p_vals)
      call set_entry(p_val, p_vals)
    end do

    call get_field(flow_fields, "u", u)
    call get_field(flow_fields, "v", v)
    call get_field(flow_fields, "w", w)
    call get_field(flow_fields, "p", p)

    call set_values(u_vals, u%values)
    call set_values(v_vals, v%values)
    call set_values(w_vals, w%values)
    call set_values(p_vals, p%values)

    call update(u%values)
    call update(v%values)
    call update(w%values)
    call update(p%values)
    nullify(u)
    nullify(v)
    nullify(w)
    nullify(p)

    deallocate (u_vals%global_indices)
    deallocate (v_vals%global_indices)
    deallocate (w_vals%global_indices)
    deallocate (p_vals%global_indices)
    deallocate (u_vals%values)
    deallocate (v_vals%values)
    deallocate (w_vals%values)
    deallocate (p_vals%values)

    call get_field(flow_fields, "mf", mf)

    call get_vector_data(mf%values, mf_data)

    count = 0
    n = 0

    ! Loop over local cells and faces
    call get_local_num_cells(n_local)
    do index_p = 1, n_local

      call create_cell_locator(index_p, loc_p)
      call count_neighbours(loc_p, nnb)
      do j = 1, nnb

        call create_neighbour_locator(loc_p, j, loc_nb)
        call get_local_index(loc_nb, index_nb)

        ! if neighbour index is greater than previous face index
        if (index_nb > index_p) then ! XXX: abstract this test

          call create_face_locator(index_p, j, loc_f)
          call get_local_index(loc_f, index_f)
          call get_face_normal(loc_f, face_normal)
          call get_centre(loc_f, x_f)

          ! compute initial value based on current face coordinates
          mf_data(index_f) = 0.0_ccs_real * face_normal(1)
        end if

      end do
    end do

    call restore_vector_data(mf%values, mf_data)
    call update(mf%values)
    nullify(mf)

    call get_field(flow_fields, "viscosity", mu)
    call get_field(flow_fields, "density", rho)

    call get_vector_data(mu%values, viscosity_data)
    viscosity_data(:) =  1.e-2_ccs_real
    call restore_vector_data(mu%values, viscosity_data)

    call get_vector_data(rho%values, density_data)
    density_data(:) = 1.0_ccs_real
    call restore_vector_data(rho%values, density_data)

    call update(mu%values)
    call update(rho%values)
    nullify(mu)
    nullify(rho)

  end subroutine initialise_flow


  subroutine get_inlet_profile(profile)

    type(bc_profile), allocatable, intent(out) :: profile
    integer(ccs_int) :: n, i
    real(ccs_real) :: y, h, mu, P

    n = 200*3*cps

    allocate(profile)

    allocate(profile%centre(3))
    allocate(profile%values(n))
    allocate(profile%coordinates(n))
    h = 1.0_ccs_real
    mu = 0.01_ccs_real
    P = 8*mu 


    profile%centre(:) = [ 0, 0, 0 ]

    do i=1, n
      y =  real(i-1, ccs_real)*h/real(n-1, ccs_real)
      profile%coordinates(i) = y      
      profile%values(i) = P*y*(h-y)/ (2.0_ccs_real*mu)

    end do

  end subroutine
  
  subroutine calc_error(par_env, u, v, p, error_L2, error_Linf)

    use constants, only: ndim
    use types, only: cell_locator
    use utils, only: str

    use vec, only: get_vector_data, restore_vector_data

    use meshing, only: get_centre, create_cell_locator, get_local_num_cells

    use parallel, only: allreduce
    use parallel_types_mpi, only: parallel_environment_mpi
    use timestepping, only: get_current_time, get_current_step

    class(parallel_environment), intent(in) :: par_env !< The parallel environment
    class(field), intent(inout) :: u, v, p
    real(ccs_real), dimension(3), intent(out) :: error_L2
    real(ccs_real), dimension(3), intent(out) :: error_Linf

    real(ccs_real), dimension(3) :: error_L2_local
    real(ccs_real), dimension(3) :: error_Linf_local

    real(ccs_real) :: u_an, v_an, p_an
    real(ccs_real), dimension(:), pointer :: u_data, v_data, p_data

    real(ccs_real) :: mu, rho, nu, x, y

    logical, save :: first_time = .true.

    type(cell_locator) :: loc_p
    real(ccs_real), dimension(ndim) :: x_p
    integer(ccs_int) :: index_p, local_num_cells

    character(len=ccs_string_len) :: fmt
    real(ccs_real) :: time
    integer(ccs_int) :: step

    integer(ccs_int) :: global_num_cells

    integer :: io_unit

    integer :: ierr

    mu = 0.01_ccs_real ! XXX: currently hardcoded somewhere
    rho = 1.0_ccs_real ! XXX: implicitly 1 throughout
    nu = mu / rho

    error_Linf_local(:) = 0.0_ccs_real
    error_L2_local(:) = 0.0_ccs_real

    call get_vector_data(u%values, u_data)
    call get_vector_data(v%values, v_data)
    call get_vector_data(p%values, p_data)
    call get_current_time(time)
    call get_current_step(step)

    call get_local_num_cells(local_num_cells)
    do index_p = 1, local_num_cells

      call create_cell_locator(index_p, loc_p)
      call get_centre(loc_p, x_p)

      ! Compute analytical solution
      x = x_p(1)
      y = x_p(2)
      u_an = 8*mu*y*(1-y)/(2*mu)
      v_an = 0.0_ccs_real
      p_an = -8*mu*(x-1)

      error_L2_local(1) = error_L2_local(1) + (u_an - u_data(index_p))**2
      error_L2_local(2) = error_L2_local(2) + (v_an - v_data(index_p))**2
      error_L2_local(3) = error_L2_local(3) + (p_an - p_data(index_p))**2

      error_Linf_local(1) = max(error_Linf_local(1), abs(u_an - u_data(index_p)))
      error_Linf_local(2) = max(error_Linf_local(2), abs(v_an - v_data(index_p)))
      error_Linf_local(3) = max(error_Linf_local(3), abs(p_an - p_data(index_p)))

    end do
    call restore_vector_data(u%values, u_data)
    call restore_vector_data(v%values, v_data)
    call restore_vector_data(p%values, p_data)

    select type (par_env)
    type is (parallel_environment_mpi)
      call MPI_AllReduce(error_L2_local, error_L2, size(error_L2), MPI_DOUBLE_PRECISION, MPI_SUM, par_env%comm, ierr)
      call MPI_AllReduce(error_Linf_local, error_Linf, size(error_Linf), MPI_DOUBLE_PRECISION, MPI_MAX, par_env%comm, ierr)
    class default
      call error_abort("ERROR: Unknown type")
    end select

    call get_global_num_cells(global_num_cells)
    error_L2(:) = sqrt(error_L2(:) / global_num_cells)

    if (par_env%proc_id == par_env%root) then
      if (first_time) then
        first_time = .false.
        open (newunit=io_unit, file="err.log", status="replace", form="formatted")
      else
        open (newunit=io_unit, file="err.log", status="old", form="formatted", position="append")
      end if
      fmt = '(I0,' // str(2 * size(error_L2)) // '(1x,e12.4))'
      write (io_unit, fmt) step, error_L2, error_Linf
      close (io_unit)
    end if

  end subroutine calc_error

  !> Case-specific source terms
  subroutine eval_sources(flow, phi, R, S)
    use types, only: fluid, field, ccs_vector
    use vec, only: get_vector_data, restore_vector_data
    use meshing, only: get_local_num_cells

    type(fluid), intent(in) :: flow !< Provides access to full flow field
    class(field), intent(in) :: phi !< Field being transported
    class(ccs_vector), intent(inout) :: R !< Work vector (for evaluating linear/implicit sources)
    class(ccs_vector), intent(inout) :: S !< Work vector (for evaluating fixed/explicit sources)

    real(ccs_real), dimension(:), pointer:: R_data, S_data
    integer(ccs_int) :: local_num_cells

    integer :: i

    associate(foo => flow, bar => phi)
    end associate

    call get_vector_data(R, R_data)
    call get_vector_data(S, S_data)

    call get_local_num_cells(local_num_cells)
    do i = 1, local_num_cells
      ! XXX: Dummy implementation, use flow/phi to compute field-specific sources
      R_data(i) = 0
      S_data(i) = 0
    end do

    call restore_vector_data(R, R_data)
    call restore_vector_data(S, S_data)
    call update(R)
    call update(S)
    
  end subroutine eval_sources

end module poiseuille_core<|MERGE_RESOLUTION|>--- conflicted
+++ resolved
@@ -246,13 +246,6 @@
     nullify(density)
 
     call timer_stop(timer_index_init)
-<<<<<<< HEAD
-    call timer_register_start("Solver time inc I/O", timer_index_sol)
-
-    call solve_nonlinear(par_env, mesh, eval_sources, it_start, it_end, res_target, &
-                          flow_fields)
-=======
->>>>>>> 92bab7cf
 
     if(restart) then
       if (is_root(par_env)) then
@@ -270,7 +263,7 @@
 
     do t = 1, num_steps
       call timer_register_start("Solver time inc I/O", timer_index_sol)
-      call solve_nonlinear(par_env, mesh, it_start, it_end, res_target, &
+      call solve_nonlinear(par_env, mesh, eval_sources, it_start, it_end, res_target, &
                         flow_fields)
 
       ! This could be a postprocessing subroutine
