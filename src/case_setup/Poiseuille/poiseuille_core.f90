--- conflicted
+++ resolved
@@ -32,12 +32,8 @@
                    set_is_field_solved, &
                    allocate_fluid_fields, reset_outputlist_counter
   use boundary_conditions, only: read_bc_config, allocate_bc_arrays, set_bc_profile
-<<<<<<< HEAD
-  use read_config, only: get_variables, get_boundary_count, get_boundary_names, get_case_name, get_enable_cell_corrections
-=======
-  use read_config, only: get_variables, get_boundary_count, get_case_name, get_enable_cell_corrections, &
-                          get_variable_types
->>>>>>> 917c34e6
+  use read_config, only: get_variables, get_boundary_count, get_boundary_names, get_case_name, &
+                         get_enable_cell_corrections, get_variable_types
   use timestepping, only: set_timestep, activate_timestepping, initialise_old_values, reset_timestepping
   use mesh_utils, only: read_mesh, build_square_mesh, write_mesh, compute_face_interpolation
   use meshing, only: get_total_num_cells, get_global_num_cells, set_mesh_object, nullify_mesh_object, get_local_num_cells
