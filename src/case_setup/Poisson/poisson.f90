--- conflicted
+++ resolved
@@ -44,13 +44,8 @@
   class(ccs_matrix), allocatable, target :: M
   class(linear_solver), allocatable :: poisson_solver
 
-<<<<<<< HEAD
   type(vector_spec) :: vec_properties
-  type(matrix_spec) :: mat_sizes
-=======
-  type(vector_spec) :: vec_sizes
   type(matrix_spec) :: mat_properties
->>>>>>> 4a4f087e
   type(equation_system) :: poisson_eq
   type(ccs_mesh) :: square_mesh
 
@@ -70,13 +65,8 @@
   call initialise_poisson(par_env)
 
   !! Initialise with default values
-<<<<<<< HEAD
-  call initialise(mat_sizes)
   call initialise(vec_properties)
-=======
   call initialise(mat_properties)
-  call initialise(vec_sizes)
->>>>>>> 4a4f087e
   call initialise(poisson_eq)
 
   !! Create stiffness matrix
