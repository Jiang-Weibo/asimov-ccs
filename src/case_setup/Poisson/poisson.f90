--- conflicted
+++ resolved
@@ -70,32 +70,19 @@
   call initialise(poisson_eq)
 
   !! Create stiffness matrix
-<<<<<<< HEAD
-  call set_size(par_env, mesh, mat_sizes)
-  call set_nnz(5, mat_sizes)
-  call create_matrix(mat_sizes, M)
-=======
-  call set_size(par_env, square_mesh, mat_properties)
+  call set_size(par_env, mesh, mat_properties)
   call set_nnz(5, mat_properties)
   call create_matrix(mat_properties, M)
->>>>>>> 99fd0855
 
   call discretise_poisson(M)
 
   call begin_update(M) ! Start the parallel assembly for M
 
   !! Create right-hand-side and solution vectors
-<<<<<<< HEAD
-  call set_size(par_env, mesh, vec_sizes)
-  call create_vector(vec_sizes, b)
-  call create_vector(vec_sizes, ustar)
-  call create_vector(vec_sizes, u)
-=======
-  call set_size(par_env, square_mesh, vec_properties)
+  call set_size(par_env, mesh, vec_properties)
   call create_vector(vec_properties, b)
   call create_vector(vec_properties, ustar)
   call create_vector(vec_properties, u)
->>>>>>> 99fd0855
 
   call begin_update(u) ! Start the parallel assembly for u
 
