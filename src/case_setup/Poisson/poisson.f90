!> @brief Program file for Poisson case
!
!> @details Based on prototype/ex3 a port of PETSc ksp/tutorial/ex3.c to ASiMoV-CCS style code.
!!          This case demonstrates setting up a linear system and solving it with ASiMoV-CCS, note
!!          the code is independent of PETSc.
!!          The example case solves the equation
!!          \f[
!!            {\nabla^2} p = f
!!          \f]
!!          in the unit square with Dirichlet boundary conditions
!!          \f[
!!            p\left(\boldsymbol{x}\right) = y,\ \boldsymbol{x}\in\partial\Omega
!!          \f]
!

program poisson

  !! ASiMoV-CCS uses
  use constants, only : ndim, add_mode, insert_mode
<<<<<<< HEAD
  use kinds, only : ccs_real, ccs_int
  use types, only : vector_init_data, vector, matrix_init_data, ccs_matrix, &
=======
  use kinds, only : accs_real, accs_int
  use types, only : vector_init_data, ccs_vector, matrix_init_data, matrix, &
>>>>>>> d33639e9
       linear_system, linear_solver, mesh, cell_locator, face_locator, &
       neighbour_locator, vector_values, matrix_values
  use meshing, only : set_cell_location, set_face_location, set_neighbour_location
  use vec, only : create_vector
  use mat, only : create_matrix, set_nnz
  use solver, only : create_solver, solve, set_linear_system, axpy, norm
  use utils, only : update, begin_update, end_update, finalise, initialise, &
                    set_size, set_values, pack_entries
  use mesh_utils, only : build_square_mesh
  use meshing, only : get_face_area, get_centre, get_volume, get_global_index, &
       count_neighbours, get_boundary_status
  use parallel_types, only: parallel_environment
  use parallel, only: initialise_parallel_environment, &
                      cleanup_parallel_environment, &
                      read_command_line_arguments, &
                      timer, sync
  
  implicit none

  class(parallel_environment), allocatable, target :: par_env
<<<<<<< HEAD
  class(vector), allocatable, target :: u, b
  class(vector), allocatable :: ustar
  class(ccs_matrix), allocatable, target :: M
=======
  class(ccs_vector), allocatable, target :: u, b
  class(ccs_vector), allocatable :: ustar
  class(matrix), allocatable, target :: M
>>>>>>> d33639e9
  class(linear_solver), allocatable :: poisson_solver

  type(vector_init_data) :: vec_sizes
  type(matrix_init_data) :: mat_sizes
  type(linear_system) :: poisson_eq
  type(mesh) :: square_mesh

  integer(ccs_int) :: cps = 10 ! Default value for cells per side

  real(ccs_real) :: err_norm

  double precision :: start_time
  double precision :: end_time

  call initialise_parallel_environment(par_env) 
  call read_command_line_arguments(par_env, cps=cps)

  call sync(par_env)
  call timer(start_time)

  call initialise_poisson(par_env)

  !! Initialise with default values
  call initialise(mat_sizes)
  call initialise(vec_sizes)
  call initialise(poisson_eq)

  !! Create stiffness matrix
  call set_size(par_env, square_mesh, mat_sizes)
  call set_nnz(5, mat_sizes)
  call create_matrix(mat_sizes, M)

  call discretise_poisson(M)

  call begin_update(M) ! Start the parallel assembly for M

  !! Create right-hand-side and solution vectors
  call set_size(par_env, square_mesh, vec_sizes)
  call create_vector(vec_sizes, b)
  call create_vector(vec_sizes, ustar)
  call create_vector(vec_sizes, u)

  call begin_update(u) ! Start the parallel assembly for u

  !! Evaluate right-hand-side vector
  call eval_rhs(b)

  call begin_update(b) ! Start the parallel assembly for b
  call end_update(M) ! Complete the parallel assembly for M
  call end_update(b) ! Complete the parallel assembly for b

  !! Modify matrix and right-hand-side vector to apply Dirichlet boundary conditions
  call apply_dirichlet_bcs(M, b)
  call begin_update(b) ! Start the parallel assembly for b
  call finalise(M)

  call end_update(u) ! Complete the parallel assembly for u
  call end_update(b) ! Complete the parallel assembly for b

  !! Create linear solver & set options
  call set_linear_system(par_env, b, u, M, poisson_eq)
  call create_solver(poisson_eq, poisson_solver)
  call solve(poisson_solver)

  !! Check solution
  call set_exact_sol(ustar)
  call axpy(-1.0_ccs_real, ustar, u)

  err_norm = norm(u, 2) * square_mesh%h
  if (par_env%proc_id == par_env%root) then
     print *, "Norm of error = ", err_norm
  end if
  
  !! Clean up
  deallocate(u)
  deallocate(b)
  deallocate(ustar)
  deallocate(M)
  deallocate(poisson_solver)

  call timer(end_time)

  if (par_env%proc_id == par_env%root) then
    print *, "Elapsed time = ", (end_time - start_time)
  end if

  call cleanup_parallel_environment(par_env)

contains

  subroutine eval_rhs(b)

    
    class(ccs_vector), intent(inout) :: b

    integer(ccs_int) :: i
    real(ccs_real) :: r

    type(vector_values) :: val_dat

    type(cell_locator) :: cell_location
    real(ccs_real), dimension(ndim) :: cc
    real(ccs_real) :: V
    integer(ccs_int) :: idxg
    
    val_dat%mode = add_mode
    allocate(val_dat%idx(1))
    allocate(val_dat%val(1))

    associate(nloc => square_mesh%nlocal, &
         h => square_mesh%h)
      ! this is currently setting 1 vector value at a time
      ! consider changing to doing all the updates in one go
      ! to do only 1 call to eval_cell_rhs and set_values
      do i = 1, nloc
        call set_cell_location(square_mesh, i, cell_location)
        call get_centre(cell_location, cc)
        call get_volume(cell_location, V)
        call get_global_index(cell_location, idxg)
        associate(x => cc(1), y => cc(2))
          call eval_cell_rhs(x, y, h**2, r)
          r = V * r
          call pack_entries(1, idxg, r, val_dat)
          call set_values(val_dat, b)
        end associate
      end do
    end associate
    
    deallocate(val_dat%idx)
    deallocate(val_dat%val)
    
  end subroutine eval_rhs

  !> @brief Apply forcing function
  pure subroutine eval_cell_rhs (x, y, H, r)
    
    real(ccs_real), intent(in) :: x, y, H
    real(ccs_real), intent(out) :: r
    
    r = 0.0_ccs_real &
         + 0.0_ccs_real * (x + y + H) ! Silence unused dummy argument error
    
  end subroutine eval_cell_rhs

  subroutine discretise_poisson(M)

    class(ccs_matrix), intent(inout) :: M

    type(matrix_values) :: mat_coeffs
    integer(ccs_int) :: i, j

    integer(ccs_int) :: row, col
    real(ccs_real) :: coeff_f, coeff_p, coeff_nb

    type(face_locator) :: face_location
    real(ccs_real) :: A

    integer(ccs_int) :: idxg
    type(cell_locator) :: cell_location
    integer(ccs_int) :: nnb

    type(neighbour_locator) :: nb_location
    logical :: is_boundary
    integer(ccs_int) :: nbidxg

    mat_coeffs%mode = insert_mode

    !! Loop over cells
    do i = 1, square_mesh%nlocal
      !> @todo: Doing this in a loop is awful code - malloc maximum coefficients per row once,
      !!        filling from front, and pass the number of coefficients to be set, requires
      !!        modifying the matrix_values type and the implementation of set_values applied to
      !!        matrices.
      call set_cell_location(square_mesh, i, cell_location)
      call get_global_index(cell_location, idxg)
      call count_neighbours(cell_location, nnb)
        
      allocate(mat_coeffs%rglob(1))
      allocate(mat_coeffs%cglob(1 + nnb))
      allocate(mat_coeffs%val(1 + nnb))

      row = idxg
      coeff_p = 0.0_ccs_real
      
      !! Loop over faces
      do j = 1, nnb
        call set_neighbour_location(cell_location, j, nb_location)
        call get_boundary_status(nb_location, is_boundary)

        if (.not. is_boundary) then
          !! Interior face
        
          call set_face_location(square_mesh, i, j, face_location)
          call get_face_area(face_location, A)
          coeff_f = (1.0 / square_mesh%h) * A

          call get_global_index(nb_location, nbidxg)
          
          coeff_p = coeff_p - coeff_f
          coeff_nb = coeff_f
          col = nbidxg
        else
          col = -1
          coeff_nb = 0.0_ccs_real
        end if
        call pack_entries(1, j + 1, row, col, coeff_nb, mat_coeffs)

      end do

      !! Add the diagonal entry
      col = row
      call pack_entries(1, 1, row, col, coeff_p, mat_coeffs)
      
      !! Set the values
      call set_values(mat_coeffs, M)

      deallocate(mat_coeffs%rglob, mat_coeffs%cglob, mat_coeffs%val)
        
    end do
    
  end subroutine discretise_poisson

  subroutine apply_dirichlet_bcs(M, b)

    implicit none
  
<<<<<<< HEAD
    class(ccs_matrix), intent(inout) :: M
    class(vector), intent(inout) :: b
=======
    class(matrix), intent(inout) :: M
    class(ccs_vector), intent(inout) :: b
>>>>>>> d33639e9
  
    integer(ccs_int) :: i, j
    real(ccs_real) :: boundary_coeff, boundary_val

    integer(ccs_int) :: idx, row, col
    real(ccs_real) :: r, coeff
    
    type(vector_values) :: vec_values
    type(matrix_values) :: mat_coeffs

    type(face_locator) :: face_location
    real(ccs_real) :: A

    type(cell_locator) :: cell_location
    integer(ccs_int) :: idxg
    type(neighbour_locator) :: nb_location

    integer(ccs_int) :: nnb
    logical :: is_boundary
    
    allocate(mat_coeffs%rglob(1))
    allocate(mat_coeffs%cglob(1))
    allocate(mat_coeffs%val(1))
    allocate(vec_values%idx(1))
    allocate(vec_values%val(1))

    mat_coeffs%mode = add_mode
    vec_values%mode = add_mode

    do i = 1, square_mesh%nlocal
      if (minval(square_mesh%nbidx(:, i)) < 0) then
        call set_cell_location(square_mesh, i, cell_location)
        call get_global_index(cell_location, idxg)
        coeff = 0.0_ccs_real 
        r = 0.0_ccs_real
          
        row = idxg
        col = idxg
        idx = idxg

        call count_neighbours(cell_location, nnb)
        do j = 1, nnb

          call set_neighbour_location(cell_location, j, nb_location)
          call get_boundary_status(nb_location, is_boundary)

          if (is_boundary) then
            call set_face_location(square_mesh, i, j, face_location)
            call get_face_area(face_location, A)
            boundary_coeff = (2.0 / square_mesh%h) * A
            boundary_val = rhs_val(i, j)

            ! Coefficient
            coeff = coeff - boundary_coeff

            ! RHS vector
            r = r - boundary_val * boundary_coeff
          end if
            
        end do

        call pack_entries(1, 1, row, col, coeff, mat_coeffs)
        call pack_entries(1, idx, r, vec_values)

        call set_values(mat_coeffs, M)
        call set_values(vec_values, b)
          
      end if
    end do
  
    deallocate(vec_values%idx)
    deallocate(vec_values%val)
  
  end subroutine apply_dirichlet_bcs

  subroutine set_exact_sol(ustar)

    class(ccs_vector), intent(inout) :: ustar

    type(vector_values) :: vec_values
    integer(ccs_int) :: i

    type(cell_locator) :: cell_location
    integer(ccs_int) :: idxg
    
    allocate(vec_values%idx(1))
    allocate(vec_values%val(1))
    vec_values%mode = insert_mode
    do i = 1, square_mesh%nlocal
      call set_cell_location(square_mesh, i, cell_location)
      call get_global_index(cell_location, idxg)
      call pack_entries(1, idxg, rhs_val(i), vec_values)
      call set_values(vec_values, ustar)
    end do
    deallocate(vec_values%idx)
    deallocate(vec_values%val)

    call update(ustar)
  end subroutine set_exact_sol

  subroutine initialise_poisson(par_env)

    class(parallel_environment) :: par_env

    square_mesh = build_square_mesh(par_env, cps, 1.0_ccs_real)
    
  end subroutine initialise_poisson

  function rhs_val(i, f) result(r)

    integer(ccs_int), intent(in) :: i !> Cell index
    integer(ccs_int), intent(in), optional :: f !> Face index (local wrt cell)

    type(cell_locator) :: cell_location
    type(face_locator) :: face_location
    
    real(ccs_real), dimension(ndim) :: x
    real(ccs_real) :: r

    if (present(f)) then
      !! Face-centred value
      call set_face_location(square_mesh, i, f, face_location)
      call get_centre(face_location, x)
      associate(y => x(2))
        r = y
      end associate
    else
      !! Cell-centred value
      call set_cell_location(square_mesh, i, cell_location)
      call get_centre(cell_location, x)
      associate(y => x(2))
        r = y
      end associate
    end if
    
  end function rhs_val
  
end program poisson<|MERGE_RESOLUTION|>--- conflicted
+++ resolved
@@ -17,13 +17,8 @@
 
   !! ASiMoV-CCS uses
   use constants, only : ndim, add_mode, insert_mode
-<<<<<<< HEAD
   use kinds, only : ccs_real, ccs_int
-  use types, only : vector_init_data, vector, matrix_init_data, ccs_matrix, &
-=======
-  use kinds, only : accs_real, accs_int
-  use types, only : vector_init_data, ccs_vector, matrix_init_data, matrix, &
->>>>>>> d33639e9
+  use types, only : vector_init_data, ccs_vector, matrix_init_data, ccs_matrix, &
        linear_system, linear_solver, mesh, cell_locator, face_locator, &
        neighbour_locator, vector_values, matrix_values
   use meshing, only : set_cell_location, set_face_location, set_neighbour_location
@@ -44,15 +39,9 @@
   implicit none
 
   class(parallel_environment), allocatable, target :: par_env
-<<<<<<< HEAD
-  class(vector), allocatable, target :: u, b
-  class(vector), allocatable :: ustar
-  class(ccs_matrix), allocatable, target :: M
-=======
   class(ccs_vector), allocatable, target :: u, b
   class(ccs_vector), allocatable :: ustar
-  class(matrix), allocatable, target :: M
->>>>>>> d33639e9
+  class(ccs_matrix), allocatable, target :: M
   class(linear_solver), allocatable :: poisson_solver
 
   type(vector_init_data) :: vec_sizes
@@ -279,13 +268,8 @@
 
     implicit none
   
-<<<<<<< HEAD
     class(ccs_matrix), intent(inout) :: M
-    class(vector), intent(inout) :: b
-=======
-    class(matrix), intent(inout) :: M
     class(ccs_vector), intent(inout) :: b
->>>>>>> d33639e9
   
     integer(ccs_int) :: i, j
     real(ccs_real) :: boundary_coeff, boundary_val
