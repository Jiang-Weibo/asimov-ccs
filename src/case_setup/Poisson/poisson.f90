--- conflicted
+++ resolved
@@ -17,13 +17,8 @@
 
   !! ASiMoV-CCS uses
   use constants, only : ndim, add_mode, insert_mode
-<<<<<<< HEAD
   use kinds, only : ccs_real, ccs_int
-  use types, only : vector_init_data, vector, matrix_init_data, matrix, &
-=======
-  use kinds, only : accs_real, accs_int
   use types, only : vector_init_data, vector, matrix_init_data, ccs_matrix, &
->>>>>>> 6413dc49
        linear_system, linear_solver, mesh, cell_locator, face_locator, &
        neighbour_locator, vector_values, matrix_values
   use meshing, only : set_cell_location, set_face_location, set_neighbour_location
