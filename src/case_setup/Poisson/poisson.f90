!v Program file for Poisson case
!
!  Based on prototype/ex3 a port of PETSc ksp/tutorial/ex3.c to ASiMoV-CCS style code.
!  This case demonstrates setting up a linear system and solving it with ASiMoV-CCS, note
!  the code is independent of PETSc.
!  The example case solves the equation
!  \[
!    {\nabla^2} p = f
!  \]
!  in the unit square with Dirichlet boundary conditions
!  \[
!    p\left(\boldsymbol{x}\right) = y,\ \boldsymbol{x}\in\partial\Omega
!  \]

module problem_setup

  use constants, only : ndim
  use kinds, only : ccs_int, ccs_real
  use types, only : ccs_mesh, cell_locator, face_locator

  use meshing, only : set_face_location, set_cell_location, get_centre
  
  implicit none

  private

  public :: eval_solution
  public :: eval_cell_rhs

  !> Interface to evaluate exact solution.
  interface eval_solution
    module procedure eval_solution_cell
    module procedure eval_solution_face
  end interface eval_solution
  
contains

  !v Evaluate the exact solution.
  !
  !  Used to set the Dirichlet BCs and also the reference solution for testing the numerical
  !  solution. Thus this should reflect changes to the forcing function.
  function eval_solution_coordinates(x) result(r)

    real(ccs_real), dimension(:), intent(in) :: x
    real(ccs_real) :: r

    associate (y => x(2))
      r = y
    end associate

  end function eval_solution_coordinates

  function eval_solution_cell(loc_p) result(r)

    type(cell_locator), intent(in) :: loc_p
    real(ccs_real) :: r

    real(ccs_real), dimension(ndim) :: x

    call get_centre(loc_p, x)
    r = eval_solution_coordinates(x)
    
  end function eval_solution_cell

  function eval_solution_face(loc_f) result(r)

    type(face_locator), intent(in) :: loc_f
    real(ccs_real) :: r

    real(ccs_real), dimension(ndim) :: x

    call get_centre(loc_f, x)
    r = eval_solution_coordinates(x)
    
  end function eval_solution_face

  !> Apply forcing function
  pure subroutine eval_cell_rhs(x, y, H, r)

    real(ccs_real), intent(in) :: x, y, H
    real(ccs_real), intent(out) :: r

    r = 0.0_ccs_real &
        + 0.0_ccs_real * (x + y + H) ! Silence unused dummy argument error

  end subroutine eval_cell_rhs

end module problem_setup

module poisson_discretisation

  use constants, only : ndim, add_mode, insert_mode
  use kinds, only : ccs_int, ccs_real
  use types, only : ccs_vector, vector_values, &
       ccs_matrix, matrix_values_spec, matrix_values, &
       ccs_mesh, cell_locator, neighbour_locator, face_locator

  use mat, only : create_matrix_values, set_matrix_values_spec_ncols, set_matrix_values_spec_nrows
  use meshing, only : get_local_num_cells, set_cell_location, get_centre, get_volume, &
       get_global_index, count_neighbours, set_neighbour_location, get_boundary_status, &
       set_face_location, get_face_area
  use utils, only : clear_entries, set_mode, set_col, set_row, set_entry, set_values
  use vec, only : create_vector_values

  use problem_setup, only : eval_solution
  
  implicit none

  private

  public :: discretise_poisson
  public :: apply_dirichlet_bcs

  interface
    module subroutine discretise_poisson(mesh, M)
      type(ccs_mesh), intent(in) :: mesh    !< The mesh the problem is defined upon
      class(ccs_matrix), intent(inout) :: M !< The system matrix
    end subroutine discretise_poisson

    module subroutine apply_dirichlet_bcs(mesh, M, b)
      type(ccs_mesh), intent(in) :: mesh    !< The mesh the problem is defined upon
      class(ccs_matrix), intent(inout) :: M !< The system matrix
      class(ccs_vector), intent(inout) :: b !< The system righthand side vector
    end subroutine apply_dirichlet_bcs
  end interface
  
end module poisson_discretisation

program poisson

  use poisson_discretisation
  use problem_setup
  
  ! ASiMoV-CCS uses
  use constants, only: ndim, add_mode, insert_mode
  use kinds, only: ccs_real, ccs_int
  use case_config, only: velocity_solver_method_name, velocity_solver_precon_name, &
                         pressure_solver_method_name, pressure_solver_precon_name
  use types, only: vector_spec, ccs_vector, matrix_spec, ccs_matrix, &
                   equation_system, linear_solver, ccs_mesh, cell_locator, face_locator, &
                   neighbour_locator, vector_values, matrix_values, matrix_values_spec
  use meshing, only: set_cell_location, set_face_location, set_neighbour_location, get_local_num_cells
  use vec, only: create_vector
  use mat, only: create_matrix, set_nnz, create_matrix_values, set_matrix_values_spec_nrows, &
                 set_matrix_values_spec_ncols
  use solver, only: create_solver, solve, set_equation_system, axpy, norm, &
       set_solver_method, set_solver_precon
  use utils, only: update, begin_update, end_update, finalise, initialise, &
                   set_size, &
                   set_values, clear_entries, set_values, set_row, set_col, set_entry, set_mode
  use vec, only: create_vector_values
  use mesh_utils, only: build_square_mesh
  use meshing, only: get_face_area, get_centre, get_volume, get_global_index, &
                     count_neighbours, get_boundary_status
  use parallel_types, only: parallel_environment
  use parallel, only: initialise_parallel_environment, &
                      cleanup_parallel_environment, &
                      read_command_line_arguments, &
                      timer, sync

  implicit none

  class(parallel_environment), allocatable, target :: par_env
  class(ccs_vector), allocatable, target :: u, b
  class(ccs_vector), allocatable :: u_exact
  class(ccs_matrix), allocatable, target :: M
  class(linear_solver), allocatable :: poisson_solver

  type(vector_spec) :: vec_properties
  type(matrix_spec) :: mat_properties
  type(equation_system) :: poisson_eq
  type(ccs_mesh) :: mesh

  integer(ccs_int) :: cps = 10 !< Default value for cells per side

  real(ccs_real) :: err_norm

  double precision :: start_time
  double precision :: end_time

  call initialise_parallel_environment(par_env)
  call read_command_line_arguments(par_env, cps=cps)
  
  ! set solver and preconditioner info
  velocity_solver_method_name = "gmres"
  velocity_solver_precon_name = "bjacobi"
  pressure_solver_method_name = "cg"
  pressure_solver_precon_name = "gamg"

  call sync(par_env)
  call timer(start_time)

  call initialise_poisson(par_env)

  ! Initialise with default values
  call initialise(vec_properties)
  call initialise(mat_properties)
  call initialise(poisson_eq)

  ! Create stiffness matrix
  call set_size(par_env, mesh, mat_properties)
  call set_nnz(5, mat_properties)
  call create_matrix(mat_properties, M)

  call discretise_poisson(mesh, M)

  call begin_update(M) ! Start the parallel assembly for M

  ! Create right-hand-side and solution vectors
  call set_size(par_env, mesh, vec_properties)
  call create_vector(vec_properties, b)
  call create_vector(vec_properties, u_exact)
  call create_vector(vec_properties, u)

  call begin_update(u) ! Start the parallel assembly for u

  ! Evaluate right-hand-side vector
  call eval_rhs(mesh, b)

  call begin_update(b) ! Start the parallel assembly for b
  call end_update(M) ! Complete the parallel assembly for M
  call end_update(b) ! Complete the parallel assembly for b

  ! Modify matrix and right-hand-side vector to apply Dirichlet boundary conditions
  call apply_dirichlet_bcs(mesh, M, b)
  call begin_update(b) ! Start the parallel assembly for b
  call finalise(M)

  call end_update(u) ! Complete the parallel assembly for u
  call end_update(b) ! Complete the parallel assembly for b

  ! Create linear solver & set options
  call set_equation_system(par_env, b, u, M, poisson_eq)
  call create_solver(poisson_eq, poisson_solver)
  call set_solver_method(pressure_solver_method_name, poisson_solver)
  call set_solver_precon(pressure_solver_precon_name, poisson_solver)
  call solve(poisson_solver)

  ! Check solution
  call set_exact_sol(u_exact)
  call axpy(-1.0_ccs_real, u_exact, u)

  err_norm = norm(u, 2) * mesh%geo%h
  if (par_env%proc_id == par_env%root) then
    print *, "Norm of error = ", err_norm
  end if

  ! Clean up
  deallocate (u)
  deallocate (b)
  deallocate (u_exact)
  deallocate (M)
  deallocate (poisson_solver)

  call timer(end_time)

  if (par_env%proc_id == par_env%root) then
    print *, "Elapsed time = ", (end_time - start_time)
  end if

  call cleanup_parallel_environment(par_env)

contains

  subroutine set_exact_sol(u_exact)

    class(ccs_vector), intent(inout) :: u_exact

    type(vector_values) :: vec_values
    integer(ccs_int) :: i, local_num_cells

    type(cell_locator) :: loc_p
    integer(ccs_int) :: global_index_p
    integer(ccs_int) :: nrows_working_set

    nrows_working_set = 1_ccs_int
    call create_vector_values(nrows_working_set, vec_values)
    call set_mode(insert_mode, vec_values)

    call get_local_num_cells(mesh, local_num_cells)
    do i = 1, local_num_cells
      call clear_entries(vec_values)
      call set_cell_location(mesh, i, loc_p)
      call get_global_index(loc_p, global_index_p)

      call set_row(global_index_p, vec_values)
      call set_entry(eval_solution(loc_p), vec_values)
      call set_values(vec_values, u_exact)
    end do
    deallocate (vec_values%global_indices)
    deallocate (vec_values%values)

    call update(u_exact)
  end subroutine set_exact_sol

  subroutine initialise_poisson(par_env)

    class(parallel_environment) :: par_env

    mesh = build_square_mesh(par_env, cps, 1.0_ccs_real)

  end subroutine initialise_poisson

  !> Forcing function
  subroutine eval_rhs(mesh, b)

    type(ccs_mesh), intent(in) :: mesh
    class(ccs_vector), intent(inout) :: b

    integer(ccs_int) :: nloc
    integer(ccs_int) :: i
    real(ccs_real) :: r

    type(vector_values) :: val_dat

    type(cell_locator) :: loc_p
    real(ccs_real), dimension(ndim) :: cc
    real(ccs_real) :: V
    integer(ccs_int) :: global_index_p
    integer(ccs_int) :: nrows_working_set

    nrows_working_set = 1_ccs_int
    call create_vector_values(nrows_working_set, val_dat)
    call set_mode(add_mode, val_dat)

    call get_local_num_cells(mesh, nloc)
    associate (h => mesh%geo%h)
      ! this is currently setting 1 vector value at a time
      ! consider changing to doing all the updates in one go
      ! to do only 1 call to eval_cell_rhs and set_values
      do i = 1, nloc
        call clear_entries(val_dat)

        call set_cell_location(mesh, i, loc_p)
        call get_centre(loc_p, cc)
        call get_volume(loc_p, V)
        call get_global_index(loc_p, global_index_p)
        associate (x => cc(1), y => cc(2))
          call eval_cell_rhs(x, y, h**2, r)
          r = V * r
          call set_row(global_index_p, val_dat)
          call set_entry(r, val_dat)
          call set_values(val_dat, b)
        end associate
      end do
    end associate

    deallocate (val_dat%global_indices)
    deallocate (val_dat%values)

  end subroutine eval_rhs

<<<<<<< HEAD
  !> Apply forcing function
  pure subroutine eval_cell_rhs(x, y, H, r)

    real(ccs_real), intent(in) :: x, y, H
    real(ccs_real), intent(out) :: r

    r = 0.0_ccs_real &
        + 0.0_ccs_real * (x + y + H) ! Silence unused dummy argument error

  end subroutine eval_cell_rhs

  subroutine discretise_poisson(M)

    class(ccs_matrix), intent(inout) :: M

    type(matrix_values_spec) :: mat_val_spec
    type(matrix_values) :: mat_coeffs
    integer(ccs_int) :: i, j

    integer(ccs_int) :: row, col
    real(ccs_real) :: coeff_f, coeff_p, coeff_nb

    type(face_locator) :: loc_f
    real(ccs_real) :: A

    integer(ccs_int) :: global_index_p
    type(cell_locator) :: loc_p
    integer(ccs_int) :: nnb

    type(neighbour_locator) :: loc_nb
    logical :: is_boundary
    integer(ccs_int) :: global_index_nb

    ! Loop over cells
    do i = 1, mesh%topo%local_num_cells
      !^ @todo Doing this in a loop is awful code - malloc maximum coefficients per row once,
      !        filling from front, and pass the number of coefficients to be set, requires
      !        modifying the matrix_values type and the implementation of set_values applied to
      !        matrices.
      call set_cell_location(mesh, i, loc_p)
      call get_global_index(loc_p, global_index_p)
      call count_neighbours(loc_p, nnb)

      call set_matrix_values_spec_nrows(1_ccs_int, mat_val_spec)
      call set_matrix_values_spec_ncols((1_ccs_int + nnb), mat_val_spec)
      call create_matrix_values(mat_val_spec, mat_coeffs)
      call set_mode(insert_mode, mat_coeffs)

      row = global_index_p
      coeff_p = 0.0_ccs_real

      ! Loop over faces
      do j = 1, nnb
        call set_neighbour_location(loc_p, j, loc_nb)
        call get_boundary_status(loc_nb, is_boundary)

        if (.not. is_boundary) then
          ! Interior face

          call set_face_location(mesh, i, j, loc_f)
          call get_face_area(loc_f, A)
          coeff_f = (1.0 / mesh%geo%h) * A

          call get_global_index(loc_nb, global_index_nb)

          coeff_p = coeff_p - coeff_f
          coeff_nb = coeff_f
          col = global_index_nb
        else
          col = -1
          coeff_nb = 0.0_ccs_real
        end if

        call set_row(row, mat_coeffs)
        call set_col(col, mat_coeffs)
        call set_entry(coeff_nb, mat_coeffs)

      end do

      ! Add the diagonal entry
      col = row
      call set_row(row, mat_coeffs)
      call set_col(col, mat_coeffs)
      call set_entry(coeff_p, mat_coeffs)

      ! Set the values
      call set_values(mat_coeffs, M)

    end do

  end subroutine discretise_poisson

  subroutine apply_dirichlet_bcs(M, b)

    implicit none

    class(ccs_matrix), intent(inout) :: M
    class(ccs_vector), intent(inout) :: b

    integer(ccs_int) :: i, j
    real(ccs_real) :: boundary_coeff, boundary_val

    integer(ccs_int) :: idx, row, col
    real(ccs_real) :: r, coeff

    type(vector_values) :: vec_values
    type(matrix_values_spec) :: mat_val_spec
    type(matrix_values) :: mat_coeffs

    type(face_locator) :: loc_f
    real(ccs_real) :: A

    type(cell_locator) :: loc_p
    integer(ccs_int) :: global_index_p
    type(neighbour_locator) :: loc_nb

    integer(ccs_int) :: nnb
    logical :: is_boundary

    integer(ccs_int) :: nrows_working_set

    call set_matrix_values_spec_nrows(1_ccs_int, mat_val_spec)
    call set_matrix_values_spec_ncols(1_ccs_int, mat_val_spec)
    call create_matrix_values(mat_val_spec, mat_coeffs)
    call set_mode(add_mode, mat_coeffs)

    nrows_working_set = 1_ccs_int
    call create_vector_values(nrows_working_set, vec_values)
    call set_mode(add_mode, vec_values)

    do i = 1, mesh%topo%local_num_cells
      if (minval(mesh%topo%nb_indices(:, i)) < 0) then
        call clear_entries(mat_coeffs)
        call clear_entries(vec_values)
        call set_cell_location(mesh, i, loc_p)
        call get_global_index(loc_p, global_index_p)
        coeff = 0.0_ccs_real
        r = 0.0_ccs_real

        row = global_index_p
        col = global_index_p
        idx = global_index_p

        call count_neighbours(loc_p, nnb)
        do j = 1, nnb

          call set_neighbour_location(loc_p, j, loc_nb)
          call get_boundary_status(loc_nb, is_boundary)

          if (is_boundary) then
            call set_face_location(mesh, i, j, loc_f)
            call get_face_area(loc_f, A)
            boundary_coeff = (2.0 / mesh%geo%h) * A
            boundary_val = rhs_val(i, j)

            ! Coefficient
            coeff = coeff - boundary_coeff

            ! RHS vector
            r = r - boundary_val * boundary_coeff
          end if

        end do

        call set_row(row, mat_coeffs)
        call set_col(col, mat_coeffs)
        call set_entry(coeff, mat_coeffs)

        call set_row(row, vec_values)
        call set_entry(r, vec_values)

        call set_values(mat_coeffs, M)
        call set_values(vec_values, b)

      end if
    end do

    deallocate (vec_values%global_indices)
    deallocate (vec_values%values)

  end subroutine apply_dirichlet_bcs

  subroutine set_exact_sol(u_exact)

    class(ccs_vector), intent(inout) :: u_exact

    type(vector_values) :: vec_values
    integer(ccs_int) :: i

    type(cell_locator) :: loc_p
    integer(ccs_int) :: global_index_p
    integer(ccs_int) :: nrows_working_set

    nrows_working_set = 1_ccs_int
    call create_vector_values(nrows_working_set, vec_values)
    call set_mode(insert_mode, vec_values)

    do i = 1, mesh%topo%local_num_cells
      call clear_entries(vec_values)
      call set_cell_location(mesh, i, loc_p)
      call get_global_index(loc_p, global_index_p)

      call set_row(global_index_p, vec_values)
      call set_entry(rhs_val(i), vec_values)
      call set_values(vec_values, u_exact)
    end do
    deallocate (vec_values%global_indices)
    deallocate (vec_values%values)

    call update(u_exact)
  end subroutine set_exact_sol

  subroutine initialise_poisson(par_env)

    class(parallel_environment), allocatable :: par_env

    mesh = build_square_mesh(par_env, cps, 1.0_ccs_real)

  end subroutine initialise_poisson

  function rhs_val(i, f) result(r)

    integer(ccs_int), intent(in) :: i !< Cell index
    integer(ccs_int), intent(in), optional :: f !< Face index (local wrt cell)

    type(cell_locator) :: loc_p
    type(face_locator) :: loc_f

    real(ccs_real), dimension(ndim) :: x
    real(ccs_real) :: r

    if (present(f)) then
      ! Face-centred value
      call set_face_location(mesh, i, f, loc_f)
      call get_centre(loc_f, x)
      associate (y => x(2))
        r = y
      end associate
    else
      ! Cell-centred value
      call set_cell_location(mesh, i, loc_p)
      call get_centre(loc_p, x)
      associate (y => x(2))
        r = y
      end associate
    end if

  end function rhs_val

=======
>>>>>>> eb9dfe58
end program poisson<|MERGE_RESOLUTION|>--- conflicted
+++ resolved
@@ -295,7 +295,7 @@
 
   subroutine initialise_poisson(par_env)
 
-    class(parallel_environment) :: par_env
+    class(parallel_environment), allocatable :: par_env
 
     mesh = build_square_mesh(par_env, cps, 1.0_ccs_real)
 
@@ -350,256 +350,4 @@
 
   end subroutine eval_rhs
 
-<<<<<<< HEAD
-  !> Apply forcing function
-  pure subroutine eval_cell_rhs(x, y, H, r)
-
-    real(ccs_real), intent(in) :: x, y, H
-    real(ccs_real), intent(out) :: r
-
-    r = 0.0_ccs_real &
-        + 0.0_ccs_real * (x + y + H) ! Silence unused dummy argument error
-
-  end subroutine eval_cell_rhs
-
-  subroutine discretise_poisson(M)
-
-    class(ccs_matrix), intent(inout) :: M
-
-    type(matrix_values_spec) :: mat_val_spec
-    type(matrix_values) :: mat_coeffs
-    integer(ccs_int) :: i, j
-
-    integer(ccs_int) :: row, col
-    real(ccs_real) :: coeff_f, coeff_p, coeff_nb
-
-    type(face_locator) :: loc_f
-    real(ccs_real) :: A
-
-    integer(ccs_int) :: global_index_p
-    type(cell_locator) :: loc_p
-    integer(ccs_int) :: nnb
-
-    type(neighbour_locator) :: loc_nb
-    logical :: is_boundary
-    integer(ccs_int) :: global_index_nb
-
-    ! Loop over cells
-    do i = 1, mesh%topo%local_num_cells
-      !^ @todo Doing this in a loop is awful code - malloc maximum coefficients per row once,
-      !        filling from front, and pass the number of coefficients to be set, requires
-      !        modifying the matrix_values type and the implementation of set_values applied to
-      !        matrices.
-      call set_cell_location(mesh, i, loc_p)
-      call get_global_index(loc_p, global_index_p)
-      call count_neighbours(loc_p, nnb)
-
-      call set_matrix_values_spec_nrows(1_ccs_int, mat_val_spec)
-      call set_matrix_values_spec_ncols((1_ccs_int + nnb), mat_val_spec)
-      call create_matrix_values(mat_val_spec, mat_coeffs)
-      call set_mode(insert_mode, mat_coeffs)
-
-      row = global_index_p
-      coeff_p = 0.0_ccs_real
-
-      ! Loop over faces
-      do j = 1, nnb
-        call set_neighbour_location(loc_p, j, loc_nb)
-        call get_boundary_status(loc_nb, is_boundary)
-
-        if (.not. is_boundary) then
-          ! Interior face
-
-          call set_face_location(mesh, i, j, loc_f)
-          call get_face_area(loc_f, A)
-          coeff_f = (1.0 / mesh%geo%h) * A
-
-          call get_global_index(loc_nb, global_index_nb)
-
-          coeff_p = coeff_p - coeff_f
-          coeff_nb = coeff_f
-          col = global_index_nb
-        else
-          col = -1
-          coeff_nb = 0.0_ccs_real
-        end if
-
-        call set_row(row, mat_coeffs)
-        call set_col(col, mat_coeffs)
-        call set_entry(coeff_nb, mat_coeffs)
-
-      end do
-
-      ! Add the diagonal entry
-      col = row
-      call set_row(row, mat_coeffs)
-      call set_col(col, mat_coeffs)
-      call set_entry(coeff_p, mat_coeffs)
-
-      ! Set the values
-      call set_values(mat_coeffs, M)
-
-    end do
-
-  end subroutine discretise_poisson
-
-  subroutine apply_dirichlet_bcs(M, b)
-
-    implicit none
-
-    class(ccs_matrix), intent(inout) :: M
-    class(ccs_vector), intent(inout) :: b
-
-    integer(ccs_int) :: i, j
-    real(ccs_real) :: boundary_coeff, boundary_val
-
-    integer(ccs_int) :: idx, row, col
-    real(ccs_real) :: r, coeff
-
-    type(vector_values) :: vec_values
-    type(matrix_values_spec) :: mat_val_spec
-    type(matrix_values) :: mat_coeffs
-
-    type(face_locator) :: loc_f
-    real(ccs_real) :: A
-
-    type(cell_locator) :: loc_p
-    integer(ccs_int) :: global_index_p
-    type(neighbour_locator) :: loc_nb
-
-    integer(ccs_int) :: nnb
-    logical :: is_boundary
-
-    integer(ccs_int) :: nrows_working_set
-
-    call set_matrix_values_spec_nrows(1_ccs_int, mat_val_spec)
-    call set_matrix_values_spec_ncols(1_ccs_int, mat_val_spec)
-    call create_matrix_values(mat_val_spec, mat_coeffs)
-    call set_mode(add_mode, mat_coeffs)
-
-    nrows_working_set = 1_ccs_int
-    call create_vector_values(nrows_working_set, vec_values)
-    call set_mode(add_mode, vec_values)
-
-    do i = 1, mesh%topo%local_num_cells
-      if (minval(mesh%topo%nb_indices(:, i)) < 0) then
-        call clear_entries(mat_coeffs)
-        call clear_entries(vec_values)
-        call set_cell_location(mesh, i, loc_p)
-        call get_global_index(loc_p, global_index_p)
-        coeff = 0.0_ccs_real
-        r = 0.0_ccs_real
-
-        row = global_index_p
-        col = global_index_p
-        idx = global_index_p
-
-        call count_neighbours(loc_p, nnb)
-        do j = 1, nnb
-
-          call set_neighbour_location(loc_p, j, loc_nb)
-          call get_boundary_status(loc_nb, is_boundary)
-
-          if (is_boundary) then
-            call set_face_location(mesh, i, j, loc_f)
-            call get_face_area(loc_f, A)
-            boundary_coeff = (2.0 / mesh%geo%h) * A
-            boundary_val = rhs_val(i, j)
-
-            ! Coefficient
-            coeff = coeff - boundary_coeff
-
-            ! RHS vector
-            r = r - boundary_val * boundary_coeff
-          end if
-
-        end do
-
-        call set_row(row, mat_coeffs)
-        call set_col(col, mat_coeffs)
-        call set_entry(coeff, mat_coeffs)
-
-        call set_row(row, vec_values)
-        call set_entry(r, vec_values)
-
-        call set_values(mat_coeffs, M)
-        call set_values(vec_values, b)
-
-      end if
-    end do
-
-    deallocate (vec_values%global_indices)
-    deallocate (vec_values%values)
-
-  end subroutine apply_dirichlet_bcs
-
-  subroutine set_exact_sol(u_exact)
-
-    class(ccs_vector), intent(inout) :: u_exact
-
-    type(vector_values) :: vec_values
-    integer(ccs_int) :: i
-
-    type(cell_locator) :: loc_p
-    integer(ccs_int) :: global_index_p
-    integer(ccs_int) :: nrows_working_set
-
-    nrows_working_set = 1_ccs_int
-    call create_vector_values(nrows_working_set, vec_values)
-    call set_mode(insert_mode, vec_values)
-
-    do i = 1, mesh%topo%local_num_cells
-      call clear_entries(vec_values)
-      call set_cell_location(mesh, i, loc_p)
-      call get_global_index(loc_p, global_index_p)
-
-      call set_row(global_index_p, vec_values)
-      call set_entry(rhs_val(i), vec_values)
-      call set_values(vec_values, u_exact)
-    end do
-    deallocate (vec_values%global_indices)
-    deallocate (vec_values%values)
-
-    call update(u_exact)
-  end subroutine set_exact_sol
-
-  subroutine initialise_poisson(par_env)
-
-    class(parallel_environment), allocatable :: par_env
-
-    mesh = build_square_mesh(par_env, cps, 1.0_ccs_real)
-
-  end subroutine initialise_poisson
-
-  function rhs_val(i, f) result(r)
-
-    integer(ccs_int), intent(in) :: i !< Cell index
-    integer(ccs_int), intent(in), optional :: f !< Face index (local wrt cell)
-
-    type(cell_locator) :: loc_p
-    type(face_locator) :: loc_f
-
-    real(ccs_real), dimension(ndim) :: x
-    real(ccs_real) :: r
-
-    if (present(f)) then
-      ! Face-centred value
-      call set_face_location(mesh, i, f, loc_f)
-      call get_centre(loc_f, x)
-      associate (y => x(2))
-        r = y
-      end associate
-    else
-      ! Cell-centred value
-      call set_cell_location(mesh, i, loc_p)
-      call get_centre(loc_p, x)
-      associate (y => x(2))
-        r = y
-      end associate
-    end if
-
-  end function rhs_val
-
-=======
->>>>>>> eb9dfe58
 end program poisson