PY = python3
CCS_DIR := $(shell dirname $(shell realpath $(PWD)))/
OBJ_DIR=$(CCS_DIR)src/obj/
BUILD ?= release

# this can be set to 'yes' in order to include proprietary code
CCS_PROPRIETARY ?= no

# these 2 variables are needed to parse "," and " " correctly
comma := ,
space := $(null) $(null)

ifndef CMP
$(warning "CMP is not set. Please define which compiler should be used.")
endif

ifeq ($(CMP),intel)
  FC = mpiifort -fc=ifort
  FFLAGS = -cpp -fPIC -g -O3 -stand f18
  ifeq ($(BUILD),debug)
    # Add debugging (i.e. expensive) flags
  endif
  ifeq ($(PROFILE),yes)
    FFLAGS += -qopt-report-per-object -qopt-report=2 -qopt-report-annotate=html
  endif
  FFLAGS += -xHOST
  FFLAGS += -warn all,noexternals
  FFLAGS += -module $(OBJ_DIR)
  CAFFLAGS = -coarray
  MPIRUN = mpirun
endif
ifeq ($(CMP),intelx)
  FC = mpiifort -fc=ifx
  FFLAGS = -cpp -fPIC -g -O3 -stand f18
  ifeq ($(BUILD),debug)
    # Add debugging (i.e. expensive) flags
  endif
  FFLAGS += -xHOST
  FFLAGS += -warn all,noexternals
  FFLAGS += -module $(OBJ_DIR)
  CAFFLAGS = -coarray
  MPIRUN = mpirun
endif
ifeq ($(CMP),gnu)
  FC = mpif90
  FFLAGS = -cpp -O3 -std=f2018
  CAFFLAGS = -fcoarray=single
  ifeq ($(BUILD),debug)
    # Add debugging (i.e. expensive) flags
    FFLAGS += -fcheck=bounds
  endif
  FFLAGS += -fopenmp
  FFLAGS += -Wall -Wpedantic -Werror -Wimplicit-interface -Wimplicit-procedure
  FFLAGS += -J$(OBJ_DIR)
  MPIRUN = mpirun
endif
ifeq ($(CMP),cray)
  FC = ftn
  FFLAGS = -ef -en -eF -M969
  ifeq ($(BUILD),debug)
    # Add debugging (i.e. expensive) flags
  endif
  FFLAGS += -homp
  FFLAGS += -J$(OBJ_DIR)
  CAFFLAGS = -hcaf
  MPIRUN = srun
endif

# Only set this value if building a CAF binary
# otherwise keep unset
#ifeq ($(CMP),intel)
#CAFLINK= #-coarray
#endif
#ifeq ($(CMP),gnu)
#CAFLINK= #-fcoarray=single
#endif


EXE = ccs_app
TOOLS=$(CCS_DIR)src/build_tools/

# path to proprietary repository
ifeq ($(CCS_PROPRIETARY),yes)
  CCS_PROPRIETARY_DIR=$(shell dirname $(CCS_DIR))/asimov-ccs-rr/
endif

DEP_PREFIX=$(CCS_DIR)src/obj/
EXE_DEPS=$(DEP_PREFIX)ccs_app.deps
ALL_DEPS=$(DEP_PREFIX)all.deps
TAG_DEPS=$(DEP_PREFIX)build_tags.deps
RULE_DEPS=$(DEP_PREFIX)rules.deps

IGNORE = "create_boundary_conditions_bfs.f90 create_boundary_conditions_poisson.f90 discretisation_mod.f90 create_boundary_conditions_mod.f90 create_boundary_conditions_tgv.f90 spatial.f90"
CASES = poisson

ALL_SRC = $(shell find $(CCS_DIR)src/ -type f -name '*.f90')
ifeq ($(CCS_PROPRIETARY),yes)
  ALL_SRC += $(shell find $(CCS_PROPRIETARY_DIR)src/ -type f -name '*.f90')
endif
SRC = $(shell $(PY) $(TOOLS)filter-out.py $(IGNORE) "$(ALL_SRC)")
OBJ=$(addprefix $(OBJ_DIR), $(notdir $(SRC:.f90=.o)))

include $(TAG_DEPS)
include $(EXE_DEPS)

FFLAGS += -DACCS_PETSC
INC = -I$(PETSC_DIR)/include -I$(PETSC_DIR)/$(PETSC_ARCH)/include
LIB = -L$(PETSC_DIR)/$(PETSC_ARCH)/lib -lpetsc
INC += -I${FYAML}/build 
LIB += -Wl,-rpath,${FYAML}/build:${FYAML}/build/yaml-cpp -L${FYAML}/build -lfortran-yaml-cpp -L${FYAML}/build/yaml-cpp -lyaml-cpp

# file containing Makefile commands particular to proprietary code
ifeq ($(CCS_PROPRIETARY),yes)
  CCS_PROPRIETARY_MAKEFILE=$(CCS_PROPRIETARY_DIR)src/Makefile.inc
  include $(CCS_PROPRIETARY_MAKEFILE)
endif


all: $(OBJ) $(EXE)

tests: all
	make -C ../testing tests

$(EXE): $(EXE_DEPS)
	$(FC) $(FFLAGS) $(CAFLINK) -o $@ $(filter-out $(EXE_DEPS),$^) $(INC) $(LIB)

#%.o: %.f90
#§	$(FC) $(FFLAGS) -o $@ -c $< $(INC)

$(CAF_OBJ): %.o: %.f90
	$(FC) $(FFLAGS) $(CAFFLAGS) -o $@ -c $< $(INC)

clean:
<<<<<<< HEAD
	rm -f $(EXE) *.o *.mod *.smod *.deps
	rm -f $(OBJ_DIR)*.o $(OBJ_DIR)*.mod $(OBJ_DIR)*.smod $(OBJ_DIR)*.deps
=======
	rm -f $(EXE) *.o *.mod *.smod
	rm -f $(OBJ_DIR)*.o $(OBJ_DIR)*.mod $(OBJ_DIR)*.smod $(OBJ_DIR)*.html $(OBJ_DIR)*.optrpt 
>>>>>>> 9deac02f
clean-tests:
	make -C ../testing clean
clean-full: clean clean-tests clean-docs
	rm -f $(OBJ_DIR)*.deps

$(ALL_DEPS): $(SRC)
	makedepf90 -b $(OBJ_DIR) $(SRC) > $(ALL_DEPS)

$(RULE_DEPS): $(ALL_DEPS)
	$(PY) $(TOOLS)fix_makefile.py $(ALL_DEPS) $(RULE_DEPS) 

$(TAG_DEPS): $(SRC)
	$(PY) $(TOOLS)process_build_tags.py $(SRC) > $(TAG_DEPS)

$(EXE_DEPS): config.yaml $(ALL_DEPS)
	$(PY) $(TOOLS)generate_link_deps.py config.yaml $(ALL_DEPS) $(EXE_DEPS)

#include $(ALL_DEPS)

include $(RULE_DEPS)

docs: doxy 
doxy:
	doxygen doxygen.cfg
docs-latex: doxy
	make -C latex
clean-docs:
	rm -rf html latex

#Needed to pass variables to children Makefiles, e.g. for the testing framework
export<|MERGE_RESOLUTION|>--- conflicted
+++ resolved
@@ -131,13 +131,8 @@
 	$(FC) $(FFLAGS) $(CAFFLAGS) -o $@ -c $< $(INC)
 
 clean:
-<<<<<<< HEAD
 	rm -f $(EXE) *.o *.mod *.smod *.deps
-	rm -f $(OBJ_DIR)*.o $(OBJ_DIR)*.mod $(OBJ_DIR)*.smod $(OBJ_DIR)*.deps
-=======
-	rm -f $(EXE) *.o *.mod *.smod
-	rm -f $(OBJ_DIR)*.o $(OBJ_DIR)*.mod $(OBJ_DIR)*.smod $(OBJ_DIR)*.html $(OBJ_DIR)*.optrpt 
->>>>>>> 9deac02f
+	rm -f $(OBJ_DIR)*.o $(OBJ_DIR)*.mod $(OBJ_DIR)*.smod $(OBJ_DIR)*.deps $(OBJ_DIR)*.html $(OBJ_DIR)*.optrpt
 clean-tests:
 	make -C ../testing clean
 clean-full: clean clean-tests clean-docs
