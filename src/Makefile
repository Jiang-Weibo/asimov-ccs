PY = python3
CCS_DIR ?= ../
OBJ_DIR=$(CCS_DIR)src/obj/
BUILD ?= release

# these 2 variables are needed to parse "," and " " correctly
comma := ,
space := $(null) $(null)

ifndef CMP
$(warning "CMP is not set. Please define which compiler should be used.")
endif

ifeq ($(CMP),intel)
  FC = mpiifort -fc=ifort
  FFLAGS = -cpp -fPIC -g -O3 -stand f18
  ifeq ($(BUILD),debug)
    # Add debugging (i.e. expensive) flags
  endif
  FFLAGS += -xHOST
  FFLAGS += -warn all,noexternals
  FFLAGS += -module $(OBJ_DIR)
  CAFFLAGS = -coarray
endif
ifeq ($(CMP),intelx)
  FC = mpiifort -fc=ifx
  FFLAGS = -cpp -fPIC -g -O3 -stand f18
  ifeq ($(BUILD),debug)
    # Add debugging (i.e. expensive) flags
  endif
  FFLAGS += -xHOST
  FFLAGS += -warn all,noexternals
  FFLAGS += -module $(OBJ_DIR)
  CAFFLAGS = -coarray
endif
ifeq ($(CMP),gnu)
  FC = mpif90
<<<<<<< HEAD
  FFLAGS = -cpp -std="f2018"
=======
  FFLAGS = -cpp -O3 -std=f2018
>>>>>>> c6c90a24
  CAFFLAGS = -fcoarray=single
  ifeq ($(BUILD),debug)
    # Add debugging (i.e. expensive) flags
    FFLAGS += -g -Og
    FFLAGS += -fcheck=bounds -fbacktrace
  else
    FFLAGS += -O3
  endif
  FFLAGS += -fopenmp
  FFLAGS += -Wall -Wpedantic -Werror -Wimplicit-interface -Wimplicit-procedure
  FFLAGS += -J$(OBJ_DIR)
endif
ifeq ($(CMP),cray)
  FC = ftn
  FFLAGS = -ef -en -eF -M969
  ifeq ($(BUILD),debug)
    # Add debugging (i.e. expensive) flags
  endif
  FFLAGS += -homp
  FFLAGS += -J$(OBJ_DIR)
  CAFFLAGS = -hcaf
endif

# Only set this value if building a CAF binary
# otherwise keep unset
#ifeq ($(CMP),intel)
#CAFLINK= #-coarray
#endif
#ifeq ($(CMP),gnu)
#CAFLINK= #-fcoarray=single
#endif


EXE = ccs_app
TOOLS=$(CCS_DIR)src/build_tools/

DEP_PREFIX=$(CCS_DIR)src/obj/
EXE_DEPS=$(DEP_PREFIX)ccs_app.deps
ALL_DEPS=$(DEP_PREFIX)all.deps
TAG_DEPS=$(DEP_PREFIX)build_tags.deps
RULE_DEPS=$(DEP_PREFIX)rules.deps

IGNORE = "create_boundary_conditions_bfs.f90 create_boundary_conditions_poisson.f90 discretisation_mod.f90 create_boundary_conditions_mod.f90 create_boundary_conditions_tgv.f90 spatial.f90"
CASES = poisson

ALL_SRC = $(shell find $(CCS_DIR)src/ -type f -name '*.f90')
SRC = $(shell $(PY) $(TOOLS)filter-out.py $(IGNORE) "$(ALL_SRC)")
OBJ=$(addprefix $(OBJ_DIR), $(notdir $(SRC:.f90=.o)))

include $(TAG_DEPS)
include $(EXE_DEPS)

FFLAGS += -DACCS_PETSC
INC = -I$(PETSC_DIR)/include -I$(PETSC_DIR)/$(PETSC_ARCH)/include
LIB = -L$(PETSC_DIR)/$(PETSC_ARCH)/lib -lpetsc
INC += -I${FYAML}/build 
LIB += -Wl,-rpath,${FYAML}/build:${FYAML}/build/yaml-cpp -L${FYAML}/build -lfortran-yaml-cpp -L${FYAML}/build/yaml-cpp -lyaml-cpp

all: $(OBJ) $(EXE)

tests: all
	make -C ../testing tests

$(EXE): $(EXE_DEPS)
	$(FC) $(FFLAGS) $(CAFLINK) -o $@ $(filter-out $(EXE_DEPS),$^) $(INC) $(LIB)

#%.o: %.f90
#§	$(FC) $(FFLAGS) -o $@ -c $< $(INC)

$(CAF_OBJ): %.o: %.f90
	$(FC) $(FFLAGS) $(CAFFLAGS) -o $@ -c $< $(INC)

clean:
	rm -f $(EXE) *.o *.mod *.smod
	rm -f $(OBJ_DIR)*.o $(OBJ_DIR)*.mod $(OBJ_DIR)*.smod
clean-tests:
	make -C ../testing clean
clean-full: clean clean-tests clean-docs
	rm -f $(OBJ_DIR)*.deps

$(ALL_DEPS): $(SRC)
	makedepf90 -b $(DEP_PREFIX) $(SRC) > $(ALL_DEPS)

$(RULE_DEPS): $(ALL_DEPS)
	$(PY) $(TOOLS)fix_makefile.py $(ALL_DEPS) $(RULE_DEPS) 

$(TAG_DEPS): $(SRC)
	$(PY) $(TOOLS)process_build_tags.py $(SRC) > $(TAG_DEPS)

$(EXE_DEPS): config.yaml $(ALL_DEPS)
	$(PY) $(TOOLS)generate_link_deps.py config.yaml $(ALL_DEPS) $(EXE_DEPS)

#include $(ALL_DEPS)

include $(RULE_DEPS)

docs: doxy 
doxy:
	doxygen doxygen.cfg
docs-latex: doxy
	make -C latex
clean-docs:
	rm -rf html latex

#Needed to pass variables to children Makefiles, e.g. for the testing framework
export<|MERGE_RESOLUTION|>--- conflicted
+++ resolved
@@ -35,11 +35,7 @@
 endif
 ifeq ($(CMP),gnu)
   FC = mpif90
-<<<<<<< HEAD
-  FFLAGS = -cpp -std="f2018"
-=======
   FFLAGS = -cpp -O3 -std=f2018
->>>>>>> c6c90a24
   CAFFLAGS = -fcoarray=single
   ifeq ($(BUILD),debug)
     # Add debugging (i.e. expensive) flags
