!v Module file fv.mod
!
!  An interface to finite volume implementations (CDS, UDS, etc.)

module fv

  use kinds, only: ccs_real, ccs_int
  use types, only: ccs_matrix, ccs_vector, ccs_mesh, field, upwind_field, central_field, bc_config, face_locator, cell_locator
  use constants, only: ndim

  implicit none

  private

  public :: compute_fluxes
  public :: calc_advection_coeff
  public :: calc_diffusion_coeff
  public :: calc_mass_flux
  public :: calc_cell_coords
  public :: update_gradient
  public :: compute_boundary_values

  interface calc_advection_coeff
    module procedure calc_advection_coeff_cds
    module procedure calc_advection_coeff_uds
  end interface calc_advection_coeff

  interface calc_mass_flux
    module procedure calc_mass_flux_uvw
    module procedure calc_mass_flux_no_uvw
  end interface calc_mass_flux

  interface

    !> Calculates advection coefficient for neighbouring cell using CDS discretisation
    module subroutine calc_advection_coeff_cds(phi, mf, bc, coeff)
      type(central_field), intent(in) :: phi !< scalar (central) field
      real(ccs_real), intent(in) :: mf       !< mass flux at the face
      integer(ccs_int), intent(in) :: bc     !< flag indicating whether cell is on boundary
      real(ccs_real), intent(out) :: coeff   !< advection coefficient to be calculated
    end subroutine calc_advection_coeff_cds

    !> Calculates advection coefficient for neighbouring cell using UDS discretisation
    module subroutine calc_advection_coeff_uds(phi, mf, bc, coeff)
      type(upwind_field), intent(in) :: phi !< scalar (upwind) field
      real(ccs_real), intent(in) :: mf      !< mass flux at the face
      integer(ccs_int), intent(in) :: bc    !< flag indicating whether cell is on boundary
      real(ccs_real), intent(out) :: coeff  !< advection coefficient to be calculated
    end subroutine calc_advection_coeff_uds

    !> Sets the diffusion coefficient
    ! XXX: why is this a function when the equivalent advection ones are subroutines?
    module function calc_diffusion_coeff(index_p, index_nb, mesh) result(coeff)
      integer(ccs_int), intent(in) :: index_p  !< the local cell index
      integer(ccs_int), intent(in) :: index_nb !< the local neigbouring cell index
      type(ccs_mesh), intent(in) :: mesh       !< the mesh structure
      real(ccs_real) :: coeff                  !< the diffusion coefficient
    end function calc_diffusion_coeff

    !> Computes fluxes and assign to matrix and RHS
    module subroutine compute_fluxes(phi, mf, mesh, component, M, vec)
      class(field), intent(inout) :: phi             !< scalar field structure
      class(field), intent(inout) :: mf              !< mass flux field structure (defined at faces)
      type(ccs_mesh), intent(in) :: mesh          !< the mesh being used
      integer(ccs_int), intent(in) :: component   !< integer indicating direction of velocity field component
      class(ccs_matrix), intent(inout) :: M       !< Data structure containing matrix to be filled
      class(ccs_vector), intent(inout) :: vec     !< Data structure containing RHS vector to be filled
    end subroutine

    !> Calculates mass flux across given face. Note: assumes rho = 1 and uniform grid
<<<<<<< HEAD
    module function calc_mass_flux_uvw(u_field, v_field, w_field, p, dpdx, dpdy, dpdz, invAu, invAv, invAw, loc_f) result(flux)
      class(field), intent(in) :: u_field               !< x velocities field
      class(field), intent(in) :: v_field               !< y velocities field
      class(field), intent(in) :: w_field               !< z velocities field
=======
    module function calc_mass_flux_uv(u_field, v_field, p, dpdx, dpdy, invAu, invAv, loc_f) result(flux)
      class(field), intent(inout) :: u_field               !< x velocities field
      class(field), intent(inout) :: v_field               !< y velocities field
>>>>>>> 3d846fce
      real(ccs_real), dimension(:), intent(in) :: p     !< array containing pressure
      real(ccs_real), dimension(:), intent(in) :: dpdx  !< pressure gradients in x
      real(ccs_real), dimension(:), intent(in) :: dpdy  !< pressure gradients in y
      real(ccs_real), dimension(:), intent(in) :: dpdz  !< pressure gradients in z
      real(ccs_real), dimension(:), intent(in) :: invAu !< inverse momentum diagonal in x
      real(ccs_real), dimension(:), intent(in) :: invAv !< inverse momentum diagonal in y
      real(ccs_real), dimension(:), intent(in) :: invAw !< inverse momentum diagonal in z
      type(face_locator), intent(in) :: loc_f           !< face locator
      real(ccs_real) :: flux                            !< the flux across the boundary
    end function calc_mass_flux_uvw

    !> Computes Rhie-Chow correction
    module function calc_mass_flux_no_uvw(p, dpdx, dpdy, dpdz, invAu, invAv, invAw, loc_f) result(flux)
      real(ccs_real), dimension(:), intent(in) :: p     !< array containing pressure
      real(ccs_real), dimension(:), intent(in) :: dpdx  !< pressure gradients in x
      real(ccs_real), dimension(:), intent(in) :: dpdy  !< pressure gradients in y
      real(ccs_real), dimension(:), intent(in) :: dpdz  !< pressure gradients in z
      real(ccs_real), dimension(:), intent(in) :: invAu !< inverse momentum diagonal in x
      real(ccs_real), dimension(:), intent(in) :: invAv !< inverse momentum diagonal in y
      real(ccs_real), dimension(:), intent(in) :: invAw !< inverse momentum diagonal in z
      type(face_locator), intent(in) :: loc_f           !< face locator
      real(ccs_real) :: flux                            !< the flux across the boundary
    end function calc_mass_flux_no_uvw

    !> Calculates the row and column indices from flattened vector index. Assumes square mesh
    module subroutine calc_cell_coords(index, cps, row, col)
      integer(ccs_int), intent(in) :: index !< cell index
      integer(ccs_int), intent(in) :: cps   !< number of cells per side
      integer(ccs_int), intent(out) :: row  !< cell row within mesh
      integer(ccs_int), intent(out) :: col  !< cell column within mesh
    end subroutine calc_cell_coords

    !v Performs an update of the gradients of a field.
    !  @note This will perform a parallel update of the gradient fields to ensure halo cells are
    !  correctly updated on other PEs. @endnote
    module subroutine update_gradient(mesh, phi)
      type(ccs_mesh), intent(in) :: mesh !< the mesh
      class(field), intent(inout) :: phi !< the field whose gradients we want to update
    end subroutine update_gradient

    !> Computes the value of the scalar field on the boundary
    module subroutine compute_boundary_values(phi, component, loc_p, loc_f, normal, bc_value, &
                                              x_gradients, y_gradients, z_gradients)
      class(field), intent(inout) :: phi                         !< the field for which boundary values are being computed
      integer(ccs_int), intent(in) :: component               !< integer indicating direction of velocity field component
      type(cell_locator), intent(in) :: loc_p                 !< location of cell
      type(face_locator), intent(in) :: loc_f                 !< location of face
      real(ccs_real), dimension(ndim), intent(in) :: normal   !< boundary face normal direction
      real(ccs_real), intent(out) :: bc_value                 !< the value of the scalar field at the specified boundary
      real(ccs_real), dimension(:), optional, intent(in) :: x_gradients, y_gradients, z_gradients
    end subroutine

  end interface

end module fv<|MERGE_RESOLUTION|>--- conflicted
+++ resolved
@@ -68,16 +68,10 @@
     end subroutine
 
     !> Calculates mass flux across given face. Note: assumes rho = 1 and uniform grid
-<<<<<<< HEAD
     module function calc_mass_flux_uvw(u_field, v_field, w_field, p, dpdx, dpdy, dpdz, invAu, invAv, invAw, loc_f) result(flux)
-      class(field), intent(in) :: u_field               !< x velocities field
-      class(field), intent(in) :: v_field               !< y velocities field
-      class(field), intent(in) :: w_field               !< z velocities field
-=======
-    module function calc_mass_flux_uv(u_field, v_field, p, dpdx, dpdy, invAu, invAv, loc_f) result(flux)
       class(field), intent(inout) :: u_field               !< x velocities field
       class(field), intent(inout) :: v_field               !< y velocities field
->>>>>>> 3d846fce
+      class(field), intent(inout) :: w_field               !< z velocities field
       real(ccs_real), dimension(:), intent(in) :: p     !< array containing pressure
       real(ccs_real), dimension(:), intent(in) :: dpdx  !< pressure gradients in x
       real(ccs_real), dimension(:), intent(in) :: dpdy  !< pressure gradients in y
