!v Module file fv.mod
!
!  An interface to finite volume implementations (CDS, UDS, etc.)

module fv

  use kinds, only: ccs_real, ccs_int
  use types, only: ccs_matrix, ccs_vector, ccs_mesh, field, upwind_field, central_field, gamma_field, linear_upwind_field, bc_config, &
                   face_locator, cell_locator, neighbour_locator, bc_profile
  use constants, only: ndim

  implicit none

  private

  public :: compute_fluxes
  public :: calc_advection_coeff
  public :: calc_diffusion_coeff
  public :: calc_mass_flux
  public :: calc_cell_coords
  public :: update_gradient
  public :: compute_boundary_values
  public :: compute_boundary_coeffs
  public :: get_value_from_bc_profile
  public :: add_fixed_source
  public :: add_linear_source
  
  interface calc_advection_coeff
    module procedure calc_advection_coeff_cds
    module procedure calc_advection_coeff_uds
    module procedure calc_advection_coeff_gamma
    module procedure calc_advection_coeff_luds
  end interface calc_advection_coeff

  interface calc_mass_flux
    module procedure calc_mass_flux_uvw
    module procedure calc_mass_flux_no_uvw
  end interface calc_mass_flux

  interface

    !> Calculates advection coefficient for neighbouring cell using CDS discretisation
    module subroutine calc_advection_coeff_cds(phi, loc_f, mf, bc, coeffaP, coeffaF)
      type(central_field), intent(in) :: phi  !< scalar (central) field
      type(face_locator), intent(in) :: loc_f !< face locator
      real(ccs_real), intent(in) :: mf        !< mass flux at the face
      integer(ccs_int), intent(in) :: bc      !< flag indicating whether cell is on boundary
      real(ccs_real), intent(out) :: coeffaP  !< advection coefficient for current cell
      real(ccs_real), intent(out) :: coeffaF  !< advection coefficient for neighbour cell
    end subroutine calc_advection_coeff_cds

    !> Calculates advection coefficient for neighbouring cell using UDS discretisation
    module subroutine calc_advection_coeff_uds(phi, loc_f, mf, bc, coeffaP, coeffaF)
      type(upwind_field), intent(in) :: phi   !< scalar (upwind) field
      type(face_locator), intent(in) :: loc_f !< face locator
      real(ccs_real), intent(in) :: mf        !< mass flux at the face
      integer(ccs_int), intent(in) :: bc      !< flag indicating whether cell is on boundary
      real(ccs_real), intent(out) :: coeffaP  !< advection coefficient for current cell
      real(ccs_real), intent(out) :: coeffaF  !< advection coefficient for neighbour cell
    end subroutine calc_advection_coeff_uds

    !> Calculates advection coefficient for neighbouring cell using gamma discretisation
    module subroutine calc_advection_coeff_gamma(phi, loc_f, mf, bc, loc_p, loc_nb, coeffaP, coeffaF)
      type(gamma_field), intent(inout) :: phi       !< scalar (gamma) field
      type(face_locator), intent(in) :: loc_f       !< face locator
      real(ccs_real), intent(in) :: mf              !< mass flux at the face
      integer(ccs_int), intent(in) :: bc            !< flag indicating whether cell is on boundary
      type(cell_locator), intent(in) :: loc_p       !< current cell locator
      type(neighbour_locator), intent(in) :: loc_nb !< neighbour cell locator
      real(ccs_real), intent(out) :: coeffaP        !< advection coefficient for current cell
      real(ccs_real), intent(out) :: coeffaF        !< advection coefficient for neighbour cell
    end subroutine calc_advection_coeff_gamma

    !> Calculates advection coefficient for neighbouring cell using LUDS discretisation
    module subroutine calc_advection_coeff_luds(phi, loc_f, mf, bc, loc_p, loc_nb, coeffaP, coeffaF)
      type(linear_upwind_field), intent(inout) :: phi !< scalar (gamma) field
      type(face_locator), intent(in) :: loc_f         !< face locator
      real(ccs_real), intent(in) :: mf                !< mass flux at the face
      integer(ccs_int), intent(in) :: bc              !< flag indicating whether cell is on boundary
      type(cell_locator), intent(in) :: loc_p         !< current cell locator
      type(neighbour_locator), intent(in) :: loc_nb   !< neighbour cell locator
      real(ccs_real), intent(out) :: coeffaP          !< advection coefficient for current cell
      real(ccs_real), intent(out) :: coeffaF          !< advection coefficient for neighbour cell
    end subroutine calc_advection_coeff_luds

    !> Sets the diffusion coefficient
    ! XXX: why is this a function when the equivalent advection ones are subroutines?
    module subroutine calc_diffusion_coeff(index_p, index_nb, mesh, enable_cell_corrections, visc_p, visc_nb, SchmidtNo, coeff)
      integer(ccs_int), intent(in) :: index_p  !< the local cell index
      integer(ccs_int), intent(in) :: index_nb !< the local neigbouring cell index
      type(ccs_mesh), intent(in) :: mesh       !< the mesh structure
      logical, intent(in) :: enable_cell_corrections !< whether or not cell corrections shouls be used
      real(ccs_real), intent(out) :: coeff                  !< the diffusion coefficient
      real(ccs_real), intent(in) :: visc_p, visc_nb        !< viscosity
      real(ccs_real), intent(in) :: SchmidtNo
    end subroutine calc_diffusion_coeff

    !> Computes fluxes and assign to matrix and RHS
<<<<<<< HEAD
    module subroutine compute_fluxes(phi, mf, mesh, component, M, vec, viscosity, density)
=======
    module subroutine compute_fluxes(phi, mf, viscosity, mesh, component, M, vec)
>>>>>>> 9994c04a
      class(field), intent(inout) :: phi             !< scalar field structure
      class(field), intent(inout) :: mf              !< mass flux field structure (defined at faces)
      class(field), intent(inout) :: viscosity       !< viscosity
      class(field), intent(inout) :: density         !< density
      type(ccs_mesh), intent(in) :: mesh          !< the mesh being used
      integer(ccs_int), intent(in) :: component   !< integer indicating direction of velocity field component
      class(ccs_matrix), intent(inout) :: M       !< Data structure containing matrix to be filled
      class(ccs_vector), intent(inout) :: vec     !< Data structure containing RHS vector to be filled
    end subroutine

    !> Calculates mass flux across given face. Note: assumes rho = 1 and uniform grid
    module function calc_mass_flux_uvw(u_field, v_field, w_field, p, dpdx, dpdy, dpdz, invAu, invAv, invAw, loc_f, enable_cell_corrections) result(flux)
      class(field), intent(inout) :: u_field               !< x velocities field
      class(field), intent(inout) :: v_field               !< y velocities field
      class(field), intent(inout) :: w_field               !< z velocities field
      real(ccs_real), dimension(:), intent(in) :: p     !< array containing pressure
      real(ccs_real), dimension(:), intent(in) :: dpdx  !< pressure gradients in x
      real(ccs_real), dimension(:), intent(in) :: dpdy  !< pressure gradients in y
      real(ccs_real), dimension(:), intent(in) :: dpdz  !< pressure gradients in z
      real(ccs_real), dimension(:), intent(in) :: invAu !< inverse momentum diagonal in x
      real(ccs_real), dimension(:), intent(in) :: invAv !< inverse momentum diagonal in y
      real(ccs_real), dimension(:), intent(in) :: invAw !< inverse momentum diagonal in z
      type(face_locator), intent(in) :: loc_f           !< face locator
      logical, intent(in) :: enable_cell_corrections    !< whether or not cell shape corrections are to be used
      real(ccs_real) :: flux                            !< the flux across the boundary
    end function calc_mass_flux_uvw

    !> Computes Rhie-Chow correction
    module function calc_mass_flux_no_uvw(p, dpdx, dpdy, dpdz, invAu, invAv, invAw, loc_f, enable_cell_corrections) result(flux)
      real(ccs_real), dimension(:), intent(in) :: p     !< array containing pressure
      real(ccs_real), dimension(:), intent(in) :: dpdx  !< pressure gradients in x
      real(ccs_real), dimension(:), intent(in) :: dpdy  !< pressure gradients in y
      real(ccs_real), dimension(:), intent(in) :: dpdz  !< pressure gradients in z
      real(ccs_real), dimension(:), intent(in) :: invAu !< inverse momentum diagonal in x
      real(ccs_real), dimension(:), intent(in) :: invAv !< inverse momentum diagonal in y
      real(ccs_real), dimension(:), intent(in) :: invAw !< inverse momentum diagonal in z
      type(face_locator), intent(in) :: loc_f           !< face locator
      logical, intent(in) :: enable_cell_corrections    !< whether or not cell shape corrections are to be used
      real(ccs_real) :: flux                            !< the flux across the boundary
    end function calc_mass_flux_no_uvw

    !> Calculates the row and column indices from flattened vector index. Assumes square mesh
    module subroutine calc_cell_coords(index, cps, row, col)
      integer(ccs_int), intent(in) :: index !< cell index
      integer(ccs_int), intent(in) :: cps   !< number of cells per side
      integer(ccs_int), intent(out) :: row  !< cell row within mesh
      integer(ccs_int), intent(out) :: col  !< cell column within mesh
    end subroutine calc_cell_coords

    !v Performs an update of the gradients of a field.
    !  @note This will perform a parallel update of the gradient fields to ensure halo cells are
    !  correctly updated on other PEs. @endnote
    module subroutine update_gradient(mesh, phi)
      type(ccs_mesh), intent(in) :: mesh !< the mesh
      class(field), intent(inout) :: phi !< the field whose gradients we want to update
    end subroutine update_gradient

    !> Computes the value of the scalar field on the boundary
    module subroutine compute_boundary_values(phi, component, loc_p, loc_f, normal, bc_value)
      class(field), intent(inout) :: phi                         !< the field for which boundary values are being computed
      integer(ccs_int), intent(in) :: component               !< integer indicating direction of velocity field component
      type(cell_locator), intent(in) :: loc_p                 !< location of cell
      type(face_locator), intent(in) :: loc_f                 !< location of face
      real(ccs_real), dimension(ndim), intent(in) :: normal   !< boundary face normal direction
      real(ccs_real), intent(out) :: bc_value                 !< the value of the scalar field at the specified boundary
    end subroutine
  
    module subroutine compute_boundary_coeffs(phi, component, loc_p, loc_f, normal, a, b)
      class(field), intent(inout) :: phi                      !< the field for which boundary values are being computed
      integer(ccs_int), intent(in) :: component               !< integer indicating direction of velocity field component
      type(cell_locator), intent(in) :: loc_p                 !< location of cell
      type(face_locator), intent(in) :: loc_f                 !< location of face
      real(ccs_real), dimension(ndim), intent(in) :: normal   !< boundary face normal direction
      real(ccs_real), intent(out) :: a                        !< The diagonal coeff (implicit)
      real(ccs_real), intent(out) :: b                        !< The RHS entry (explicit)
    end subroutine

    !> Linear interpolate of BC profile 
    module subroutine get_value_from_bc_profile(x, profile, bc_value)
        real(ccs_real), dimension(:), intent(in) :: x !< Location of the interpolation
        type(bc_profile), intent(in) :: profile       !< boundary condition profile
        real(ccs_real), intent(out) :: bc_value       !< Interpolated value
    end subroutine get_value_from_bc_profile


    !> Adds a fixed source term to the righthand side of the equation
    module subroutine add_fixed_source(mesh, S, rhs)
      type(ccs_mesh), intent(in) :: mesh     !< The mesh
      class(ccs_vector), intent(inout) :: S   !< The source field
      class(ccs_vector), intent(inout) :: rhs !< The righthand side vector
    end subroutine add_fixed_source

    !> Adds a linear source term to the system matrix
    module subroutine add_linear_source(mesh, S, M)
      type(ccs_mesh), intent(in) :: mesh    !< The mesh
      class(ccs_vector), intent(inout) :: S !< The source field
      class(ccs_matrix), intent(inout) :: M !< The system
    end subroutine add_linear_source
    
  end interface

end module fv<|MERGE_RESOLUTION|>--- conflicted
+++ resolved
@@ -96,11 +96,7 @@
     end subroutine calc_diffusion_coeff
 
     !> Computes fluxes and assign to matrix and RHS
-<<<<<<< HEAD
-    module subroutine compute_fluxes(phi, mf, mesh, component, M, vec, viscosity, density)
-=======
-    module subroutine compute_fluxes(phi, mf, viscosity, mesh, component, M, vec)
->>>>>>> 9994c04a
+    module subroutine compute_fluxes(phi, mf, viscosity, density, mesh, component, M, vec)
       class(field), intent(inout) :: phi             !< scalar field structure
       class(field), intent(inout) :: mf              !< mass flux field structure (defined at faces)
       class(field), intent(inout) :: viscosity       !< viscosity
