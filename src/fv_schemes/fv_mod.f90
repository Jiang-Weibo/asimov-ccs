!> @brief Module file fv.mod
!
!> @details An interface to finite volume implementations (CDS, UDS, etc.)

module fv

  use constants, only : ndim
  use kinds, only : accs_real, accs_int
  use types, only : matrix, vector, mesh, field, upwind_field, central_field, bc_config
  use bc_constants

  implicit none

  private

  public :: compute_fluxes
  public :: calc_advection_coeff
  public :: calc_diffusion_coeff
  public :: calc_mass_flux
  public :: calc_cell_coords
  public :: update_gradient_component
  
  interface calc_advection_coeff
    module procedure calc_advection_coeff_cds
    module procedure calc_advection_coeff_uds
  end interface calc_advection_coeff

  interface

  !> @brief Calculates advection coefficient for neighbouring cell using CDS discretisation
  !
  !> @param[in] phi         - scalar field
<<<<<<< HEAD
  !> @param[in] ngb_idx     - global cell neighbour index
  !> @param[in] self_idx    - global cell index
  !> @param[in] face_area   - area of face between self and neighbour
  !> @param[in] face_normal - face normal array
  !> @param[in] u, v        - arrays of velocity fields in x, y directions
  !> @param[in] bc          - flag indicating whether cell is on boundary
  !> @param[out] coeff      - advection coefficient to be calculated
  module subroutine calc_advection_coeff_cds(phi, ngb_idx, self_idx, face_area, face_normal, u, v, bc, coeff)
    type(central_field), intent(in) :: phi
    integer(accs_int), intent(in) :: ngb_idx, self_idx
    real(accs_real), intent(in) :: face_area
    real(accs_real), dimension(ndim), intent(in) :: face_normal
    real(accs_real), dimension(:), intent(in) :: u, v
=======
  !> @param[in] mf          - mass flux at the face
  !> @param[in] bc          - flag indicating whether cell is on boundary
  !> @param[out] coeff      - advection coefficient to be calculated
  module subroutine calc_advection_coeff_cds(phi, mf, bc, coeff)
    type(central_field), intent(in) :: phi
    real(accs_real), intent(in) :: mf
>>>>>>> 712c57c4
    integer(accs_int), intent(in) :: bc
    real(accs_real), intent(out) :: coeff
  end subroutine calc_advection_coeff_cds
  
  !> @brief Calculates advection coefficient for neighbouring cell using UDS discretisation
  !
  !> @param[in] phi         - scalar field
<<<<<<< HEAD
  !> @param[in] ngb_idx     - global cell neighbour index
  !> @param[in] self_idx    - global cell index
  !> @param[in] face_area   - area of face between self and neighbour
  !> @param[in] face_normal - face normal array
  !> @param[in] u, v        - arrays of velocity fields in x, y directions
  !> @param[in] bc          - flag indicating whether cell is on boundary
  !> @param[out] coeff      - advection coefficient to be calculated
  module subroutine calc_advection_coeff_uds(phi, ngb_idx, self_idx, face_area, face_normal, u, v, bc, coeff)
    type(upwind_field), intent(in) :: phi
    integer(accs_int), intent(in) :: ngb_idx, self_idx
    real(accs_real), intent(in) :: face_area
    real(accs_real), dimension(ndim), intent(in) :: face_normal
    real(accs_real), dimension(:), intent(in) :: u, v
=======
  !> @param[in] mf          - mass flux at the face
  !> @param[in] bc          - flag indicating whether cell is on boundary
  !> @param[out] coeff      - advection coefficient to be calculated
  module subroutine calc_advection_coeff_uds(phi, mf, bc, coeff)
    type(upwind_field), intent(in) :: phi
    real(accs_real), intent(in) :: mf
>>>>>>> 712c57c4
    integer(accs_int), intent(in) :: bc
    real(accs_real), intent(out) :: coeff
  end subroutine calc_advection_coeff_uds

  !> @brief Sets the diffusion coefficient
  !
  !> @param[in] local_self_idx - the local cell index
  !> @param[in] local_ngb_idx  - the local neigbouring cell index
  !> @param[in] cell_mesh      - the mesh structure
  !> @param[out] coeff         - the diffusion coefficient
<<<<<<< HEAD
=======
  !
  ! XXX: why is this a function when the equivalent advection ones are subroutines?
>>>>>>> 712c57c4
  module function calc_diffusion_coeff(local_self_idx, local_ngb_idx, cell_mesh) result(coeff)
    integer(accs_int), intent(in) :: local_self_idx
    integer(accs_int), intent(in) :: local_ngb_idx
    type(mesh), intent(in) :: cell_mesh
    real(accs_real) :: coeff
  end function calc_diffusion_coeff

  !> @brief Computes fluxes and assign to matrix and RHS
  !
  !> @param[in] phi       - scalar field structure
  !> @param[in] u, v      - field structures in x, y directions
  !> @param[in] cell_mesh - the mesh being used
  !> @param[in] bcs       - the boundary conditions structure being used
  !> @param[in] cps       - the number of cells per side in the (square) mesh
  !> @param[in,out] M     - Data structure containing matrix to be filled
  !> @param[in,out] vec   - Data structure containing RHS vector to be filled
  module subroutine compute_fluxes(phi, u, v, cell_mesh, bcs, cps, M, vec)
    class(field), intent(in) :: phi
    class(field), intent(in) :: u, v
    type(mesh), intent(in) :: cell_mesh
    type(bc_config), intent(in) :: bcs
    integer(accs_int), intent(in) :: cps
    class(matrix), allocatable, intent(inout) :: M
    class(vector), intent(inout) :: vec   
  end subroutine


  !> @brief Calculates mass flux across given face. Note: assumes rho = 1 and uniform grid
  !
  !> @param[in] u, v     - arrays containing x, y velocities
  !> @param[in] ngb_idx  - Row and column of given neighbour in mesh
  !> @param[in] self_idx - Row and column of given cell in mesh
  !> @param[in] bc_flag  - Flag to indicate if neighbour is a boundary cell
  !> @param[out] flux    - The flux across the boundary
<<<<<<< HEAD
  module function calc_mass_flux(u, v, ngb_idx, self_idx, face_area, face_normal, bc_flag) result(flux)
=======
  module function calc_mass_flux(u, v, ngb_idx, self_idx, face_normal, bc_flag) result(flux)
>>>>>>> 712c57c4
    real(accs_real), dimension(:), intent(in) :: u, v
    integer(accs_int), intent(in) :: ngb_idx
    integer(accs_int), intent(in) :: self_idx
    real(accs_real), dimension(ndim), intent(in) :: face_normal
    integer(accs_int), intent(in) :: bc_flag
    real(accs_real) :: flux
  end function calc_mass_flux

  !> @brief Calculates the row and column indices from flattened vector index. Assumes square mesh
  !
  !> @param[in] idx  - cell index
  !> @param[in] cps  - number of cells per side
  !> @param[out] row - cell row within mesh
  !> @param[out] col - cell column within mesh
  module subroutine calc_cell_coords(idx, cps, row, col)
    integer(accs_int), intent(in) :: idx, cps
    integer(accs_int), intent(out) :: row, col
  end subroutine calc_cell_coords

  module subroutine update_gradient_component(cell_mesh, component, phi, gradient)
    type(mesh), intent(in) :: cell_mesh
    integer(accs_int), intent(in) :: component
    class(field), intent(in) :: phi
    class(vector), intent(inout) :: gradient
  end subroutine update_gradient_component
  
  end interface

end module fv<|MERGE_RESOLUTION|>--- conflicted
+++ resolved
@@ -30,28 +30,12 @@
   !> @brief Calculates advection coefficient for neighbouring cell using CDS discretisation
   !
   !> @param[in] phi         - scalar field
-<<<<<<< HEAD
-  !> @param[in] ngb_idx     - global cell neighbour index
-  !> @param[in] self_idx    - global cell index
-  !> @param[in] face_area   - area of face between self and neighbour
-  !> @param[in] face_normal - face normal array
-  !> @param[in] u, v        - arrays of velocity fields in x, y directions
-  !> @param[in] bc          - flag indicating whether cell is on boundary
-  !> @param[out] coeff      - advection coefficient to be calculated
-  module subroutine calc_advection_coeff_cds(phi, ngb_idx, self_idx, face_area, face_normal, u, v, bc, coeff)
-    type(central_field), intent(in) :: phi
-    integer(accs_int), intent(in) :: ngb_idx, self_idx
-    real(accs_real), intent(in) :: face_area
-    real(accs_real), dimension(ndim), intent(in) :: face_normal
-    real(accs_real), dimension(:), intent(in) :: u, v
-=======
   !> @param[in] mf          - mass flux at the face
   !> @param[in] bc          - flag indicating whether cell is on boundary
   !> @param[out] coeff      - advection coefficient to be calculated
   module subroutine calc_advection_coeff_cds(phi, mf, bc, coeff)
     type(central_field), intent(in) :: phi
     real(accs_real), intent(in) :: mf
->>>>>>> 712c57c4
     integer(accs_int), intent(in) :: bc
     real(accs_real), intent(out) :: coeff
   end subroutine calc_advection_coeff_cds
@@ -59,28 +43,12 @@
   !> @brief Calculates advection coefficient for neighbouring cell using UDS discretisation
   !
   !> @param[in] phi         - scalar field
-<<<<<<< HEAD
-  !> @param[in] ngb_idx     - global cell neighbour index
-  !> @param[in] self_idx    - global cell index
-  !> @param[in] face_area   - area of face between self and neighbour
-  !> @param[in] face_normal - face normal array
-  !> @param[in] u, v        - arrays of velocity fields in x, y directions
-  !> @param[in] bc          - flag indicating whether cell is on boundary
-  !> @param[out] coeff      - advection coefficient to be calculated
-  module subroutine calc_advection_coeff_uds(phi, ngb_idx, self_idx, face_area, face_normal, u, v, bc, coeff)
-    type(upwind_field), intent(in) :: phi
-    integer(accs_int), intent(in) :: ngb_idx, self_idx
-    real(accs_real), intent(in) :: face_area
-    real(accs_real), dimension(ndim), intent(in) :: face_normal
-    real(accs_real), dimension(:), intent(in) :: u, v
-=======
   !> @param[in] mf          - mass flux at the face
   !> @param[in] bc          - flag indicating whether cell is on boundary
   !> @param[out] coeff      - advection coefficient to be calculated
   module subroutine calc_advection_coeff_uds(phi, mf, bc, coeff)
     type(upwind_field), intent(in) :: phi
     real(accs_real), intent(in) :: mf
->>>>>>> 712c57c4
     integer(accs_int), intent(in) :: bc
     real(accs_real), intent(out) :: coeff
   end subroutine calc_advection_coeff_uds
@@ -91,11 +59,8 @@
   !> @param[in] local_ngb_idx  - the local neigbouring cell index
   !> @param[in] cell_mesh      - the mesh structure
   !> @param[out] coeff         - the diffusion coefficient
-<<<<<<< HEAD
-=======
   !
   ! XXX: why is this a function when the equivalent advection ones are subroutines?
->>>>>>> 712c57c4
   module function calc_diffusion_coeff(local_self_idx, local_ngb_idx, cell_mesh) result(coeff)
     integer(accs_int), intent(in) :: local_self_idx
     integer(accs_int), intent(in) :: local_ngb_idx
@@ -130,11 +95,7 @@
   !> @param[in] self_idx - Row and column of given cell in mesh
   !> @param[in] bc_flag  - Flag to indicate if neighbour is a boundary cell
   !> @param[out] flux    - The flux across the boundary
-<<<<<<< HEAD
-  module function calc_mass_flux(u, v, ngb_idx, self_idx, face_area, face_normal, bc_flag) result(flux)
-=======
   module function calc_mass_flux(u, v, ngb_idx, self_idx, face_normal, bc_flag) result(flux)
->>>>>>> 712c57c4
     real(accs_real), dimension(:), intent(in) :: u, v
     integer(accs_int), intent(in) :: ngb_idx
     integer(accs_int), intent(in) :: self_idx
