--- conflicted
+++ resolved
@@ -4,13 +4,8 @@
 
 module fv
 
-<<<<<<< HEAD
   use kinds, only : ccs_real, ccs_int
-  use types, only : matrix, vector, mesh, field, upwind_field, central_field, bc_config, face_locator
-=======
-  use kinds, only : accs_real, accs_int
   use types, only : ccs_matrix, vector, mesh, field, upwind_field, central_field, bc_config, face_locator
->>>>>>> 6413dc49
 
   implicit none
 
@@ -85,13 +80,8 @@
     class(field), intent(in) :: mf
     type(mesh), intent(in) :: cell_mesh
     type(bc_config), intent(in) :: bcs
-<<<<<<< HEAD
     integer(ccs_int), intent(in) :: cps
-    class(matrix), intent(inout) :: M
-=======
-    integer(accs_int), intent(in) :: cps
     class(ccs_matrix), intent(inout) :: M
->>>>>>> 6413dc49
     class(vector), intent(inout) :: vec   
   end subroutine
 
