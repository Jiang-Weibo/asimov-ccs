!> @brief Module file fv.mod
!
!> @details An interface to finite volume implementations (CDS, UDS, etc.)

module fv

<<<<<<< HEAD
  use kinds, only : ccs_real, ccs_int
  use types, only : ccs_matrix, vector, mesh, field, upwind_field, central_field, bc_config, face_locator
=======
  use kinds, only : accs_real, accs_int
  use types, only : matrix, ccs_vector, mesh, field, upwind_field, central_field, bc_config, face_locator
>>>>>>> d33639e9

  implicit none

  private

  public :: compute_fluxes
  public :: calc_advection_coeff
  public :: calc_diffusion_coeff
  public :: calc_mass_flux
  public :: calc_cell_coords
  public :: update_gradient
  
  interface calc_advection_coeff
    module procedure calc_advection_coeff_cds
    module procedure calc_advection_coeff_uds
  end interface calc_advection_coeff

  interface

  !> @brief Calculates advection coefficient for neighbouring cell using CDS discretisation
  !
  !> @param[in] phi         - scalar (central) field
  !> @param[in] mf          - mass flux at the face
  !> @param[in] bc          - flag indicating whether cell is on boundary
  !> @param[out] coeff      - advection coefficient to be calculated
  module subroutine calc_advection_coeff_cds(phi, mf, bc, coeff)
    type(central_field), intent(in) :: phi
    real(ccs_real), intent(in) :: mf
    integer(ccs_int), intent(in) :: bc
    real(ccs_real), intent(out) :: coeff
  end subroutine calc_advection_coeff_cds
  
  !> @brief Calculates advection coefficient for neighbouring cell using UDS discretisation
  !
  !> @param[in] phi         - scalar (upwind) field
  !> @param[in] mf          - mass flux at the face
  !> @param[in] bc          - flag indicating whether cell is on boundary
  !> @param[out] coeff      - advection coefficient to be calculated
  module subroutine calc_advection_coeff_uds(phi, mf, bc, coeff)
    type(upwind_field), intent(in) :: phi
    real(ccs_real), intent(in) :: mf
    integer(ccs_int), intent(in) :: bc
    real(ccs_real), intent(out) :: coeff
  end subroutine calc_advection_coeff_uds

  !> @brief Sets the diffusion coefficient
  !
  !> @param[in] local_self_idx - the local cell index
  !> @param[in] local_ngb_idx  - the local neigbouring cell index
  !> @param[in] cell_mesh      - the mesh structure
  !> @param[out] coeff         - the diffusion coefficient
  !
  ! XXX: why is this a function when the equivalent advection ones are subroutines?
  module function calc_diffusion_coeff(local_self_idx, local_ngb_idx, cell_mesh) result(coeff)
    integer(ccs_int), intent(in) :: local_self_idx
    integer(ccs_int), intent(in) :: local_ngb_idx
    type(mesh), intent(in) :: cell_mesh
    real(ccs_real) :: coeff
  end function calc_diffusion_coeff

  !> @brief Computes fluxes and assign to matrix and RHS
  !
  !> @param[in] phi       - scalar field structure
  !> @param[in] mf        - mass flux field structure (defined at faces)
  !> @param[in] cell_mesh - the mesh being used
  !> @param[in] bcs       - the boundary conditions structure being used
  !> @param[in] cps       - the number of cells per side in the (square) mesh
  !> @param[in,out] M     - Data structure containing matrix to be filled
  !> @param[in,out] vec   - Data structure containing RHS vector to be filled
  module subroutine compute_fluxes(phi, mf, cell_mesh, bcs, cps, M, vec)
    class(field), intent(in) :: phi
    class(field), intent(in) :: mf
    type(mesh), intent(in) :: cell_mesh
    type(bc_config), intent(in) :: bcs
<<<<<<< HEAD
    integer(ccs_int), intent(in) :: cps
    class(ccs_matrix), intent(inout) :: M
    class(vector), intent(inout) :: vec   
=======
    integer(accs_int), intent(in) :: cps
    class(matrix), intent(inout) :: M
    class(ccs_vector), intent(inout) :: vec   
>>>>>>> d33639e9
  end subroutine


  !> @brief Calculates mass flux across given face. Note: assumes rho = 1 and uniform grid
  !
  !> @param[in] u, v     - arrays containing x, y velocities
  !> @param[in] p        - array containing pressure
  !> @param[in] pgradx   - array containing pressure gradient in x
  !> @param[in] pgrady   - array containing pressure gradient in y
  !> @param[in] invAx    - array containing inverse momentum diagonal in x
  !> @param[in] invAy    - array containing inverse momentum diagonal in y
  !> @param[in] loc_f    - face locator
  !> @param[out] flux    - The flux across the boundary
  module function calc_mass_flux(u, v, p, pgradx, pgrady, invAu, invAv, loc_f) result(flux)
    real(ccs_real), dimension(:), intent(in) :: u, v
    real(ccs_real), dimension(:), intent(in) :: p
    real(ccs_real), dimension(:), intent(in) :: pgradx, pgrady
    real(ccs_real), dimension(:), intent(in) :: invAu, invAv
    type(face_locator), intent(in) :: loc_f
    real(ccs_real) :: flux
  end function calc_mass_flux

  !> @brief Calculates the row and column indices from flattened vector index. Assumes square mesh
  !
  !> @param[in] idx  - cell index
  !> @param[in] cps  - number of cells per side
  !> @param[out] row - cell row within mesh
  !> @param[out] col - cell column within mesh
  module subroutine calc_cell_coords(idx, cps, row, col)
    integer(ccs_int), intent(in) :: idx, cps
    integer(ccs_int), intent(out) :: row, col
  end subroutine calc_cell_coords

  !> @brief Performs an update of the gradients of a field.
  !
  !> @param[in]    cell_mesh - the mesh
  !> @param[inout] phi       - the field whose gradients we want to update
  !
  !> @note This will perform a parallel update of the gradient fields to ensure halo cells are
  !!       correctly updated on other PEs.
  module subroutine update_gradient(cell_mesh, phi)
    type(mesh), intent(in) :: cell_mesh
    class(field), intent(inout) :: phi
  end subroutine update_gradient
  
  end interface

end module fv<|MERGE_RESOLUTION|>--- conflicted
+++ resolved
@@ -4,13 +4,8 @@
 
 module fv
 
-<<<<<<< HEAD
   use kinds, only : ccs_real, ccs_int
-  use types, only : ccs_matrix, vector, mesh, field, upwind_field, central_field, bc_config, face_locator
-=======
-  use kinds, only : accs_real, accs_int
-  use types, only : matrix, ccs_vector, mesh, field, upwind_field, central_field, bc_config, face_locator
->>>>>>> d33639e9
+  use types, only : ccs_matrix, ccs_vector, mesh, field, upwind_field, central_field, bc_config, face_locator
 
   implicit none
 
@@ -85,15 +80,9 @@
     class(field), intent(in) :: mf
     type(mesh), intent(in) :: cell_mesh
     type(bc_config), intent(in) :: bcs
-<<<<<<< HEAD
     integer(ccs_int), intent(in) :: cps
     class(ccs_matrix), intent(inout) :: M
-    class(vector), intent(inout) :: vec   
-=======
-    integer(accs_int), intent(in) :: cps
-    class(matrix), intent(inout) :: M
     class(ccs_vector), intent(inout) :: vec   
->>>>>>> d33639e9
   end subroutine
 
 
