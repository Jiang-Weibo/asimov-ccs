!v Module file fv.mod
!
!  An interface to finite volume implementations (CDS, UDS, etc.)

module fv

  use kinds, only: ccs_real, ccs_int
<<<<<<< HEAD
  use types, only: ccs_matrix, ccs_vector, ccs_mesh, field, upwind_field, central_field, gamma_field, lupwind_field, bc_config, &
                   face_locator, cell_locator, neighbour_locator
=======
  use types, only: ccs_matrix, ccs_vector, ccs_mesh, field, upwind_field, central_field, bc_config, face_locator, cell_locator, bc_profile
>>>>>>> 1eeec298
  use constants, only: ndim

  implicit none

  private

  public :: compute_fluxes
  public :: calc_advection_coeff
  public :: calc_diffusion_coeff
  public :: calc_mass_flux
  public :: calc_cell_coords
  public :: update_gradient
  public :: compute_boundary_values
  public :: compute_boundary_coeffs
  public :: get_value_from_bc_profile
  public :: add_fixed_source
  public :: add_linear_source
  
  interface calc_advection_coeff
    module procedure calc_advection_coeff_cds
    module procedure calc_advection_coeff_uds
    module procedure calc_advection_coeff_gamma
    module procedure calc_advection_coeff_luds
  end interface calc_advection_coeff

  interface calc_mass_flux
    module procedure calc_mass_flux_uvw
    module procedure calc_mass_flux_no_uvw
  end interface calc_mass_flux

  interface

    !> Calculates advection coefficient for neighbouring cell using CDS discretisation
    module subroutine calc_advection_coeff_cds(phi, loc_f, mf, bc, coeffaP, coeffaF)
      type(central_field), intent(in) :: phi !< scalar (central) field
      type(face_locator), intent(in) :: loc_f !< face locator
      real(ccs_real), intent(in) :: mf       !< mass flux at the face
      integer(ccs_int), intent(in) :: bc     !< flag indicating whether cell is on boundary
      real(ccs_real), intent(out) :: coeffaP, coeffaF   !< advection coefficient to be calculated
    end subroutine calc_advection_coeff_cds

    !> Calculates advection coefficient for neighbouring cell using UDS discretisation
    module subroutine calc_advection_coeff_uds(phi, loc_f, mf, bc, coeffaP, coeffaF)
      type(upwind_field), intent(in) :: phi !< scalar (upwind) field
      type(face_locator), intent(in) :: loc_f !< face locator
      real(ccs_real), intent(in) :: mf      !< mass flux at the face
      integer(ccs_int), intent(in) :: bc    !< flag indicating whether cell is on boundary
      real(ccs_real), intent(out) :: coeffaP, coeffaF !< advection coefficient to be calculated
    end subroutine calc_advection_coeff_uds

    !> Calculates advection coefficient for neighbouring cell using gamma discretisation
    module subroutine calc_advection_coeff_gamma(phi, loc_f, mf, bc, loc_p, loc_nb, coeffaP, coeffaF)
      type(gamma_field), intent(inout) :: phi  !< scalar (gamma) field
      type(face_locator), intent(in) :: loc_f !< face locator
      real(ccs_real), intent(in) :: mf      !< mass flux at the face
      integer(ccs_int), intent(in) :: bc    !< flag indicating whether cell is on boundary
      type(cell_locator), intent(in) :: loc_p !< current cell locator
      type(neighbour_locator), intent(in) :: loc_nb !< neighbour cell locator
      real(ccs_real), intent(out) :: coeffaF, coeffaP  !< advection coefficient to be calculated
      real(ccs_real) :: face_area                   !< area of the face
    end subroutine calc_advection_coeff_gamma

    !> Calculates advection coefficient for neighbouring cell using LUDS discretisation
    module subroutine calc_advection_coeff_luds(phi, loc_f, mf, bc, loc_p, loc_nb, coeffaP, coeffaF)
      type(lupwind_field), intent(inout) :: phi  !< scalar (gamma) field
      type(face_locator), intent(in) :: loc_f !< face locator
      real(ccs_real), intent(in) :: mf      !< mass flux at the face
      integer(ccs_int), intent(in) :: bc    !< flag indicating whether cell is on boundary
      type(cell_locator), intent(in) :: loc_p !< current cell locator
      type(neighbour_locator), intent(in) :: loc_nb !< neighbour cell locator
      real(ccs_real), intent(out) :: coeffaP, coeffaF  !< advection coefficient to be calculated
    end subroutine calc_advection_coeff_luds

    !> Sets the diffusion coefficient
    ! XXX: why is this a function when the equivalent advection ones are subroutines?
    module function calc_diffusion_coeff(index_p, index_nb, mesh) result(coeff)
      integer(ccs_int), intent(in) :: index_p  !< the local cell index
      integer(ccs_int), intent(in) :: index_nb !< the local neigbouring cell index
      type(ccs_mesh), intent(in) :: mesh       !< the mesh structure
      real(ccs_real) :: coeff                  !< the diffusion coefficient
    end function calc_diffusion_coeff

    !> Computes fluxes and assign to matrix and RHS
    module subroutine compute_fluxes(phi, mf, mesh, component, M, vec)
      class(field), intent(inout) :: phi             !< scalar field structure
      class(field), intent(inout) :: mf              !< mass flux field structure (defined at faces)
      type(ccs_mesh), intent(in) :: mesh          !< the mesh being used
      integer(ccs_int), intent(in) :: component   !< integer indicating direction of velocity field component
      class(ccs_matrix), intent(inout) :: M       !< Data structure containing matrix to be filled
      class(ccs_vector), intent(inout) :: vec     !< Data structure containing RHS vector to be filled
    end subroutine

    !> Calculates mass flux across given face. Note: assumes rho = 1 and uniform grid
    module function calc_mass_flux_uvw(u_field, v_field, w_field, p, dpdx, dpdy, dpdz, invAu, invAv, invAw, loc_f) result(flux)
      class(field), intent(inout) :: u_field               !< x velocities field
      class(field), intent(inout) :: v_field               !< y velocities field
      class(field), intent(inout) :: w_field               !< z velocities field
      real(ccs_real), dimension(:), intent(in) :: p     !< array containing pressure
      real(ccs_real), dimension(:), intent(in) :: dpdx  !< pressure gradients in x
      real(ccs_real), dimension(:), intent(in) :: dpdy  !< pressure gradients in y
      real(ccs_real), dimension(:), intent(in) :: dpdz  !< pressure gradients in z
      real(ccs_real), dimension(:), intent(in) :: invAu !< inverse momentum diagonal in x
      real(ccs_real), dimension(:), intent(in) :: invAv !< inverse momentum diagonal in y
      real(ccs_real), dimension(:), intent(in) :: invAw !< inverse momentum diagonal in z
      type(face_locator), intent(in) :: loc_f           !< face locator
      real(ccs_real) :: flux                            !< the flux across the boundary
    end function calc_mass_flux_uvw

    !> Computes Rhie-Chow correction
    module function calc_mass_flux_no_uvw(p, dpdx, dpdy, dpdz, invAu, invAv, invAw, loc_f) result(flux)
      real(ccs_real), dimension(:), intent(in) :: p     !< array containing pressure
      real(ccs_real), dimension(:), intent(in) :: dpdx  !< pressure gradients in x
      real(ccs_real), dimension(:), intent(in) :: dpdy  !< pressure gradients in y
      real(ccs_real), dimension(:), intent(in) :: dpdz  !< pressure gradients in z
      real(ccs_real), dimension(:), intent(in) :: invAu !< inverse momentum diagonal in x
      real(ccs_real), dimension(:), intent(in) :: invAv !< inverse momentum diagonal in y
      real(ccs_real), dimension(:), intent(in) :: invAw !< inverse momentum diagonal in z
      type(face_locator), intent(in) :: loc_f           !< face locator
      real(ccs_real) :: flux                            !< the flux across the boundary
    end function calc_mass_flux_no_uvw

    !> Calculates the row and column indices from flattened vector index. Assumes square mesh
    module subroutine calc_cell_coords(index, cps, row, col)
      integer(ccs_int), intent(in) :: index !< cell index
      integer(ccs_int), intent(in) :: cps   !< number of cells per side
      integer(ccs_int), intent(out) :: row  !< cell row within mesh
      integer(ccs_int), intent(out) :: col  !< cell column within mesh
    end subroutine calc_cell_coords

    !v Performs an update of the gradients of a field.
    !  @note This will perform a parallel update of the gradient fields to ensure halo cells are
    !  correctly updated on other PEs. @endnote
    module subroutine update_gradient(mesh, phi)
      type(ccs_mesh), intent(in) :: mesh !< the mesh
      class(field), intent(inout) :: phi !< the field whose gradients we want to update
    end subroutine update_gradient

    !> Computes the value of the scalar field on the boundary
    module subroutine compute_boundary_values(phi, component, loc_p, loc_f, normal, bc_value)
      class(field), intent(inout) :: phi                         !< the field for which boundary values are being computed
      integer(ccs_int), intent(in) :: component               !< integer indicating direction of velocity field component
      type(cell_locator), intent(in) :: loc_p                 !< location of cell
      type(face_locator), intent(in) :: loc_f                 !< location of face
      real(ccs_real), dimension(ndim), intent(in) :: normal   !< boundary face normal direction
      real(ccs_real), intent(out) :: bc_value                 !< the value of the scalar field at the specified boundary
    end subroutine
  
    module subroutine compute_boundary_coeffs(phi, component, loc_p, loc_f, normal, a, b)
      class(field), intent(inout) :: phi                      !< the field for which boundary values are being computed
      integer(ccs_int), intent(in) :: component               !< integer indicating direction of velocity field component
      type(cell_locator), intent(in) :: loc_p                 !< location of cell
      type(face_locator), intent(in) :: loc_f                 !< location of face
      real(ccs_real), dimension(ndim), intent(in) :: normal   !< boundary face normal direction
      real(ccs_real), intent(out) :: a                        !< The diagonal coeff (implicit)
      real(ccs_real), intent(out) :: b                        !< The RHS entry (explicit)
    end subroutine

    !> Linear interpolate of BC profile 
    module subroutine get_value_from_bc_profile(x, profile, bc_value)
        real(ccs_real), dimension(:), intent(in) :: x !< Location of the interpolation
        type(bc_profile), intent(in) :: profile       !< boundary condition profile
        real(ccs_real), intent(out) :: bc_value       !< Interpolated value
    end subroutine get_value_from_bc_profile


    !> Adds a fixed source term to the righthand side of the equation
    module subroutine add_fixed_source(mesh, S, rhs)
      type(ccs_mesh), intent(in) :: mesh     !< The mesh
      class(ccs_vector), intent(inout) :: S   !< The source field
      class(ccs_vector), intent(inout) :: rhs !< The righthand side vector
    end subroutine add_fixed_source

    !> Adds a linear source term to the system matrix
    module subroutine add_linear_source(mesh, S, M)
      type(ccs_mesh), intent(in) :: mesh    !< The mesh
      class(ccs_vector), intent(inout) :: S !< The source field
      class(ccs_matrix), intent(inout) :: M !< The system
    end subroutine add_linear_source
    
  end interface

end module fv<|MERGE_RESOLUTION|>--- conflicted
+++ resolved
@@ -5,12 +5,8 @@
 module fv
 
   use kinds, only: ccs_real, ccs_int
-<<<<<<< HEAD
   use types, only: ccs_matrix, ccs_vector, ccs_mesh, field, upwind_field, central_field, gamma_field, lupwind_field, bc_config, &
-                   face_locator, cell_locator, neighbour_locator
-=======
-  use types, only: ccs_matrix, ccs_vector, ccs_mesh, field, upwind_field, central_field, bc_config, face_locator, cell_locator, bc_profile
->>>>>>> 1eeec298
+                   face_locator, cell_locator, neighbour_locator, bc_profile
   use constants, only: ndim
 
   implicit none
