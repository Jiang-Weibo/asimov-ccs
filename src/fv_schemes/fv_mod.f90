--- conflicted
+++ resolved
@@ -68,16 +68,10 @@
     end subroutine
 
     !> Calculates mass flux across given face. Note: assumes rho = 1 and uniform grid
-<<<<<<< HEAD
-    module function calc_mass_flux(u, v, w, p, dpdx, dpdy, dpdz, invAu, invAv, invAw, loc_f) result(flux)
-      real(ccs_real), dimension(:), intent(in) :: u     !< x velocities
-      real(ccs_real), dimension(:), intent(in) :: v     !< y velocities
-      real(ccs_real), dimension(:), intent(in) :: w     !< z velocities
-=======
-    module function calc_mass_flux_uv(u_field, v_field, p, dpdx, dpdy, invAu, invAv, loc_f) result(flux)
+    module function calc_mass_flux_uvw(u_field, v_field, w_field, p, dpdx, dpdy, dpdz, invAu, invAv, invAw, loc_f) result(flux)
       class(field), intent(in) :: u_field               !< x velocities field
       class(field), intent(in) :: v_field               !< y velocities field
->>>>>>> 74d8dea4
+      class(field), intent(in) :: w_field               !< z velocities field
       real(ccs_real), dimension(:), intent(in) :: p     !< array containing pressure
       real(ccs_real), dimension(:), intent(in) :: dpdx  !< pressure gradients in x
       real(ccs_real), dimension(:), intent(in) :: dpdy  !< pressure gradients in y
@@ -87,18 +81,20 @@
       real(ccs_real), dimension(:), intent(in) :: invAw !< inverse momentum diagonal in z
       type(face_locator), intent(in) :: loc_f           !< face locator
       real(ccs_real) :: flux                            !< the flux across the boundary
-    end function calc_mass_flux_uv
+    end function calc_mass_flux_uvw
 
     !> Computes Rhie-Chow correction
-    module function calc_mass_flux_no_uv(p, dpdx, dpdy, invAu, invAv, loc_f) result(flux)
+    module function calc_mass_flux_no_uvw(p, dpdx, dpdy, dpdz, invAu, invAv, invAw, loc_f) result(flux)
       real(ccs_real), dimension(:), intent(in) :: p     !< array containing pressure
       real(ccs_real), dimension(:), intent(in) :: dpdx  !< pressure gradients in x
       real(ccs_real), dimension(:), intent(in) :: dpdy  !< pressure gradients in y
+      real(ccs_real), dimension(:), intent(in) :: dpdz  !< pressure gradients in z
       real(ccs_real), dimension(:), intent(in) :: invAu !< inverse momentum diagonal in x
       real(ccs_real), dimension(:), intent(in) :: invAv !< inverse momentum diagonal in y
+      real(ccs_real), dimension(:), intent(in) :: invAw !< inverse momentum diagonal in z
       type(face_locator), intent(in) :: loc_f           !< face locator
       real(ccs_real) :: flux                            !< the flux across the boundary
-    end function calc_mass_flux_no_uv
+    end function calc_mass_flux_no_uvw
 
     !> Calculates the row and column indices from flattened vector index. Assumes square mesh
     module subroutine calc_cell_coords(index, cps, row, col)
