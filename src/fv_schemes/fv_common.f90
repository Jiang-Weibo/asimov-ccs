!v Submodule file fv_common.smod
!
!  An implementation of the finite volume method

submodule(fv) fv_common
#include "ccs_macros.inc"
  use constants, only: add_mode, insert_mode, ndim
  use types, only: vector_values, matrix_values_spec, matrix_values, cell_locator, face_locator, &
                   neighbour_locator
  use vec, only: get_vector_data, restore_vector_data, create_vector_values

  use mat, only: create_matrix_values, set_matrix_values_spec_nrows, set_matrix_values_spec_ncols
  use utils, only: clear_entries, set_entry, set_row, set_col, set_values, set_mode, update
  use utils, only: debug_print, exit_print, str
  use meshing, only: count_neighbours, get_boundary_status, set_neighbour_location, &
                     get_local_index, get_global_index, get_volume, get_distance, &
                     set_face_location, get_face_area, get_face_normal, set_cell_location
  use boundary_conditions, only: get_bc_index
  use bc_constants

  implicit none

contains

  !> Computes fluxes and assign to matrix and RHS
  module subroutine compute_fluxes(phi, mf, mesh, component, M, vec)
    class(field), intent(inout) :: phi
    class(field), intent(inout) :: mf
    type(ccs_mesh), intent(in) :: mesh
    integer(ccs_int), intent(in) :: component
    class(ccs_matrix), intent(inout) :: M
    class(ccs_vector), intent(inout) :: vec

    integer(ccs_int) :: n_int_cells
    real(ccs_real), dimension(:), pointer :: mf_data

    associate (mf_values => mf%values)
      call dprint("CF: get mf")
      call get_vector_data(mf_values, mf_data)

      ! Loop over cells computing advection and diffusion fluxes
      n_int_cells = mesh%topo%max_faces + 1 ! 1 neighbour per face + central cell
      call dprint("CF: compute coeffs")
      call compute_coeffs(phi, mf_data, mesh, component, n_int_cells, M, vec)

      call dprint("CF: restore mf")
      call restore_vector_data(mf_values, mf_data)
    end associate

  end subroutine compute_fluxes

  !> Computes the matrix coefficient for cells in the interior of the mesh
  subroutine compute_coeffs(phi, mf, mesh, component, n_int_cells, M, b)
    class(field), intent(inout) :: phi                !< scalar field structure
    real(ccs_real), dimension(:), intent(in) :: mf !< mass flux array defined at faces
    type(ccs_mesh), intent(in) :: mesh             !< Mesh structure
    integer(ccs_int), intent(in) :: component      !< integer indicating direction of velocity field component
    integer(ccs_int), intent(in) :: n_int_cells    !< number of cells in the interior of the mesh
    class(ccs_matrix), intent(inout) :: M          !< equation system matrix
    class(ccs_vector), intent(inout) :: b          !< RHS vector

    type(matrix_values_spec) :: mat_val_spec
    type(matrix_values) :: mat_coeffs
    type(vector_values) :: b_coeffs
    type(cell_locator) :: loc_p
    type(neighbour_locator) :: loc_nb
    type(face_locator) :: loc_f
    integer(ccs_int) :: global_index_p, global_index_nb, index_p, index_nb
    integer(ccs_int) :: j
    integer(ccs_int) :: nnb
    real(ccs_real) :: face_area
    real(ccs_real) :: diff_coeff, diff_coeff_total
    real(ccs_real) :: adv_coeff, adv_coeff_total
    real(ccs_real) :: bc_value
    real(ccs_real), dimension(ndim) :: face_normal
    logical :: is_boundary

    integer(ccs_int) :: index_f

    real(ccs_real) :: sgn ! Sign indicating face orientation

    call set_matrix_values_spec_nrows(1_ccs_int, mat_val_spec)
    call set_matrix_values_spec_ncols(n_int_cells, mat_val_spec)
    call create_matrix_values(mat_val_spec, mat_coeffs)
    call set_mode(add_mode, mat_coeffs)

    call create_vector_values(n_int_cells, b_coeffs)
    call set_mode(add_mode, b_coeffs)

    do index_p = 1, mesh%topo%local_num_cells
      call clear_entries(mat_coeffs)
      call clear_entries(b_coeffs)

      ! Calculate contribution from neighbours
      call set_cell_location(mesh, index_p, loc_p)
      call get_global_index(loc_p, global_index_p)
      call count_neighbours(loc_p, nnb)

      call set_row(global_index_p, mat_coeffs)

      adv_coeff_total = 0.0_ccs_real
      diff_coeff_total = 0.0_ccs_real

      do j = 1, nnb
        call set_neighbour_location(loc_p, j, loc_nb)
        call get_boundary_status(loc_nb, is_boundary)
        call set_face_location(mesh, index_p, j, loc_f)
        call get_face_normal(loc_f, face_normal)

        call get_local_index(loc_nb, index_nb)

        call get_face_area(loc_f, face_area)
        call get_local_index(loc_f, index_f)

        if (.not. is_boundary) then
          diff_coeff = calc_diffusion_coeff(index_p, j, mesh)

          ! XXX: Why won't Fortran interfaces distinguish on extended types...
          ! TODO: This will be expensive (in a tight loop) - investigate moving to a type-bound
          !       procedure (should also eliminate the type check).
          if (index_nb < index_p) then
            sgn = -1.0_ccs_real
          else
            sgn = 1.0_ccs_real
          end if
          select type (phi)
          type is (central_field)
            call calc_advection_coeff(phi, sgn * mf(index_f), 0, adv_coeff)
          type is (upwind_field)
            call calc_advection_coeff(phi, sgn * mf(index_f), 0, adv_coeff)
          class default
            call error_abort("Invalid velocity field discretisation.")
          end select

          ! XXX: we are relying on div(u)=0 => a_P = -sum_nb a_nb
          adv_coeff = adv_coeff * (sgn * mf(index_f) * face_area)
          
          call get_global_index(loc_nb, global_index_nb)
          call set_col(global_index_nb, mat_coeffs)
          call set_entry(adv_coeff + diff_coeff, mat_coeffs)

          adv_coeff_total = adv_coeff_total + adv_coeff
          diff_coeff_total = diff_coeff_total + diff_coeff
        else
          diff_coeff = calc_diffusion_coeff(index_p, j, mesh)

          select type (phi)
          type is (central_field)
            call calc_advection_coeff(phi, mf(index_f), index_nb, adv_coeff)
          type is (upwind_field)
            call calc_advection_coeff(phi, mf(index_f), index_nb, adv_coeff)
          class default
            call error_abort("Invalid velocity field discretisation.")
          end select
          adv_coeff = adv_coeff * (mf(index_f) * face_area)

          call compute_boundary_values(phi, component, loc_p, loc_f, face_normal, bc_value)

          call set_row(global_index_p, b_coeffs)
          call set_entry(-(adv_coeff + diff_coeff) * bc_value, b_coeffs)

          call set_row(global_index_p, mat_coeffs)
          call set_col(global_index_p, mat_coeffs)
          call set_entry(-(adv_coeff + diff_coeff), mat_coeffs)
        end if
      end do

      call set_values(b_coeffs, b)
      call set_col(global_index_p, mat_coeffs)
      call set_entry(-(adv_coeff_total + diff_coeff_total), mat_coeffs)
      call set_values(mat_coeffs, M)
    end do

    deallocate (mat_coeffs%global_row_indices)
    deallocate (mat_coeffs%global_col_indices)
    deallocate (mat_coeffs%values)
  end subroutine compute_coeffs

  !> Computes the value of the scalar field on the boundary
  module subroutine compute_boundary_values(phi, component, loc_p, loc_f, normal, bc_value, &
                                            x_gradients, y_gradients, z_gradients)
    class(field), intent(inout) :: phi                      !< the field for which boundary values are being computed
    integer(ccs_int), intent(in) :: component               !< integer indicating direction of velocity field component
    type(cell_locator), intent(in) :: loc_p                 !< location of cell
    type(face_locator), intent(in) :: loc_f                 !< location of face
    real(ccs_real), dimension(ndim), intent(in) :: normal   !< boundary face normal direction
    real(ccs_real), intent(out) :: bc_value                 !< the value of the scalar field at the specified boundary
    real(ccs_real), dimension(:), optional, intent(in) :: x_gradients, y_gradients, z_gradients

    ! local variables
    integer(ccs_int) :: index_bc
    integer(ccs_int) :: index_nb
    integer(ccs_int) :: index_p
    type(neighbour_locator) :: loc_nb
    integer(ccs_int) :: i
    real(ccs_real), dimension(ndim) :: dx
    real(ccs_real), dimension(ndim) :: parallel_component_map
    real(ccs_real), dimension(ndim) :: phi_face_parallel_component
    real(ccs_real) :: phi_face_parallel_component_norm
    real(ccs_real) :: phi_face_parallel_component_portion
    real(ccs_real) :: normal_norm
    real(ccs_real), dimension(:), pointer :: phi_values
    real(ccs_real) :: dxmag

    call get_local_index(loc_p, index_p)
    call set_neighbour_location(loc_p, loc_f%cell_face_ctr, loc_nb)
    call get_local_index(loc_nb, index_nb)
    call get_bc_index(phi, index_nb, index_bc)

    select case (phi%bcs%bc_types(index_bc))
    case (bc_type_dirichlet)
      bc_value = phi%bcs%values(index_bc)
    case (bc_type_extrapolate)
      call get_vector_data(phi%values, phi_values)
      call get_distance(loc_p, loc_f, dx)

      bc_value = phi_values(index_p) + (x_gradients(index_p) * dx(1) + y_gradients(index_p) * dx(2) + z_gradients(index_p) * dx(3))

      call restore_vector_data(phi%values, phi_values)
    case (bc_type_sym)
      select case (component)
      case (0)
        parallel_component_map = (/1, 1, 1/)
      case (1)
        parallel_component_map = (/0, 1, 1/)
      case (2)
        parallel_component_map = (/1, 0, 1/)
      case (3)
        parallel_component_map = (/1, 1, 0/)
      case default
        call error_abort("invalid component provided " // str(component))
      end select
      ! Only keep the components of phi that are parallel to the surface
      phi_face_parallel_component_norm = 0
      normal_norm = 0
      do i = 1, ndim
        phi_face_parallel_component(i) = parallel_component_map(i) * normal(i)
        phi_face_parallel_component_norm = phi_face_parallel_component_norm + &
                                           phi_face_parallel_component(i) * phi_face_parallel_component(i)
        normal_norm = normal_norm + normal(i) * normal(i)
      end do
      phi_face_parallel_component_portion = sqrt(phi_face_parallel_component_norm / normal_norm)

      ! Get value of phi at boundary cell
      call get_vector_data(phi%values, phi_values)
      bc_value = phi_face_parallel_component_portion * phi_values(index_p)
      call restore_vector_data(phi%values, phi_values)
    case (bc_type_neumann)
      call get_vector_data(phi%values, phi_values)

      call get_distance(loc_p, loc_f, dx)
      dxmag = sqrt(sum(dx**2))

      bc_value = 0.5_ccs_real * (2.0_ccs_real * phi_values(index_p) + dxmag * phi%bcs%values(index_bc))
      
      call restore_vector_data(phi%values, phi_values)
    case default
      bc_value = 0.0_ccs_real
      call error_abort("unknown bc type " // str(phi%bcs%bc_types(index_bc)))
    end select
  end subroutine compute_boundary_values

  !> Sets the diffusion coefficient
  module function calc_diffusion_coeff(index_p, index_nb, mesh) result(coeff)
    integer(ccs_int), intent(in) :: index_p  !< the local cell index
    integer(ccs_int), intent(in) :: index_nb !< the local neigbouring cell index
    type(ccs_mesh), intent(in) :: mesh       !< the mesh structure
    real(ccs_real) :: coeff                  !< the diffusion coefficient

    type(face_locator) :: loc_f
    real(ccs_real) :: face_area
    real(ccs_real), parameter :: diffusion_factor = 1.e-2_ccs_real ! XXX: temporarily hard-coded
    logical :: is_boundary
    real(ccs_real), dimension(ndim) :: dx
    real(ccs_real) :: dxmag
    type(cell_locator) :: loc_p
    type(neighbour_locator) :: loc_nb

    call set_face_location(mesh, index_p, index_nb, loc_f)
    call get_face_area(loc_f, face_area)
    call get_boundary_status(loc_f, is_boundary)

    call set_cell_location(mesh, index_p, loc_p)
    if (.not. is_boundary) then
      call set_neighbour_location(loc_p, index_nb, loc_nb)
      call get_distance(loc_p, loc_nb, dx)
    else
      call get_distance(loc_p, loc_f, dx)
    end if
    dxmag = sqrt(sum(dx**2))

    coeff = -face_area * diffusion_factor / dxmag
  end function calc_diffusion_coeff

  !> Calculates mass flux across given face. Note: assumes rho = 1 and uniform grid
<<<<<<< HEAD
  module function calc_mass_flux_uvw(u_field, v_field, w_field, p, dpdx, dpdy, dpdz, invAu, invAv, invAw, loc_f) result(flux)
    class(field), intent(in) :: u_field
    class(field), intent(in) :: v_field
    class(field), intent(in) :: w_field
    real(ccs_real), dimension(:), intent(in) :: p                   !< array containing pressure
    real(ccs_real), dimension(:), intent(in) :: dpdx, dpdy, dpdz    !< arrays containing pressure gradient in x, y and z
    real(ccs_real), dimension(:), intent(in) :: invAu, invAv, invAw !< arrays containing inverse momentum diagonal in x, y and z
    type(face_locator), intent(in) :: loc_f                         !< face locator
=======
  module function calc_mass_flux_uv(u_field, v_field, p, dpdx, dpdy, invAu, invAv, loc_f) result(flux)
    class(field), intent(inout) :: u_field
    class(field), intent(inout) :: v_field
    real(ccs_real), dimension(:), intent(in) :: p            !< array containing pressure
    real(ccs_real), dimension(:), intent(in) :: dpdx, dpdy   !< arrays containing pressure gradient in x and y
    real(ccs_real), dimension(:), intent(in) :: invAu, invAv !< arrays containing inverse momentum diagonal in x and y
    type(face_locator), intent(in) :: loc_f                  !< face locator
>>>>>>> 3d846fce

    real(ccs_real) :: flux                                          !< The flux across the boundary

    ! Local variables
    logical :: is_boundary                         ! Boundary indicator
    type(cell_locator) :: loc_p                    ! Primary cell locator
    type(neighbour_locator) :: loc_nb              ! Neighbour cell locator
    integer(ccs_int) :: index_nb                   ! Neighbour cell index
    real(ccs_real) :: flux_corr                    ! Flux correction
    real(ccs_real), dimension(ndim) :: face_normal ! (local) face-normal array
    real(ccs_real) :: u_bc, v_bc, w_bc             ! values of u, v and w at boundary
    real(ccs_real), dimension(:), pointer :: u_data, v_data, w_data ! the vector data for u, v and w
    integer(ccs_int), parameter :: x_direction = 1, y_direction = 2, z_direction = 3

    call get_boundary_status(loc_f, is_boundary)

    associate (mesh => loc_f%mesh, &
               index_p => loc_f%index_p, &
               j => loc_f%cell_face_ctr)

      call set_cell_location(mesh, index_p, loc_p)
      call set_neighbour_location(loc_p, j, loc_nb)
      call get_local_index(loc_nb, index_nb)

      call get_face_normal(loc_f, face_normal)
      if (.not. is_boundary) then

        ! XXX: this is likely expensive inside a loop...
        call get_vector_data(u_field%values, u_data)
        call get_vector_data(v_field%values, v_data)
        call get_vector_data(w_field%values, w_data)
        
        flux = 0.5_ccs_real * ((u_data(index_p) + u_data(index_nb)) * face_normal(x_direction) &
                                + (v_data(index_p) + v_data(index_nb)) * face_normal(y_direction) &
                                + (w_data(index_p) + w_data(index_nb)) * face_normal(z_direction))

        call restore_vector_data(u_field%values, u_data)
        call restore_vector_data(v_field%values, v_data)
        call restore_vector_data(w_field%values, w_data)

        if (index_p > index_nb) then
          ! XXX: making convention to point from low to high cell.
          flux = -flux
        end if

        flux_corr = calc_mass_flux(p, dpdx, dpdy, dpdz, invAu, invAv, invAw, loc_f)
        flux = flux + flux_corr
      else
        call compute_boundary_values(u_field, x_direction, loc_p, loc_f, face_normal, u_bc)
        call compute_boundary_values(v_field, y_direction, loc_p, loc_f, face_normal, v_bc)
        call compute_boundary_values(w_field, z_direction, loc_p, loc_f, face_normal, w_bc)
        flux = u_bc * face_normal(x_direction) + v_bc * face_normal(y_direction) + w_bc * face_normal(z_direction)
      end if
    end associate

  end function calc_mass_flux_uvw

  ! Computes Rhie-Chow correction
  module function calc_mass_flux_no_uvw(p, dpdx, dpdy, dpdz, invAu, invAv, invAw, loc_f) result(flux)
    real(ccs_real), dimension(:), intent(in) :: p                   !< array containing pressure
    real(ccs_real), dimension(:), intent(in) :: dpdx, dpdy, dpdz    !< arrays containing pressure gradient in x, y and z
    real(ccs_real), dimension(:), intent(in) :: invAu, invAv, invAw !< arrays containing inverse momentum diagonal in x, y and z
    type(face_locator), intent(in) :: loc_f                         !< face locator

    real(ccs_real) :: flux                         !< The flux across the boundary

    logical :: is_boundary                         ! Boundary indicator
    type(cell_locator) :: loc_p                    ! Primary cell locator
    type(neighbour_locator) :: loc_nb              ! Neighbour cell locator
    integer(ccs_int) :: index_nb                   ! Neighbour cell index
    real(ccs_real) :: flux_corr                    ! Flux correction
    real(ccs_real), dimension(ndim) :: dx          ! Cell-cell distance
    real(ccs_real) :: dxmag                        ! Cell-cell distance magnitude
    real(ccs_real), dimension(ndim) :: face_normal ! (local) face-normal array
    real(ccs_real) :: Vp                           ! Primary cell volume
    real(ccs_real) :: V_nb                         ! Neighbour cell volume
    real(ccs_real) :: Vf                           ! Face "volume"
    real(ccs_real) :: invAp                        ! Primary cell inverse momentum coefficient
    real(ccs_real) :: invA_nb                      ! Neighbour cell inverse momentum coefficient
    real(ccs_real) :: invAf                        ! Face inverse momentum coefficient
    integer(ccs_int), parameter :: x_direction = 1, y_direction = 2, z_direction = 3

    call get_boundary_status(loc_f, is_boundary)

    associate (mesh => loc_f%mesh, &
               index_p => loc_f%index_p, &
               j => loc_f%cell_face_ctr)

      call set_cell_location(mesh, index_p, loc_p)
      call set_neighbour_location(loc_p, j, loc_nb)
      call get_local_index(loc_nb, index_nb)

      call get_face_normal(loc_f, face_normal)
      if (.not. is_boundary) then

        !
        ! Rhie-Chow correction from Ferziger & Peric
        !
        call get_distance(loc_p, loc_nb, dx)
        dxmag = sqrt(sum(dx**2))
        call get_face_normal(loc_f, face_normal)
        flux_corr = -(p(index_nb) - p(index_p)) / dxmag
        flux_corr = flux_corr + 0.5_ccs_real * ((dpdx(index_p) + dpdx(index_nb)) * face_normal(x_direction) &
                                                + (dpdy(index_p) + dpdy(index_nb)) * face_normal(y_direction) &
                                                + (dpdz(index_p) + dpdz(index_nb)) * face_normal(z_direction))

        call get_volume(loc_p, Vp)
        call get_volume(loc_nb, V_nb)
        Vf = 0.5_ccs_real * (Vp + V_nb)

        ! This is probably not quite right ...
        invAp = (invAu(index_p) + invAv(index_p) + invAw(index_p)) / 3.0_ccs_real
        invA_nb = (invAu(index_nb) + invAv(index_nb) + invAw(index_nb)) / 3.0_ccs_real
        invAf = 0.5_ccs_real * (invAp + invA_nb)

        flux_corr = (Vf * invAf) * flux_corr

        if (index_p > index_nb) then
          ! XXX: making convention to point from low to high cell.
          flux_corr = -flux_corr
        end if

        ! Apply correction
        flux = flux_corr
      else
        flux = 0.0_ccs_real
      end if
    end associate
  end function calc_mass_flux_no_uvw

  !> Calculates the row and column indices from flattened vector index. Assumes square mesh
  module subroutine calc_cell_coords(index, cps, row, col)
    integer(ccs_int), intent(in) :: index !< cell index
    integer(ccs_int), intent(in) :: cps   !< number of cells per side
    integer(ccs_int), intent(out) :: row  !< cell row within mesh
    integer(ccs_int), intent(out) :: col  !< cell column within mesh

    col = modulo(index - 1, cps) + 1
    row = (index - 1) / cps + 1
  end subroutine calc_cell_coords

  !v Performs an update of the gradients of a field.
  !  @note This will perform a parallel update of the gradient fields to ensure halo cells are
  !  correctly updated on other PEs. @endnote
  module subroutine update_gradient(mesh, phi)

    type(ccs_mesh), intent(in) :: mesh !< the mesh
    class(field), intent(inout) :: phi !< the field whose gradients we want to update

    real(ccs_real), dimension(:), pointer :: x_gradients_data, y_gradients_data, z_gradients_data
    real(ccs_real), dimension(:), allocatable :: x_gradients_old, y_gradients_old, z_gradients_old

    integer(ccs_real) :: i

    call get_vector_data(phi%x_gradients, x_gradients_data)
    call get_vector_data(phi%y_gradients, y_gradients_data)
    call get_vector_data(phi%z_gradients, z_gradients_data)

    associate (ntotal => mesh%topo%total_num_cells)
      allocate (x_gradients_old(ntotal))
      allocate (y_gradients_old(ntotal))
      allocate (z_gradients_old(ntotal))
      do i = 1, ntotal
        x_gradients_old(i) = x_gradients_data(i)
        y_gradients_old(i) = y_gradients_data(i)
        z_gradients_old(i) = z_gradients_data(i)
      end do
    end associate

    call restore_vector_data(phi%x_gradients, x_gradients_data)
    call restore_vector_data(phi%y_gradients, y_gradients_data)
    call restore_vector_data(phi%z_gradients, z_gradients_data)

    call dprint("Compute x gradient")
    call update_gradient_component(mesh, 1, phi, x_gradients_old, y_gradients_old, z_gradients_old, phi%x_gradients)
    call update(phi%x_gradients) ! XXX: opportunity to overlap update with later compute (begin/compute/end)
    call dprint("Compute y gradient")
    call update_gradient_component(mesh, 2, phi, x_gradients_old, y_gradients_old, z_gradients_old, phi%y_gradients)
    call update(phi%y_gradients) ! XXX: opportunity to overlap update with later compute (begin/compute/end)
    call dprint("Compute z gradient")
    call update_gradient_component(mesh, 3, phi, x_gradients_old, y_gradients_old, z_gradients_old, phi%z_gradients)
    call update(phi%z_gradients) ! XXX: opportunity to overlap update with later compute (begin/compute/end)

    deallocate (x_gradients_old)
    deallocate (y_gradients_old)
    deallocate (z_gradients_old)

  end subroutine update_gradient

  !> Helper subroutine to calculate a gradient component at a time.
  subroutine update_gradient_component(mesh, component, phi, x_gradients_old, y_gradients_old, z_gradients_old, gradients)

    type(ccs_mesh), intent(in) :: mesh !< the mesh
    integer(ccs_int), intent(in) :: component !< which vector component (i.e. direction) to update?
    class(field), intent(inout) :: phi !< the field whose gradient we want to compute
    real(ccs_real), dimension(:), intent(in) :: x_gradients_old
    real(ccs_real), dimension(:), intent(in) :: y_gradients_old
    real(ccs_real), dimension(:), intent(in) :: z_gradients_old
    class(ccs_vector), intent(inout) :: gradients !< a cell-centred array of the gradient

    type(vector_values) :: grad_values
    real(ccs_real), dimension(:), pointer :: phi_data
    real(ccs_real) :: grad

    integer(ccs_int) :: index_p
    integer(ccs_int) :: j
    type(cell_locator) :: loc_p
    type(face_locator) :: loc_f
    type(neighbour_locator) :: loc_nb

    integer(ccs_int) :: nnb
    integer(ccs_int) :: index_nb

    real(ccs_real) :: phif

    logical :: is_boundary

    real(ccs_real) :: face_area
    real(ccs_real), dimension(ndim) :: face_norm

    real(ccs_real) :: V
    integer(ccs_int) :: global_index_p

    call create_vector_values(1_ccs_int, grad_values)
    call set_mode(insert_mode, grad_values)

    do index_p = 1, mesh%topo%local_num_cells
      call clear_entries(grad_values)

      grad = 0.0_ccs_int

      call set_cell_location(mesh, index_p, loc_p)
      call count_neighbours(loc_p, nnb)
      do j = 1, nnb
        call set_face_location(mesh, index_p, j, loc_f)
        call get_boundary_status(loc_f, is_boundary)
        call get_face_area(loc_f, face_area)
        call get_face_normal(loc_f, face_norm)

        call set_neighbour_location(loc_p, j, loc_nb)
        call get_local_index(loc_nb, index_nb)
        if (.not. is_boundary) then
          call get_vector_data(phi%values, phi_data)
          phif = 0.5_ccs_real * (phi_data(index_p) + phi_data(index_nb)) ! XXX: Need to do proper interpolation
          call restore_vector_data(phi%values, phi_data)
        else
          call compute_boundary_values(phi, component, loc_p, loc_f, face_norm, phif, &
                                       x_gradients_old, y_gradients_old, z_gradients_old)
        end if

        grad = grad + phif * (face_area * face_norm(component))
      end do

      call get_volume(loc_p, V)
      grad = grad / V

      call get_global_index(loc_p, global_index_p)
      call set_row(global_index_p, grad_values)
      call set_entry(grad, grad_values)
      call set_values(grad_values, gradients)
    end do

    deallocate (grad_values%global_indices)
    deallocate (grad_values%values)

  end subroutine update_gradient_component

end submodule fv_common<|MERGE_RESOLUTION|>--- conflicted
+++ resolved
@@ -293,24 +293,14 @@
   end function calc_diffusion_coeff
 
   !> Calculates mass flux across given face. Note: assumes rho = 1 and uniform grid
-<<<<<<< HEAD
   module function calc_mass_flux_uvw(u_field, v_field, w_field, p, dpdx, dpdy, dpdz, invAu, invAv, invAw, loc_f) result(flux)
-    class(field), intent(in) :: u_field
-    class(field), intent(in) :: v_field
-    class(field), intent(in) :: w_field
+    class(field), intent(inout) :: u_field
+    class(field), intent(inout) :: v_field
+    class(field), intent(inout) :: w_field
     real(ccs_real), dimension(:), intent(in) :: p                   !< array containing pressure
     real(ccs_real), dimension(:), intent(in) :: dpdx, dpdy, dpdz    !< arrays containing pressure gradient in x, y and z
     real(ccs_real), dimension(:), intent(in) :: invAu, invAv, invAw !< arrays containing inverse momentum diagonal in x, y and z
     type(face_locator), intent(in) :: loc_f                         !< face locator
-=======
-  module function calc_mass_flux_uv(u_field, v_field, p, dpdx, dpdy, invAu, invAv, loc_f) result(flux)
-    class(field), intent(inout) :: u_field
-    class(field), intent(inout) :: v_field
-    real(ccs_real), dimension(:), intent(in) :: p            !< array containing pressure
-    real(ccs_real), dimension(:), intent(in) :: dpdx, dpdy   !< arrays containing pressure gradient in x and y
-    real(ccs_real), dimension(:), intent(in) :: invAu, invAv !< arrays containing inverse momentum diagonal in x and y
-    type(face_locator), intent(in) :: loc_f                  !< face locator
->>>>>>> 3d846fce
 
     real(ccs_real) :: flux                                          !< The flux across the boundary
 
