!v Submodule file fv_common.smod
!
!  An implementation of the finite volume method

submodule(fv) fv_common
#include "ccs_macros.inc"
  use constants, only: add_mode, insert_mode
  use types, only: vector_values, matrix_values_spec, matrix_values, neighbour_locator
  use vec, only: get_vector_data, restore_vector_data, create_vector_values

  use mat, only: create_matrix_values, set_matrix_values_spec_nrows, set_matrix_values_spec_ncols
  use utils, only: clear_entries, set_entry, set_row, set_col, set_values, set_mode, update
  use utils, only: debug_print, exit_print, str
  use meshing, only: count_neighbours, get_boundary_status, create_neighbour_locator, &
                     get_local_index, get_global_index, get_volume, get_distance, &
                     create_face_locator, get_face_area, get_face_normal, create_cell_locator, &
                     get_local_num_cells, get_face_interpolation, &
                     get_max_faces
  use boundary_conditions, only: get_bc_index
  use bc_constants

  implicit none

contains

  !> Computes fluxes and assign to matrix and RHS
  module subroutine compute_fluxes(phi, mf, mesh, component, M, vec)
    class(field), intent(inout) :: phi
    class(field), intent(inout) :: mf
    type(ccs_mesh), intent(in) :: mesh
    integer(ccs_int), intent(in) :: component
    class(ccs_matrix), intent(inout) :: M
    class(ccs_vector), intent(inout) :: vec

    integer(ccs_int) :: max_faces
    integer(ccs_int) :: n_int_cells
    real(ccs_real), dimension(:), pointer :: mf_data

    associate (mf_values => mf%values)
      call dprint("CF: get mf")
      call get_vector_data(mf_values, mf_data)

      ! Loop over cells computing advection and diffusion fluxes
      call get_max_faces(mesh, max_faces)
      n_int_cells = max_faces + 1 ! 1 neighbour per face + central cell
      call dprint("CF: compute coeffs")
      call compute_coeffs(phi, mf_data, mesh, component, n_int_cells, M, vec)

      call dprint("CF: restore mf")
      call restore_vector_data(mf_values, mf_data)
    end associate

  end subroutine compute_fluxes

  !> Computes the matrix coefficient for cells in the interior of the mesh
  subroutine compute_coeffs(phi, mf, mesh, component, n_int_cells, M, b)
    class(field), intent(inout) :: phi                !< scalar field structure
    real(ccs_real), dimension(:), intent(in) :: mf !< mass flux array defined at faces
    type(ccs_mesh), intent(in) :: mesh             !< Mesh structure
    integer(ccs_int), intent(in) :: component      !< integer indicating direction of velocity field component
    integer(ccs_int), intent(in) :: n_int_cells    !< number of cells in the interior of the mesh
    class(ccs_matrix), intent(inout) :: M          !< equation system matrix
    class(ccs_vector), intent(inout) :: b          !< RHS vector

    type(matrix_values_spec) :: mat_val_spec
    type(matrix_values) :: mat_coeffs
    type(vector_values) :: b_coeffs
    type(cell_locator) :: loc_p
    type(neighbour_locator) :: loc_nb
    type(face_locator) :: loc_f
    integer(ccs_int) :: local_num_cells
    integer(ccs_int) :: global_index_p, global_index_nb, index_p, index_nb
    integer(ccs_int) :: j
    integer(ccs_int) :: nnb
    real(ccs_real) :: face_area
    real(ccs_real) :: diff_coeff, diff_coeff_total
    real(ccs_real) :: adv_coeff, adv_coeff_total
    real(ccs_real), dimension(ndim) :: face_normal
    logical :: is_boundary

    integer(ccs_int) :: index_f

    real(ccs_real) :: sgn ! Sign indicating face orientation
    real(ccs_real) :: aP, aF, bP, aPb
    real(ccs_real), dimension(:), pointer :: phi_data
    real(ccs_real) :: hoe ! High-order explicit flux
    real(ccs_real) :: loe ! Low-order explicit flux

    call set_matrix_values_spec_nrows(1_ccs_int, mat_val_spec)
    call set_matrix_values_spec_ncols(n_int_cells, mat_val_spec)
    call create_matrix_values(mat_val_spec, mat_coeffs)
    call set_mode(add_mode, mat_coeffs)

    call create_vector_values(n_int_cells, b_coeffs)
    call set_mode(add_mode, b_coeffs)

    ! Update gradients, if gamma field
    select type (phi)
    type is (gamma_field)
      call update_gradient(mesh, phi)
    end select
    
    call get_local_num_cells(mesh, local_num_cells) 
    do index_p = 1, local_num_cells
      call clear_entries(mat_coeffs) !?
      call clear_entries(b_coeffs)  !?

      ! Calculate contribution from neighbours
      call create_cell_locator(mesh, index_p, loc_p)
      call get_global_index(loc_p, global_index_p)
      call count_neighbours(loc_p, nnb)

      call set_row(global_index_p, mat_coeffs)
      call set_row(global_index_p, b_coeffs)

      adv_coeff_total = 0.0_ccs_real
      diff_coeff_total = 0.0_ccs_real

      do j = 1, nnb
        call create_neighbour_locator(loc_p, j, loc_nb)
        call get_boundary_status(loc_nb, is_boundary)
        call create_face_locator(mesh, index_p, j, loc_f)
        call get_face_normal(loc_f, face_normal)

        call get_local_index(loc_nb, index_nb)

        call get_face_area(loc_f, face_area)
        call get_local_index(loc_f, index_f)

        if (.not. is_boundary) then
          diff_coeff = calc_diffusion_coeff(index_p, j, mesh)

          ! XXX: Why won't Fortran interfaces distinguish on extended types...
          ! TODO: This will be expensive (in a tight loop) - investigate moving to a type-bound
          !       procedure (should also eliminate the type check).
          if (index_nb < index_p) then
            sgn = -1.0_ccs_real
          else
            sgn = 1.0_ccs_real
          end if
          select type (phi)
          type is (central_field)
            call calc_advection_coeff(phi, loc_f, sgn * mf(index_f), 0, adv_coeff)
          type is (upwind_field)
<<<<<<< HEAD
            call calc_advection_coeff(phi, sgn * mf(index_f), 0, adv_coeff)
          type is (gamma_field)
            call calc_advection_coeff(phi, sgn * mf(index_f), 0, loc_p, loc_nb, adv_coeff)
=======
            call calc_advection_coeff(phi, loc_f, sgn * mf(index_f), 0, adv_coeff)
>>>>>>> d46ad2ac
          class default
            call error_abort("Invalid velocity field discretisation.")
          end select

          call get_vector_data(phi%values, phi_data)

          ! XXX: we are relying on div(u)=0 => a_P = -sum_nb a_nb
          ! adv_coeff = adv_coeff * (sgn * mf(index_f) * face_area)

          ! High-order, explicit
          aF = adv_coeff
          aP = 1.0_ccs_real - aF
          aP = (sgn * mf(index_f) * face_area) * aP
          aF = (sgn * mf(index_f) * face_area) * aF
          aP = aP - sgn * mf(index_f) * face_area
          hoe = aP * phi_data(index_p) + aF * phi_data(index_nb)
          call set_entry(-hoe, b_coeffs)

          ! Low-order
          if ((sgn * mf(index_f)) > 0.0_ccs_real) then
            aP = sgn * mf(index_f) * face_area
            aF = 0.0_ccs_real
          else
            aP = 0.0_ccs_real
            aF = sgn * mf(index_f) * face_area
          end if
          aP = aP - sgn * mf(index_f) * face_area

          loe = aP * phi_data(index_p) + aF * phi_data(index_nb)
          call set_entry(loe, b_coeffs) ! Explicit low-order term

          call get_global_index(loc_nb, global_index_nb)
          call set_col(global_index_nb, mat_coeffs)
          call set_entry(aF + diff_coeff, mat_coeffs)

          adv_coeff_total = adv_coeff_total + aP
          diff_coeff_total = diff_coeff_total - diff_coeff

          call restore_vector_data(phi%values, phi_data)
        else
          call compute_boundary_coeffs(phi, component, loc_p, loc_f, face_normal, aPb, bP)

          diff_coeff = calc_diffusion_coeff(index_p, j, mesh)
          ! Correct boundary face distance to distance to immaginary boundary "node"
          diff_coeff = diff_coeff / 2.0_ccs_real
          
          select type (phi)
          type is (central_field)
            call calc_advection_coeff(phi, loc_f, mf(index_f), index_nb, adv_coeff)
          type is (upwind_field)
<<<<<<< HEAD
            call calc_advection_coeff(phi, mf(index_f), index_nb, adv_coeff)
          type is (gamma_field)
            call calc_advection_coeff(phi, mf(index_f), index_nb, loc_p, loc_nb, adv_coeff)
=======
            call calc_advection_coeff(phi, loc_f, mf(index_f), index_nb, adv_coeff)
>>>>>>> d46ad2ac
          class default
            call error_abort("Invalid velocity field discretisation.")
          end select
          aF = adv_coeff
          aP = 1.0_ccs_real - aF
          aP = aP * (mf(index_f) * face_area)
          aF = aF * (mf(index_f) * face_area)
          aP = aP - mf(index_f) * face_area
          call get_vector_data(phi%values, phi_data)
          call set_entry(-(aP * phi_data(index_p) + aF * (aPb * phi_data(index_p) + bP)), b_coeffs)
          if (mf(index_f) > 0.0_ccs_real) then
            aP = mf(index_f) * face_area
            aF = 0.0_ccs_real
          else
            aP = 0.0_ccs_real
            aF = mf(index_f) * face_area
          end if
          aP = aP - mf(index_f) * face_area

          call set_entry(aP * phi_data(index_p) + aF * (aPb * phi_data(index_p) + bP), b_coeffs)
          call restore_vector_data(phi%values, phi_data)

          call set_entry(-(aF + diff_coeff) * bP, b_coeffs)

          adv_coeff_total = adv_coeff_total + aP + aPb * aF
          diff_coeff_total = diff_coeff_total - diff_coeff + aPb * diff_coeff
        end if
      end do

      call set_values(b_coeffs, b)
      call set_col(global_index_p, mat_coeffs)
      call set_entry((adv_coeff_total + diff_coeff_total), mat_coeffs)
      call set_values(mat_coeffs, M)
    end do

    deallocate (mat_coeffs%global_row_indices)
    deallocate (mat_coeffs%global_col_indices)
    deallocate (mat_coeffs%values)
  end subroutine compute_coeffs

  !> Computes the value of the scalar field on the boundary
  module subroutine compute_boundary_values(phi, component, loc_p, loc_f, normal, bc_value, &
                                            x_gradients, y_gradients, z_gradients)

    class(field), intent(inout) :: phi                      !< the field for which boundary values are being computed
    integer(ccs_int), intent(in) :: component               !< integer indicating direction of velocity field component
    type(cell_locator), intent(in) :: loc_p                 !< location of cell
    type(face_locator), intent(in) :: loc_f                 !< location of face
    real(ccs_real), dimension(ndim), intent(in) :: normal   !< boundary face normal direction
    real(ccs_real), intent(out) :: bc_value                 !< the boundary value
    real(ccs_real), dimension(:), optional, intent(in) :: x_gradients, y_gradients, z_gradients

    real(ccs_real) :: a !< The diagonal coeff (implicit component)
    real(ccs_real) :: b !< The RHS value (explicit component)
    integer(ccs_int) :: index_p
    real(ccs_real), dimension(:), pointer :: phi_data

    call compute_boundary_coeffs(phi, component, loc_p, loc_f, normal, &
                                 a, b, &
                                 x_gradients, y_gradients, z_gradients)

    call get_local_index(loc_p, index_p)
    call get_vector_data(phi%values, phi_data)
    bc_value = 0.5_ccs_real * (phi_data(index_p) + (b + a * phi_data(index_p)))
    call restore_vector_data(phi%values, phi_data)

  end subroutine compute_boundary_values

  !> Compute the coefficients of the boundary condition
  subroutine compute_boundary_coeffs(phi, component, loc_p, loc_f, normal, &
                                     a, b, &
                                     x_gradients, y_gradients, z_gradients)

    class(field), intent(inout) :: phi                      !< the field for which boundary values are being computed
    integer(ccs_int), intent(in) :: component               !< integer indicating direction of velocity field component
    type(cell_locator), intent(in) :: loc_p                 !< location of cell
    type(face_locator), intent(in) :: loc_f                 !< location of face
    real(ccs_real), dimension(ndim), intent(in) :: normal   !< boundary face normal direction
    real(ccs_real), intent(out) :: a                        !< The diagonal coeff (implicit)
    real(ccs_real), intent(out) :: b                        !< The RHS entry (explicit)
    real(ccs_real), dimension(:), optional, intent(in) :: x_gradients, y_gradients, z_gradients

    ! local variables
    integer(ccs_int) :: index_bc
    integer(ccs_int) :: index_nb
    integer(ccs_int) :: index_p
    type(neighbour_locator) :: loc_nb
    integer(ccs_int) :: i
    real(ccs_real), dimension(ndim) :: dx
    real(ccs_real), dimension(ndim) :: parallel_component_map
    real(ccs_real), dimension(ndim) :: phi_face_parallel_component
    real(ccs_real) :: phi_face_parallel_component_norm
    real(ccs_real) :: phi_face_parallel_component_portion
    real(ccs_real) :: normal_norm
    real(ccs_real) :: dxmag

    call get_local_index(loc_p, index_p)
    call create_neighbour_locator(loc_p, loc_f%cell_face_ctr, loc_nb)
    call get_local_index(loc_nb, index_nb)
    call get_bc_index(phi, index_nb, index_bc)

    select case (phi%bcs%bc_types(index_bc))
    case (bc_type_dirichlet)
      a = -1.0_ccs_real
      b = 2.0_ccs_real * phi%bcs%values(index_bc)
    case (bc_type_extrapolate)
      call get_distance(loc_p, loc_f, dx)

      a = 1.0_ccs_real
      b = 2.0_ccs_real * (x_gradients(index_p) * dx(1) + y_gradients(index_p) * dx(2) + z_gradients(index_p) * dx(3))
    case (bc_type_sym)  ! XXX: Make sure this works as intended for symmetric BC.
      select case (component)
      case (0)
        parallel_component_map = (/1, 1, 1/)
      case (1)
        parallel_component_map = (/0, 1, 1/)
      case (2)
        parallel_component_map = (/1, 0, 1/)
      case (3)
        parallel_component_map = (/1, 1, 0/)
      case default
        call error_abort("invalid component provided " // str(component))
      end select
      ! Only keep the components of phi that are parallel to the surface
      phi_face_parallel_component_norm = 0
      normal_norm = 0
      do i = 1, ndim
        phi_face_parallel_component(i) = parallel_component_map(i) * normal(i)
        phi_face_parallel_component_norm = phi_face_parallel_component_norm + &
                                           phi_face_parallel_component(i) * phi_face_parallel_component(i)
        normal_norm = normal_norm + normal(i) * normal(i)
      end do
      phi_face_parallel_component_portion = sqrt(phi_face_parallel_component_norm / normal_norm)

      ! Get value of phi at boundary cell
      a = phi_face_parallel_component_portion
      b = 0.0_ccs_real
    case (bc_type_neumann)
      call get_distance(loc_p, loc_f, dx)
      dxmag = sqrt(sum(dx**2))

      a = 1.0_ccs_real
      b = (2.0_ccs_real * dxmag) * phi%bcs%values(index_bc)
    case default
      ! Set coefficients to cause divergence
      ! Prevents "unused variable" compiler errors
      a = 0.0_ccs_real
      b = huge(1.0_ccs_real)

      call error_abort("unknown bc type " // str(phi%bcs%bc_types(index_bc)))
    end select

  end subroutine

  !> Sets the diffusion coefficient
  module function calc_diffusion_coeff(index_p, index_nb, mesh) result(coeff)
    integer(ccs_int), intent(in) :: index_p  !< the local cell index
    integer(ccs_int), intent(in) :: index_nb !< the local neigbouring cell index
    type(ccs_mesh), intent(in) :: mesh       !< the mesh structure
    real(ccs_real) :: coeff                  !< the diffusion coefficient

    type(face_locator) :: loc_f
    real(ccs_real) :: face_area
    real(ccs_real), parameter :: diffusion_factor = 1.e-2_ccs_real ! XXX: temporarily hard-coded
    logical :: is_boundary
    real(ccs_real), dimension(ndim) :: dx
    real(ccs_real) :: dxmag
    type(cell_locator) :: loc_p
    type(neighbour_locator) :: loc_nb

    call create_face_locator(mesh, index_p, index_nb, loc_f)
    call get_face_area(loc_f, face_area)
    call get_boundary_status(loc_f, is_boundary)

    call create_cell_locator(mesh, index_p, loc_p)
    if (.not. is_boundary) then
      call create_neighbour_locator(loc_p, index_nb, loc_nb)
      call get_distance(loc_p, loc_nb, dx)
    else
      call get_distance(loc_p, loc_f, dx)
    end if
    dxmag = sqrt(sum(dx**2))

    coeff = -face_area * diffusion_factor / dxmag
  end function calc_diffusion_coeff

  !> Calculates mass flux across given face. Note: assumes rho = 1 and uniform grid
  module function calc_mass_flux_uvw(u_field, v_field, w_field, p, dpdx, dpdy, dpdz, invAu, invAv, invAw, loc_f) result(flux)
    class(field), intent(inout) :: u_field
    class(field), intent(inout) :: v_field
    class(field), intent(inout) :: w_field
    real(ccs_real), dimension(:), intent(in) :: p                   !< array containing pressure
    real(ccs_real), dimension(:), intent(in) :: dpdx, dpdy, dpdz    !< arrays containing pressure gradient in x, y and z
    real(ccs_real), dimension(:), intent(in) :: invAu, invAv, invAw !< arrays containing inverse momentum diagonal in x, y and z
    type(face_locator), intent(in) :: loc_f                         !< face locator

    real(ccs_real) :: flux                                          !< The flux across the boundary

    ! Local variables
    logical :: is_boundary                         ! Boundary indicator
    type(cell_locator) :: loc_p                    ! Primary cell locator
    type(neighbour_locator) :: loc_nb              ! Neighbour cell locator
    integer(ccs_int) :: index_nb                   ! Neighbour cell index
    real(ccs_real) :: flux_corr                    ! Flux correction
    real(ccs_real), dimension(ndim) :: face_normal ! (local) face-normal array
    real(ccs_real) :: u_bc, v_bc, w_bc             ! values of u, v and w at boundary
    real(ccs_real), dimension(:), pointer :: u_data, v_data, w_data ! the vector data for u, v and w
    integer(ccs_int), parameter :: x_direction = 1, y_direction = 2, z_direction = 3
    real(ccs_real) :: interpol_factor

    call get_boundary_status(loc_f, is_boundary)

    associate (mesh => loc_f%mesh, &
               index_p => loc_f%index_p, &
               j => loc_f%cell_face_ctr)

      call create_cell_locator(mesh, index_p, loc_p)
      call create_neighbour_locator(loc_p, j, loc_nb)
      call get_local_index(loc_nb, index_nb)

      call get_face_normal(loc_f, face_normal)
      if (.not. is_boundary) then

        ! XXX: this is likely expensive inside a loop...
        call get_vector_data(u_field%values, u_data)
        call get_vector_data(v_field%values, v_data)
        call get_vector_data(w_field%values, w_data)

        call get_face_interpolation(loc_f, interpol_factor)

      flux = ((interpol_factor * u_data(index_p) + (1.0_ccs_real - interpol_factor) * u_data(index_nb)) * face_normal(x_direction) &
            + (interpol_factor * v_data(index_p) + (1.0_ccs_real - interpol_factor) * v_data(index_nb)) * face_normal(y_direction) &
             + (interpol_factor * w_data(index_p) + (1.0_ccs_real - interpol_factor) * w_data(index_nb)) * face_normal(z_direction))

        call restore_vector_data(u_field%values, u_data)
        call restore_vector_data(v_field%values, v_data)
        call restore_vector_data(w_field%values, w_data)

        if (index_p > index_nb) then
          ! XXX: making convention to point from low to high cell.
          flux = -flux
        end if

        flux_corr = calc_mass_flux(p, dpdx, dpdy, dpdz, invAu, invAv, invAw, loc_f)
        flux = flux + flux_corr
      else
        call compute_boundary_values(u_field, x_direction, loc_p, loc_f, face_normal, u_bc)
        call compute_boundary_values(v_field, y_direction, loc_p, loc_f, face_normal, v_bc)
        call compute_boundary_values(w_field, z_direction, loc_p, loc_f, face_normal, w_bc)
        flux = u_bc * face_normal(x_direction) + v_bc * face_normal(y_direction) + w_bc * face_normal(z_direction)
      end if
    end associate

  end function calc_mass_flux_uvw

  ! Computes Rhie-Chow correction
  module function calc_mass_flux_no_uvw(p, dpdx, dpdy, dpdz, invAu, invAv, invAw, loc_f) result(flux)
    real(ccs_real), dimension(:), intent(in) :: p                   !< array containing pressure
    real(ccs_real), dimension(:), intent(in) :: dpdx, dpdy, dpdz    !< arrays containing pressure gradient in x, y and z
    real(ccs_real), dimension(:), intent(in) :: invAu, invAv, invAw !< arrays containing inverse momentum diagonal in x, y and z
    type(face_locator), intent(in) :: loc_f                         !< face locator

    real(ccs_real) :: flux                         !< The flux across the boundary

    logical :: is_boundary                         ! Boundary indicator
    type(cell_locator) :: loc_p                    ! Primary cell locator
    type(neighbour_locator) :: loc_nb              ! Neighbour cell locator
    integer(ccs_int) :: index_nb                   ! Neighbour cell index
    real(ccs_real) :: flux_corr                    ! Flux correction
    real(ccs_real), dimension(ndim) :: dx          ! Cell-cell distance
    real(ccs_real) :: dxmag                        ! Cell-cell distance magnitude
    real(ccs_real), dimension(ndim) :: face_normal ! (local) face-normal array
    real(ccs_real) :: Vp                           ! Primary cell volume
    real(ccs_real) :: V_nb                         ! Neighbour cell volume
    real(ccs_real) :: Vf                           ! Face "volume"
    real(ccs_real) :: invAp                        ! Primary cell inverse momentum coefficient
    real(ccs_real) :: invA_nb                      ! Neighbour cell inverse momentum coefficient
    real(ccs_real) :: invAf                        ! Face inverse momentum coefficient
    integer(ccs_int), parameter :: x_direction = 1, y_direction = 2, z_direction = 3

    real(ccs_real) :: uSwitch, vSwitch, wSwitch
    real(ccs_real) :: problem_dim
    real(ccs_real) :: interpol_factor

    call get_boundary_status(loc_f, is_boundary)

    associate (mesh => loc_f%mesh, &
               index_p => loc_f%index_p, &
               j => loc_f%cell_face_ctr)

      call create_cell_locator(mesh, index_p, loc_p)
      call create_neighbour_locator(loc_p, j, loc_nb)
      call get_local_index(loc_nb, index_nb)

      call get_face_normal(loc_f, face_normal)
      if (.not. is_boundary) then

        !
        ! Rhie-Chow correction from Ferziger & Peric
        !
        call get_face_interpolation(loc_f, interpol_factor)
        call get_distance(loc_p, loc_nb, dx)
        dxmag = sqrt(sum(dx**2))
        call get_face_normal(loc_f, face_normal)
        flux_corr = -(p(index_nb) - p(index_p)) / dxmag

        flux_corr = flux_corr + ((interpol_factor * dpdx(index_p) + (1.0_ccs_real - interpol_factor) * dpdx(index_nb)) * face_normal(x_direction) &
                + (interpol_factor * dpdy(index_p) + (1.0_ccs_real - interpol_factor) * dpdy(index_nb)) * face_normal(y_direction) &
                 + (interpol_factor * dpdz(index_p) + (1.0_ccs_real - interpol_factor) * dpdz(index_nb)) * face_normal(z_direction))

        call get_volume(loc_p, Vp)
        call get_volume(loc_nb, V_nb)
        Vf = interpol_factor * Vp + (1.0_ccs_real - interpol_factor) * V_nb

        ! This is probably not quite right ...
        uSwitch = 1.0_ccs_real
        vSwitch = 1.0_ccs_real
        wSwitch = 1.0_ccs_real
        problem_dim = uSwitch + vSwitch + wSwitch
        invAp = (uSwitch * invAu(index_p) + vSwitch * invAv(index_p) + wSwitch * invAw(index_p)) / problem_dim
        invA_nb = (uSwitch * invAu(index_nb) + vSwitch * invAv(index_nb) + wSwitch * invAw(index_nb)) / problem_dim
        invAf = interpol_factor * invAp + (1.0_ccs_real - interpol_factor) * invA_nb

        flux_corr = (Vf * invAf) * flux_corr

        if (index_p > index_nb) then
          ! XXX: making convention to point from low to high cell.
          flux_corr = -flux_corr
        end if

        ! Apply correction
        flux = flux_corr
      else
        flux = 0.0_ccs_real
      end if
    end associate
  end function calc_mass_flux_no_uvw

  !> Calculates the row and column indices from flattened vector index. Assumes square mesh
  module subroutine calc_cell_coords(index, cps, row, col)
    integer(ccs_int), intent(in) :: index !< cell index
    integer(ccs_int), intent(in) :: cps   !< number of cells per side
    integer(ccs_int), intent(out) :: row  !< cell row within mesh
    integer(ccs_int), intent(out) :: col  !< cell column within mesh

    col = modulo(index - 1, cps) + 1
    row = (index - 1) / cps + 1
  end subroutine calc_cell_coords

  !v Performs an update of the gradients of a field.
  !  @note This will perform a parallel update of the gradient fields to ensure halo cells are
  !  correctly updated on other PEs. @endnote
  module subroutine update_gradient(mesh, phi)

    use meshing, only: get_total_num_cells

    type(ccs_mesh), intent(in) :: mesh !< the mesh
    class(field), intent(inout) :: phi !< the field whose gradients we want to update

    real(ccs_real), dimension(:), pointer :: x_gradients_data, y_gradients_data, z_gradients_data
    real(ccs_real), dimension(:), allocatable :: x_gradients_old, y_gradients_old, z_gradients_old

    integer(ccs_int) :: i
    integer(ccs_int) :: ntotal

    call get_vector_data(phi%x_gradients, x_gradients_data)
    call get_vector_data(phi%y_gradients, y_gradients_data)
    call get_vector_data(phi%z_gradients, z_gradients_data)

    call get_total_num_cells(mesh, ntotal)
    allocate (x_gradients_old(ntotal))
    allocate (y_gradients_old(ntotal))
    allocate (z_gradients_old(ntotal))
    do i = 1, ntotal
      x_gradients_old(i) = x_gradients_data(i)
      y_gradients_old(i) = y_gradients_data(i)
      z_gradients_old(i) = z_gradients_data(i)
    end do

    call restore_vector_data(phi%x_gradients, x_gradients_data)
    call restore_vector_data(phi%y_gradients, y_gradients_data)
    call restore_vector_data(phi%z_gradients, z_gradients_data)

    call dprint("Compute x gradient")
    call update_gradient_component(mesh, 1, phi, x_gradients_old, y_gradients_old, z_gradients_old, phi%x_gradients)
    call update(phi%x_gradients) ! XXX: opportunity to overlap update with later compute (begin/compute/end)
    call dprint("Compute y gradient")
    call update_gradient_component(mesh, 2, phi, x_gradients_old, y_gradients_old, z_gradients_old, phi%y_gradients)
    call update(phi%y_gradients) ! XXX: opportunity to overlap update with later compute (begin/compute/end)
    call dprint("Compute z gradient")
    call update_gradient_component(mesh, 3, phi, x_gradients_old, y_gradients_old, z_gradients_old, phi%z_gradients)
    call update(phi%z_gradients) ! XXX: opportunity to overlap update with later compute (begin/compute/end)

    deallocate (x_gradients_old)
    deallocate (y_gradients_old)
    deallocate (z_gradients_old)

  end subroutine update_gradient

  !> Helper subroutine to calculate a gradient component at a time.
  subroutine update_gradient_component(mesh, component, phi, x_gradients_old, y_gradients_old, z_gradients_old, gradients)

    type(ccs_mesh), intent(in) :: mesh !< the mesh
    integer(ccs_int), intent(in) :: component !< which vector component (i.e. direction) to update?
    class(field), intent(inout) :: phi !< the field whose gradient we want to compute
    real(ccs_real), dimension(:), intent(in) :: x_gradients_old
    real(ccs_real), dimension(:), intent(in) :: y_gradients_old
    real(ccs_real), dimension(:), intent(in) :: z_gradients_old
    class(ccs_vector), intent(inout) :: gradients !< a cell-centred array of the gradient

    type(vector_values) :: grad_values
    real(ccs_real), dimension(:), pointer :: phi_data
    real(ccs_real) :: grad

    integer(ccs_int) :: local_num_cells
    integer(ccs_int) :: index_p
    integer(ccs_int) :: j
    type(cell_locator) :: loc_p
    type(face_locator) :: loc_f
    type(neighbour_locator) :: loc_nb

    integer(ccs_int) :: nnb
    integer(ccs_int) :: index_nb

    real(ccs_real) :: phif
    real(ccs_real) :: interpol_factor

    logical :: is_boundary

    real(ccs_real) :: face_area
    real(ccs_real), dimension(ndim) :: face_norm

    real(ccs_real) :: V
    integer(ccs_int) :: global_index_p

    call create_vector_values(1_ccs_int, grad_values)
    call set_mode(insert_mode, grad_values)

    call get_local_num_cells(mesh, local_num_cells)
    do index_p = 1, local_num_cells
      call clear_entries(grad_values)

      grad = 0.0_ccs_int

      call create_cell_locator(mesh, index_p, loc_p)
      call count_neighbours(loc_p, nnb)
      do j = 1, nnb
        call create_face_locator(mesh, index_p, j, loc_f)
        call get_boundary_status(loc_f, is_boundary)
        call get_face_area(loc_f, face_area)
        call get_face_normal(loc_f, face_norm)

        call create_neighbour_locator(loc_p, j, loc_nb)
        call get_local_index(loc_nb, index_nb)
        if (.not. is_boundary) then
          call get_vector_data(phi%values, phi_data)
          call get_face_interpolation(loc_f, interpol_factor)
          phif = interpol_factor * phi_data(index_p) + (1.0_ccs_real - interpol_factor) * phi_data(index_nb)
          call restore_vector_data(phi%values, phi_data)
        else
          call compute_boundary_values(phi, component, loc_p, loc_f, face_norm, phif, &
                                       x_gradients_old, y_gradients_old, z_gradients_old)
        end if

        grad = grad + phif * (face_area * face_norm(component))
      end do

      call get_volume(loc_p, V)
      grad = grad / V

      call get_global_index(loc_p, global_index_p)
      call set_row(global_index_p, grad_values)
      call set_entry(grad, grad_values)
      call set_values(grad_values, gradients)
    end do

    deallocate (grad_values%global_indices)
    deallocate (grad_values%values)

  end subroutine update_gradient_component

  !> Adds a fixed source term to the righthand side of the equation
  module subroutine add_fixed_source(mesh, S, rhs)

    type(ccs_mesh), intent(in) :: mesh     !< The mesh
    class(ccs_vector), intent(inout) :: S      !< The source field
    class(ccs_vector), intent(inout) :: rhs !< The righthand side vector

    real(ccs_real), dimension(:), pointer :: S_data
    real(ccs_real), dimension(:), pointer :: rhs_data

    integer(ccs_int) :: local_num_cells
    integer(ccs_int) :: index_p
    type(cell_locator) :: loc_p
    real(ccs_real) :: V_p
    
    call get_vector_data(S, S_data)
    call get_vector_data(rhs, rhs_data)
    call get_local_num_cells(mesh, local_num_cells)
    do index_p = 1, local_num_cells
       call create_cell_locator(mesh, index_p, loc_p)
       call get_volume(loc_p, V_p)

       rhs_data(index_p) = rhs_data(index_p) + S_data(index_p) * V_p
    end do
    call restore_vector_data(S, S_data)
    call restore_vector_data(rhs, rhs_data)

    call update(rhs)
    
  end subroutine add_fixed_source

  !> Adds a linear source term to the system matrix
  module subroutine add_linear_source(mesh, S, M)

    use mat, only: add_matrix_diagonal
    
    type(ccs_mesh), intent(in) :: mesh    !< The mesh
    class(ccs_vector), intent(inout) :: S !< The source field
    class(ccs_matrix), intent(inout) :: M !< The system

    real(ccs_real), dimension(:), pointer :: S_data

    real(ccs_real), dimension(:), allocatable :: S_store
    
    integer(ccs_int) :: local_num_cells
    integer(ccs_int) :: index_p
    type(cell_locator) :: loc_p
    real(ccs_real) :: V_p
    
    call get_local_num_cells(mesh, local_num_cells)
    allocate(S_store(local_num_cells))

    call get_vector_data(S, S_data)
    do index_p = 1, local_num_cells
       call create_cell_locator(mesh, index_p, loc_p)
       call get_volume(loc_p, V_p)

       S_store(index_p) = S_data(index_p)
       S_data(index_p) = S_data(index_p) * V_p
    end do
    call restore_vector_data(S, S_data)
    call update(S)

    call add_matrix_diagonal(S, M)
    
    call get_vector_data(S, S_data)
    do index_p = 1, local_num_cells
       S_data(index_p) = S_store(index_p)
    end do
    call restore_vector_data(S, S_data)
    call update(S)

    deallocate(S_store)
    
  end subroutine add_linear_source

end submodule fv_common<|MERGE_RESOLUTION|>--- conflicted
+++ resolved
@@ -142,13 +142,9 @@
           type is (central_field)
             call calc_advection_coeff(phi, loc_f, sgn * mf(index_f), 0, adv_coeff)
           type is (upwind_field)
-<<<<<<< HEAD
-            call calc_advection_coeff(phi, sgn * mf(index_f), 0, adv_coeff)
+            call calc_advection_coeff(phi, loc_f, sgn * mf(index_f), 0, adv_coeff)
           type is (gamma_field)
-            call calc_advection_coeff(phi, sgn * mf(index_f), 0, loc_p, loc_nb, adv_coeff)
-=======
-            call calc_advection_coeff(phi, loc_f, sgn * mf(index_f), 0, adv_coeff)
->>>>>>> d46ad2ac
+            call calc_advection_coeff(phi, loc_f, sgn * mf(index_f), 0, loc_p, loc_nb, adv_coeff)
           class default
             call error_abort("Invalid velocity field discretisation.")
           end select
@@ -199,13 +195,9 @@
           type is (central_field)
             call calc_advection_coeff(phi, loc_f, mf(index_f), index_nb, adv_coeff)
           type is (upwind_field)
-<<<<<<< HEAD
-            call calc_advection_coeff(phi, mf(index_f), index_nb, adv_coeff)
+            call calc_advection_coeff(phi, loc_f, mf(index_f), index_nb, adv_coeff)
           type is (gamma_field)
-            call calc_advection_coeff(phi, mf(index_f), index_nb, loc_p, loc_nb, adv_coeff)
-=======
-            call calc_advection_coeff(phi, loc_f, mf(index_f), index_nb, adv_coeff)
->>>>>>> d46ad2ac
+            call calc_advection_coeff(phi, loc_f, mf(index_f), index_nb, loc_p, loc_nb, adv_coeff)
           class default
             call error_abort("Invalid velocity field discretisation.")
           end select
