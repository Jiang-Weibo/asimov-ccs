!>  Submodule file fv_CDS.smod
!
!>  @build CDS
!
!>  An implementation of the finite volume method using the CDS scheme

submodule (fv) fv_common
#include "ccs_macros.inc"
  use constants, only: add_mode, insert_mode, ndim
  use types, only: vector_values, matrix_values_spec, matrix_values, cell_locator, face_locator, &
                   neighbour_locator
  use vec, only: get_vector_data, restore_vector_data, create_vector_values
<<<<<<< HEAD
  use mat, only: create_matrix_values, set_matrix_values_spec_nrows, set_matrix_values_spec_ncols
  use utils, only: clear_entries, set_entry, set_row, set_col, set_values, set_mode, update
  use utils, only: str
  use utils, only: debug_print
=======
  use utils, only: pack_entries, clear_entries, set_entry, set_row, set_values, set_mode, update
  use utils, only: str, debug_print, exit_print
>>>>>>> 05dee1b8
  use meshing, only: count_neighbours, get_boundary_status, set_neighbour_location, &
                      get_local_index, get_global_index, get_volume, get_distance, &
                      set_face_location, get_face_area, get_face_normal, set_cell_location

  implicit none

contains

  !>  Computes fluxes and assign to matrix and RHS
  module subroutine compute_fluxes(phi, mf, mesh, bcs, cps, M, vec)
    class(field), intent(in) :: phi           !< scalar field structure
    class(field), intent(in) :: mf            !< mass flux field structure
    type(ccs_mesh), intent(in) :: mesh        !< the mesh being used
    type(bc_config), intent(in) :: bcs        !< the boundary conditions structure being used
    integer(ccs_int), intent(in) :: cps       !< the number of cells per side in the (square) mesh
    class(ccs_matrix), intent(inout) :: M     !< Data structure containing matrix to be filled
    class(ccs_vector), intent(inout) :: vec   !< Data structure containing RHS vector to be filled

    integer(ccs_int) :: n_int_cells
    real(ccs_real), dimension(:), pointer :: mf_data

    associate (mf_values => mf%values)
      call dprint("CF: get mf")
      call get_vector_data(mf_values, mf_data)

      ! Loop over cells computing advection and diffusion fluxes
      n_int_cells = calc_matrix_nnz()
      call dprint("CF: interior")
      call compute_interior_coeffs(phi, mf_data, mesh, n_int_cells, M)

      ! Loop over boundaries
      call dprint("CF: boundaries")
      call compute_boundary_coeffs(phi, mf_data, mesh, bcs, cps, M, vec)

      call dprint("CF: restore mf")
      call restore_vector_data(mf_values, mf_data)
    end associate

  end subroutine compute_fluxes

  !>  Returns the number of entries per row that are non-zero
  !
  !>  @note This assumes a square 2d grid
  pure function calc_matrix_nnz() result(nnz)
    integer(ccs_int) :: nnz   !< number of non-zero entries per row 

    nnz = 5_ccs_int
  end function calc_matrix_nnz

  !>  Computes the matrix coefficient for cells in the interior of the mesh
  subroutine compute_interior_coeffs(phi, mf, mesh, n_int_cells, M)
    class(field), intent(in) :: phi                 !< scalar field structure
    real(ccs_real), dimension(:), intent(in) :: mf  !< mass flux array defined at faces
    type(ccs_mesh), intent(in) :: mesh              !< Mesh structure
    integer(ccs_int), intent(in) :: n_int_cells     !< number of cells in the interior of the mesh
    class(ccs_matrix), intent(inout) :: M           !< Matrix structure being assigned

    type(matrix_values_spec) :: mat_val_spec
    type(matrix_values) :: mat_coeffs
    type(cell_locator) :: loc_p
    type(neighbour_locator) :: loc_nb
    type(face_locator) :: loc_f
    integer(ccs_int) :: global_index_p, global_index_nb, index_p, index_nb
    integer(ccs_int) :: j
    integer(ccs_int) :: nnb
    real(ccs_real) :: face_area
    real(ccs_real) :: diff_coeff, diff_coeff_total
    real(ccs_real) :: adv_coeff, adv_coeff_total
    real(ccs_real), dimension(ndim) :: face_normal
    logical :: is_boundary

    integer(ccs_int) :: index_f

    real(ccs_real) :: sgn !< Sign indicating face orientation

    call set_matrix_values_spec_nrows(1_ccs_int, mat_val_spec)
    call set_matrix_values_spec_ncols(n_int_cells, mat_val_spec)
    call create_matrix_values(mat_val_spec, mat_coeffs)
    call set_mode(add_mode, mat_coeffs)
    
    do index_p = 1, mesh%nlocal
      call clear_entries(mat_coeffs)
      
      ! Calculate contribution from neighbours
      call set_cell_location(mesh, index_p, loc_p)
      call get_global_index(loc_p, global_index_p)
      call count_neighbours(loc_p, nnb)

      call set_row(global_index_p, mat_coeffs)

      adv_coeff_total = 0.0_ccs_real
      diff_coeff_total = 0.0_ccs_real
      do j = 1, nnb
        call set_neighbour_location(loc_p, j, loc_nb)
        call get_boundary_status(loc_nb, is_boundary)

        if (.not. is_boundary) then
          diff_coeff = calc_diffusion_coeff(index_p, j, mesh)

          call get_global_index(loc_nb, global_index_nb)
          call get_local_index(loc_nb, index_nb)

          call set_face_location(mesh, index_p, j, loc_f)
          call get_face_area(loc_f, face_area)
          call get_face_normal(loc_f, face_normal)
          call get_local_index(loc_f, index_f)

          ! XXX: Why won't Fortran interfaces distinguish on extended types...
          ! TODO: This will be expensive (in a tight loop) - investigate moving to a type-bound
          !       procedure (should also eliminate the type check).
          if (index_nb < index_p) then
            sgn = -1.0_ccs_real
          else
            sgn = 1.0_ccs_real
          end if
          select type(phi)
            type is(central_field)
              call calc_advection_coeff(phi, sgn * mf(index_f), 0, adv_coeff)
            type is(upwind_field)
              call calc_advection_coeff(phi, sgn * mf(index_f), 0, adv_coeff)
            class default
              call error_abort("Invalid velocity field discretisation.")
          end select

          ! XXX: we are relying on div(u)=0 => a_P = -sum_nb a_nb
          adv_coeff = adv_coeff * (sgn * mf(index_f) * face_area)

          call set_col(global_index_nb, mat_coeffs)
          call set_entry(adv_coeff + diff_coeff, mat_coeffs)
          adv_coeff_total = adv_coeff_total + adv_coeff
          diff_coeff_total = diff_coeff_total + diff_coeff
        else
          call set_col(-1, mat_coeffs)
          call set_entry(0.0_ccs_real, mat_coeffs)
        end if
      end do

      call set_col(global_index_p, mat_coeffs)
      call set_entry(-(adv_coeff_total + diff_coeff_total), mat_coeffs)
      call set_values(mat_coeffs, M)
    end do

    deallocate(mat_coeffs%global_row_indices)
    deallocate(mat_coeffs%global_col_indices)
    deallocate(mat_coeffs%values)
  end subroutine compute_interior_coeffs

  !v  Computes the value of the scalar field on the boundary based on linear interpolation between 
  !  values provided on box corners
  subroutine compute_boundary_values(index_nb, row, col, cps, bcs, bc_value)
    integer, intent(in) :: index_nb           !< index of neighbour with respect to CV (i.e. range 1-4 in square mesh)
    integer, intent(in) :: row                !< global row of cell within square mesh
    integer, intent(in) :: col                !< global column of cell within square mesh
    integer, intent(in) :: cps                !< number of cells per side in square mesh
    type(bc_config), intent(in) :: bcs        !< BC configuration data structure
    real(ccs_real), intent(out) :: bc_value   !< the value of the scalar field at the specified boundary
    real(ccs_real) :: row_cps, col_cps

    row_cps = real(row, ccs_real)/real(cps, ccs_real)
    col_cps = real(col, ccs_real)/real(cps, ccs_real)

    bc_value = 0.0_ccs_real
    ! if (bcs%bc_type(index_nb) == bc_type_dirichlet .and. &
    !    (bcs%region(index_nb) == bc_region_left .or. &
    !    bcs%region(index_nb) == bc_region_right)) then
    !   bc_value = -((1.0_ccs_real - row_cps) * bcs%endpoints(index_nb, 1) + row_cps * bcs%endpoints(index_nb, 2))
    ! else if (bcs%bc_type(index_nb) == bc_type_dirichlet .and. &
    !         (bcs%region(index_nb) == bc_region_top .or. &
    !         bcs%region(index_nb) == bc_region_bottom)) then
    !   bc_value = -((1.0_ccs_real - col_cps) * bcs%endpoints(index_nb, 1) + col_cps * bcs%endpoints(index_nb, 2))
    ! end if

    if (bcs%bc_type(index_nb) == 0) then
      bc_value = 0.0_ccs_real
    else if (bcs%bc_type(index_nb) == 1) then
      bc_value = 1.0_ccs_real ! XXX: might not be correct
    else
      call error_abort("ERROR: Unknown boundary type " // str(bcs%bc_type(index_nb)))
    end if
    
  end subroutine compute_boundary_values

  !>  Computes the matrix coefficient for cells on the boundary of the mesh
  subroutine compute_boundary_coeffs(phi, mf, mesh, bcs, cps, M, b)
    class(field), intent(in) :: phi                 !< scalar field structure
    real(ccs_real), dimension(:), intent(in) :: mf  !< mass flux array defined at faces
    type(ccs_mesh), intent(in) :: mesh              !< Mesh structure
    type(bc_config), intent(in) :: bcs              !< boundary conditions structure
    integer(ccs_int), intent(in) :: cps             !< number of cells per side
    class(ccs_matrix), intent(inout) :: M           !< Matrix structure being assigned
    class(ccs_vector), intent(inout) :: b           !< vector structure being assigned

    type(matrix_values_spec) :: mat_val_spec
    type(matrix_values) :: mat_coeffs
    type(vector_values) :: b_coeffs
    type(cell_locator) :: loc_p
    type(neighbour_locator) :: loc_nb
    type(face_locator) :: loc_f
    integer(ccs_int) :: global_index_p, index_p
    integer(ccs_int) :: j
    integer(ccs_int) :: row, col
    integer(ccs_int) :: nnb, index_nb
    real(ccs_real) :: face_area
    real(ccs_real) :: diff_coeff
    real(ccs_real) :: adv_coeff
    real(ccs_real) :: bc_value
    logical :: is_boundary

    integer(ccs_int) :: index_f

    call set_matrix_values_spec_nrows(1_ccs_int, mat_val_spec)
    call set_matrix_values_spec_ncols(1_ccs_int, mat_val_spec)
    call create_matrix_values(mat_val_spec, mat_coeffs)
    call set_mode(add_mode, mat_coeffs)
    
    call create_vector_values(1_ccs_int, b_coeffs)
    call set_mode(add_mode, b_coeffs)
    
    do index_p = 1, mesh%nlocal
      call set_cell_location(mesh, index_p, loc_p)
      call get_global_index(loc_p, global_index_p)
      call count_neighbours(loc_p, nnb)
      
      ! Calculate contribution from neighbours
      do j = 1, nnb
        call set_neighbour_location(loc_p, j, loc_nb)
        call get_boundary_status(loc_nb, is_boundary)
        if (is_boundary) then
          ! call get_global_index(loc_nb, global_index_nb)
          call get_local_index(loc_nb, index_nb)

          call set_face_location(mesh, index_p, j, loc_f)
          call get_face_area(loc_f, face_area)
          call get_local_index(loc_f, index_f)
          
          diff_coeff = calc_diffusion_coeff(index_p, j, mesh)
          select type(phi)
            type is(central_field)
              call calc_advection_coeff(phi, mf(index_f), index_nb, adv_coeff)
            type is(upwind_field)
              call calc_advection_coeff(phi, mf(index_f), index_nb, adv_coeff)
            class default
              call error_abort("Invalid velocity field discretisation.")
          end select
          adv_coeff = adv_coeff * (mf(index_f) * face_area)

          call calc_cell_coords(global_index_p, cps, row, col)
          call compute_boundary_values(j, row, col, cps, bcs, bc_value)

          call clear_entries(mat_coeffs)
          call clear_entries(b_coeffs)

          call set_row(global_index_p, b_coeffs)
          call set_entry(-(adv_coeff + diff_coeff)*bc_value, b_coeffs)
          call set_values(b_coeffs, b)

          call set_row(global_index_p, mat_coeffs)
          call set_col(global_index_p, mat_coeffs)
          call set_entry(-(adv_coeff + diff_coeff), mat_coeffs)
          call set_values(mat_coeffs, M)
        end if
      end do
    end do
    
    deallocate(mat_coeffs%global_row_indices)
    deallocate(mat_coeffs%global_col_indices)
    deallocate(mat_coeffs%values)
    deallocate(b_coeffs%global_indices)
    deallocate(b_coeffs%values)

  end subroutine compute_boundary_coeffs

  !>  Sets the diffusion coefficient
  module function calc_diffusion_coeff(index_p, index_nb, mesh) result(coeff)
    integer(ccs_int), intent(in) :: index_p     !< the local cell index
    integer(ccs_int), intent(in) :: index_nb    !< the local neigbouring cell index
    type(ccs_mesh), intent(in) :: mesh          !< the mesh structure
    real(ccs_real) :: coeff                     !< the diffusion coefficient

    type(face_locator) :: loc_f
    real(ccs_real) :: face_area
    real(ccs_real), parameter :: diffusion_factor = 1.e-2_ccs_real ! XXX: temporarily hard-coded
    logical :: is_boundary
    real(ccs_real), dimension(ndim) :: dx
    real(ccs_real) :: dxmag
    type(cell_locator) :: loc_p
    type(neighbour_locator) :: loc_nb

    call set_face_location(mesh, index_p, index_nb, loc_f)
    call get_face_area(loc_f, face_area)
    call get_boundary_status(loc_f, is_boundary)

    call set_cell_location(mesh, index_p, loc_p)
    if (.not. is_boundary) then
      call set_neighbour_location(loc_p, index_nb, loc_nb)
      call get_distance(loc_p, loc_nb, dx)
    else
      call get_distance(loc_p, loc_f, dx)
    end if
    dxmag = sqrt(sum(dx**2))
    
    coeff = -face_area * diffusion_factor / dxmag
  end function calc_diffusion_coeff

  !> Calculates mass flux across given face. Note: assumes rho = 1 and uniform grid
  module function calc_mass_flux(u, v, p, dpdx, dpdy, invAu, invAv, loc_f) result(flux)
    real(ccs_real), dimension(:), intent(in) :: u, v          !< arrays containing x, y velocities
    real(ccs_real), dimension(:), intent(in) :: p             !< array containing pressure
    real(ccs_real), dimension(:), intent(in) :: dpdx, dpdy    !< arrays containing pressure gradient in x and y
    real(ccs_real), dimension(:), intent(in) :: invAu, invAv  !< arrays containing inverse momentum diagonal in x and y
    type(face_locator), intent(in) :: loc_f                   !< face locator
                                                              
    real(ccs_real) :: flux                                    !< The flux across the boundary
                                                              
    ! Local variables
    logical :: is_boundary                         ! Boundary indicator
    type(cell_locator) :: loc_p                    ! Primary cell locator
    type(neighbour_locator) :: loc_nb              ! Neighbour cell locator
    integer(ccs_int) :: index_nb                   ! Neighbour cell index
    real(ccs_real) :: flux_corr                    ! Flux correction
    real(ccs_real), dimension(ndim) :: dx          ! Cell-cell distance
    real(ccs_real) :: dxmag                        ! Cell-cell distance magnitude
    real(ccs_real), dimension(ndim) :: face_normal ! (local) face-normal array
    real(ccs_real) :: Vp                           ! Primary cell volume
    real(ccs_real) :: V_nb                         ! Neighbour cell volume
    real(ccs_real) :: Vf                           ! Face "volume"
    real(ccs_real) :: invAp                        ! Primary cell inverse momentum coefficient
    real(ccs_real) :: invA_nb                      ! Neighbour cell inverse momentum coefficient
    real(ccs_real) :: invAf                        ! Face inverse momentum coefficient
    
    call get_boundary_status(loc_f, is_boundary)
    if (.not. is_boundary) then
      associate(mesh => loc_f%mesh, &
           index_p => loc_f%index_p, &
           j => loc_f%cell_face_ctr)
        
        call set_cell_location(mesh, index_p, loc_p)
        call set_neighbour_location(loc_p, j, loc_nb)
        call get_local_index(loc_nb, index_nb)

        call get_face_normal(loc_f, face_normal)
        
        flux = 0.5_ccs_real * ((u(index_p) + u(index_nb)) * face_normal(1) &
             + (v(index_p) + v(index_nb)) * face_normal(2))

        !
        ! Rhie-Chow correction from Ferziger & Peric
        !
        call get_distance(loc_p, loc_nb, dx)
        dxmag = sqrt(sum(dx**2))
        call get_face_normal(loc_f, face_normal)
        flux_corr = -(p(index_nb) - p(index_p)) / dxmag
        flux_corr = flux_corr + 0.5_ccs_real * ((dpdx(index_p) + dpdx(index_nb)) * face_normal(1) &
             + (dpdy(index_p) + dpdy(index_nb)) * face_normal(2))

        call get_volume(loc_p, Vp)
        call get_volume(loc_nb, V_nb)
        Vf = 0.5_ccs_real * (Vp + V_nb)

        ! This is probably not quite right ...
        invAp = 0.5_ccs_real * (invAu(index_p) + invAv(index_p))
        invA_nb = 0.5_ccs_real * (invAu(index_nb) + invAv(index_nb))
        invAf = 0.5_ccs_real * (invAp + invA_nb)
        
        flux_corr = (Vf * invAf) * flux_corr
          
        ! Apply correction
        flux = flux + flux_corr

        if (index_p > index_nb) then
          ! XXX: making convention to point from low to high cell!
          flux = -flux
        end if
      end associate
    else 
      ! TODO: Write more general implementation handling BCs
      flux = 0.0_ccs_real ! XXX: hardcoded zero-flux BC
    end if
    
  end function calc_mass_flux

  !>  Calculates the row and column indices from flattened vector index. Assumes square mesh
  !
  !> @param[in] index  - cell index
  !> @param[in] cps  - number of cells per side
  !> @param[out] row - cell row within mesh
  !> @param[out] col - cell column within mesh
  module subroutine calc_cell_coords(index, cps, row, col)
    integer(ccs_int), intent(in) :: index, cps
    integer(ccs_int), intent(out) :: row, col

    col = modulo(index-1,cps) + 1 
    row = (index-1)/cps + 1
  end subroutine calc_cell_coords

  !>  Performs an update of the gradients of a field.
  !
  !> @param[in]    mesh - the mesh
  !> @param[inout] phi       - the field whose gradients we want to update
  !
  !> @note This will perform a parallel update of the gradient fields to ensure halo cells are
  !!       correctly updated on other PEs.

  module subroutine update_gradient(mesh, phi)
  
    type(ccs_mesh), intent(in) :: mesh
    class(field), intent(inout) :: phi

    real(ccs_real), dimension(:), pointer :: x_gradients_data, y_gradients_data, z_gradients_data
    real(ccs_real), dimension(:), allocatable :: x_gradients_old, y_gradients_old, z_gradients_old

    integer(ccs_real) :: i
    
    call get_vector_data(phi%x_gradients, x_gradients_data)
    call get_vector_data(phi%y_gradients, y_gradients_data)
    call get_vector_data(phi%z_gradients, z_gradients_data)

    associate(ntotal => mesh%ntotal)
      allocate(x_gradients_old(ntotal))
      allocate(y_gradients_old(ntotal))
      allocate(z_gradients_old(ntotal))
      do i = 1, ntotal
        x_gradients_old(i) = x_gradients_data(i)
        y_gradients_old(i) = y_gradients_data(i)
        z_gradients_old(i) = z_gradients_data(i)
      end do
    end associate
    
    call restore_vector_data(phi%x_gradients, x_gradients_data)
    call restore_vector_data(phi%y_gradients, y_gradients_data)
    call restore_vector_data(phi%z_gradients, z_gradients_data)
    
    call dprint("Compute x gradient")
    call update_gradient_component(mesh, 1, phi%values, x_gradients_old, y_gradients_old, z_gradients_old, phi%x_gradients)
    call update(phi%x_gradients) ! XXX: opportunity to overlap update with later compute (begin/compute/end)
    call dprint("Compute y gradient")
    call update_gradient_component(mesh, 2, phi%values, x_gradients_old, y_gradients_old, z_gradients_old, phi%y_gradients)
    call update(phi%y_gradients) ! XXX: opportunity to overlap update with later compute (begin/compute/end)
    call dprint("Compute z gradient")
    call update_gradient_component(mesh, 3, phi%values, x_gradients_old, y_gradients_old, z_gradients_old, phi%z_gradients)
    call update(phi%z_gradients) ! XXX: opportunity to overlap update with later compute (begin/compute/end)

    deallocate(x_gradients_old)
    deallocate(y_gradients_old)
    deallocate(z_gradients_old)
    
  end subroutine update_gradient

  !>  Helper subroutine to calculate a gradient component at a time.
  !
  !> @param[in] mesh   - the mesh
  !> @param[in] component   - which vector component (i.e. direction) to update?
  !> @param[in] phi         - a cell-centred array of the field whose gradient we
  !!                          want to compute
  !> @param[inout] gradients - a cell-centred array of the gradient
  subroutine update_gradient_component(mesh, component, phi, x_gradients_old, y_gradients_old, z_gradients_old, gradients)

    type(ccs_mesh), intent(in) :: mesh
    integer(ccs_int), intent(in) :: component
    class(ccs_vector), intent(in) :: phi
    real(ccs_real), dimension(:), intent(in) :: x_gradients_old
    real(ccs_real), dimension(:), intent(in) :: y_gradients_old
    real(ccs_real), dimension(:), intent(in) :: z_gradients_old
    class(ccs_vector), intent(inout) :: gradients
    
    type(vector_values) :: grad_values
    real(ccs_real), dimension(:), pointer :: phi_data
    real(ccs_real) :: grad
    
    integer(ccs_int) :: i
    integer(ccs_int) :: j
    type(cell_locator) :: loc_p
    type(face_locator) :: loc_f
    type(neighbour_locator) :: loc_nb
    
    integer(ccs_int) :: nnb
    integer(ccs_int) :: nb
    
    real(ccs_real) :: phif

    logical :: is_boundary

    real(ccs_real) :: face_area
    real(ccs_real), dimension(ndim) :: face_norm

    real(ccs_real) :: V
    integer(ccs_int) :: global_index_p

    real(ccs_real), dimension(ndim) :: dx

    call create_vector_values(1_ccs_int, grad_values)
    call set_mode(insert_mode, grad_values)

    call get_vector_data(phi, phi_data)
    
    do i = 1, mesh%nlocal
      call clear_entries(grad_values)
      
      grad = 0.0_ccs_int
      
      call set_cell_location(mesh, i, loc_p)
      call count_neighbours(loc_p, nnb)
      do j = 1, nnb
        call set_face_location(mesh, i, j, loc_f)
        call get_boundary_status(loc_f, is_boundary)

        if (.not. is_boundary) then
          call set_neighbour_location(loc_p, j, loc_nb)
          call get_local_index(loc_nb, nb)
          phif = 0.5_ccs_real * (phi_data(i) + phi_data(nb)) ! XXX: Need to do proper interpolation
        else
          call get_distance(loc_p, loc_f, dx)
          phif = phi_data(i) + (x_gradients_old(i) * dx(1) + y_gradients_old(i) * dx(2) + z_gradients_old(i) * dx(3))
        end if

        call get_face_area(loc_f, face_area)
        call get_face_normal(loc_f, face_norm)

        grad = grad + phif * (face_area * face_norm(component))
      end do

      call get_volume(loc_p, V)
      grad = grad / V
      
      call get_global_index(loc_p, global_index_p)
      call set_row(global_index_p, grad_values)
      call set_entry(grad, grad_values)
      call set_values(grad_values, gradients)
    end do

    call restore_vector_data(phi, phi_data)

    deallocate(grad_values%global_indices)
    deallocate(grad_values%values)
    
  end subroutine update_gradient_component
  
end submodule fv_common<|MERGE_RESOLUTION|>--- conflicted
+++ resolved
@@ -10,15 +10,11 @@
   use types, only: vector_values, matrix_values_spec, matrix_values, cell_locator, face_locator, &
                    neighbour_locator
   use vec, only: get_vector_data, restore_vector_data, create_vector_values
-<<<<<<< HEAD
+
   use mat, only: create_matrix_values, set_matrix_values_spec_nrows, set_matrix_values_spec_ncols
   use utils, only: clear_entries, set_entry, set_row, set_col, set_values, set_mode, update
   use utils, only: str
-  use utils, only: debug_print
-=======
-  use utils, only: pack_entries, clear_entries, set_entry, set_row, set_values, set_mode, update
-  use utils, only: str, debug_print, exit_print
->>>>>>> 05dee1b8
+  use utils, only: debug_print, exit_print
   use meshing, only: count_neighbours, get_boundary_status, set_neighbour_location, &
                       get_local_index, get_global_index, get_volume, get_distance, &
                       set_face_location, get_face_area, get_face_normal, set_cell_location
