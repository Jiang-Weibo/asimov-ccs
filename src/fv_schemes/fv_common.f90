!v Submodule file fv_common.smod
!
!  An implementation of the finite volume method

submodule(fv) fv_common
#include "ccs_macros.inc"
  use constants, only: add_mode, insert_mode
  use types, only: vector_values, matrix_values_spec, matrix_values, neighbour_locator, bc_profile
  use vec, only: get_vector_data, restore_vector_data, &
                 get_vector_data_readonly, restore_vector_data_readonly, &
                 create_vector_values

  use mat, only: create_matrix_values, set_matrix_values_spec_nrows, set_matrix_values_spec_ncols
  use utils, only: clear_entries, set_entry, set_row, set_col, set_values, set_mode, update
  use utils, only: debug_print, exit_print, str
  use meshing, only: count_neighbours, get_boundary_status, create_neighbour_locator, &
                     get_local_index, get_global_index, get_volume, get_distance, &
                     create_face_locator, get_face_area, get_face_normal, create_cell_locator, &
                     get_local_num_cells, get_face_interpolation, &
                     get_max_faces, get_centre
  use boundary_conditions, only: get_bc_index
  use bc_constants

  implicit none

contains

  !> Computes fluxes and assign to matrix and RHS
  module subroutine compute_fluxes(phi, mf, mesh, component, M, vec)
    class(field), intent(inout) :: phi
    class(field), intent(inout) :: mf
    type(ccs_mesh), intent(in) :: mesh
    integer(ccs_int), intent(in) :: component
    class(ccs_matrix), intent(inout) :: M
    class(ccs_vector), intent(inout) :: vec

    integer(ccs_int) :: max_faces
    integer(ccs_int) :: n_int_cells
    real(ccs_real), dimension(:), pointer :: mf_data

    associate (mf_values => mf%values)
      call dprint("CF: get mf")
      call get_vector_data(mf_values, mf_data)

      ! Loop over cells computing advection and diffusion fluxes
      call get_max_faces(mesh, max_faces)
      n_int_cells = max_faces + 1 ! 1 neighbour per face + central cell
      call dprint("CF: compute coeffs")
      call compute_coeffs(phi, mf_data, mesh, component, n_int_cells, M, vec)

      call dprint("CF: restore mf")
      call restore_vector_data(mf_values, mf_data)
    end associate

  end subroutine compute_fluxes

  !> Computes the matrix coefficient for cells in the interior of the mesh
  subroutine compute_coeffs(phi, mf, mesh, component, n_int_cells, M, b)
    class(field), intent(inout) :: phi                !< scalar field structure
    real(ccs_real), dimension(:), intent(in) :: mf !< mass flux array defined at faces
    type(ccs_mesh), intent(in) :: mesh             !< Mesh structure
    integer(ccs_int), intent(in) :: component      !< integer indicating direction of velocity field component
    integer(ccs_int), intent(in) :: n_int_cells    !< number of cells in the interior of the mesh
    class(ccs_matrix), intent(inout) :: M          !< equation system matrix
    class(ccs_vector), intent(inout) :: b          !< RHS vector

    type(matrix_values_spec) :: mat_val_spec
    type(matrix_values) :: mat_coeffs
    type(vector_values) :: b_coeffs
    type(cell_locator) :: loc_p
    type(neighbour_locator) :: loc_nb
    type(face_locator) :: loc_f
    integer(ccs_int) :: local_num_cells
    integer(ccs_int) :: global_index_p, global_index_nb, index_p, index_nb
    integer(ccs_int) :: j
    integer(ccs_int) :: nnb
    real(ccs_real) :: face_area
    real(ccs_real) :: diff_coeff, diff_coeff_total
    real(ccs_real) :: adv_coeff_total, adv_coeffaF, adv_coeffaP
    real(ccs_real), dimension(ndim) :: face_normal
    logical :: is_boundary

    integer(ccs_int) :: index_f

    real(ccs_real) :: sgn ! Sign indicating face orientation
    real(ccs_real) :: aP, aF, bP, aPb
    real(ccs_real), dimension(:), pointer :: phi_data
    real(ccs_real) :: hoe ! High-order explicit flux
    real(ccs_real) :: loe ! Low-order explicit flux

    call set_matrix_values_spec_nrows(1_ccs_int, mat_val_spec)
    call set_matrix_values_spec_ncols(n_int_cells, mat_val_spec)
    call create_matrix_values(mat_val_spec, mat_coeffs)
    call set_mode(add_mode, mat_coeffs)

    call create_vector_values(n_int_cells, b_coeffs)
    call set_mode(add_mode, b_coeffs)

<<<<<<< HEAD
    ! Update gradients, if gamma/lupwind field
    select type (phi)
    type is (gamma_field)
      call update_gradient(mesh, phi)
    type is (lupwind_field)
      call update_gradient(mesh, phi)
=======
    ! Update gradients, if gamma field
    select type (phi)
    type is (gamma_field)
      call update_gradient(mesh, phi)
>>>>>>> a7a1d276
    end select
    
    call get_local_num_cells(mesh, local_num_cells) 
    do index_p = 1, local_num_cells
      call clear_entries(mat_coeffs) !?
      call clear_entries(b_coeffs)  !?

      ! Calculate contribution from neighbours
      call create_cell_locator(mesh, index_p, loc_p)
      call get_global_index(loc_p, global_index_p)
      call count_neighbours(loc_p, nnb)

      call set_row(global_index_p, mat_coeffs)
      call set_row(global_index_p, b_coeffs)

      adv_coeff_total = 0.0_ccs_real
      diff_coeff_total = 0.0_ccs_real

      do j = 1, nnb
        call create_neighbour_locator(loc_p, j, loc_nb)
        call get_boundary_status(loc_nb, is_boundary)
        call create_face_locator(mesh, index_p, j, loc_f)
        call get_face_normal(loc_f, face_normal)

        call get_local_index(loc_nb, index_nb)

        call get_face_area(loc_f, face_area)
        call get_local_index(loc_f, index_f)

        if (.not. is_boundary) then
          diff_coeff = calc_diffusion_coeff(index_p, j, mesh)

          ! XXX: Why won't Fortran interfaces distinguish on extended types...
          ! TODO: This will be expensive (in a tight loop) - investigate moving to a type-bound
          !       procedure (should also eliminate the type check).
          if (index_nb < index_p) then
            sgn = -1.0_ccs_real
          else
            sgn = 1.0_ccs_real
          end if
          select type (phi)
          type is (central_field)
            call calc_advection_coeff(phi, loc_f, sgn * mf(index_f), 0, adv_coeffaP, adv_coeffaF)
          type is (upwind_field)
<<<<<<< HEAD
            call calc_advection_coeff(phi, loc_f, sgn * mf(index_f), 0, adv_coeffaP, adv_coeffaF)
          type is (gamma_field)
            call calc_advection_coeff(phi, loc_f, sgn * mf(index_f), 0, loc_p, loc_nb, adv_coeffaP, adv_coeffaF)
          type is (lupwind_field)
            call calc_advection_coeff(phi, loc_f, sgn * mf(index_f), 0, loc_p, loc_nb, adv_coeffaP, adv_coeffaF)
=======
            call calc_advection_coeff(phi, loc_f, sgn * mf(index_f), 0, adv_coeff)
          type is (gamma_field)
            call calc_advection_coeff(phi, loc_f, sgn * mf(index_f), 0, loc_p, loc_nb, adv_coeff)
>>>>>>> a7a1d276
          class default
            call error_abort("Invalid velocity field discretisation.")
          end select

          call get_vector_data_readonly(phi%values, phi_data)

          ! XXX: we are relying on div(u)=0 => a_P = -sum_nb a_nb
          ! adv_coeff = adv_coeff * (sgn * mf(index_f) * face_area)

          ! High-order, explicit
          aF = adv_coeffaF
          aP = adv_coeffaP
          aP = (sgn * mf(index_f) * face_area) * aP
          aF = (sgn * mf(index_f) * face_area) * aF
          aP = aP - sgn * mf(index_f) * face_area
          hoe = aP * phi_data(index_p) + aF * phi_data(index_nb)
          call set_entry(-hoe, b_coeffs)

          ! Low-order
          if ((sgn * mf(index_f)) > 0.0_ccs_real) then
            aP = sgn * mf(index_f) * face_area
            aF = 0.0_ccs_real
          else
            aP = 0.0_ccs_real
            aF = sgn * mf(index_f) * face_area
          end if
          aP = aP - sgn * mf(index_f) * face_area

          loe = aP * phi_data(index_p) + aF * phi_data(index_nb)
          call set_entry(loe, b_coeffs) ! Explicit low-order term

          call get_global_index(loc_nb, global_index_nb)
          call set_col(global_index_nb, mat_coeffs)
          call set_entry(aF + diff_coeff, mat_coeffs)

          adv_coeff_total = adv_coeff_total + aP
          diff_coeff_total = diff_coeff_total - diff_coeff

          call restore_vector_data_readonly(phi%values, phi_data)
        else
          call compute_boundary_coeffs(phi, component, loc_p, loc_f, face_normal, aPb, bP)

          diff_coeff = calc_diffusion_coeff(index_p, j, mesh)
          ! Correct boundary face distance to distance to immaginary boundary "node"
          diff_coeff = diff_coeff / 2.0_ccs_real
          
          select type (phi)
          type is (central_field)
            call calc_advection_coeff(phi, loc_f, mf(index_f), index_nb, adv_coeffaP, adv_coeffaF)
          type is (upwind_field)
<<<<<<< HEAD
            call calc_advection_coeff(phi, loc_f, mf(index_f), index_nb, adv_coeffaP, adv_coeffaF)
          type is (gamma_field)
            call calc_advection_coeff(phi, loc_f, mf(index_f), index_nb, loc_p, loc_nb, adv_coeffaP, adv_coeffaF)
          type is  (lupwind_field)
            call calc_advection_coeff(phi, loc_f, mf(index_f), index_nb, loc_p, loc_nb, adv_coeffaP, adv_coeffaF )
=======
            call calc_advection_coeff(phi, loc_f, mf(index_f), index_nb, adv_coeff)
          type is (gamma_field)
            call calc_advection_coeff(phi, loc_f, mf(index_f), index_nb, loc_p, loc_nb, adv_coeff)
>>>>>>> a7a1d276
          class default
            call error_abort("Invalid velocity field discretisation.")
          end select
          aF = adv_coeffaF
          aP = adv_coeffaP
          aP = aP * (mf(index_f) * face_area)
          aF = aF * (mf(index_f) * face_area)
          aP = aP - mf(index_f) * face_area
          call get_vector_data_readonly(phi%values, phi_data)
          call set_entry(-(aP * phi_data(index_p) + aF * (aPb * phi_data(index_p) + bP)), b_coeffs)
          if (mf(index_f) > 0.0_ccs_real) then
            aP = mf(index_f) * face_area
            aF = 0.0_ccs_real
          else
            aP = 0.0_ccs_real
            aF = mf(index_f) * face_area
          end if
          aP = aP - mf(index_f) * face_area

          call set_entry(aP * phi_data(index_p) + aF * (aPb * phi_data(index_p) + bP), b_coeffs)
          call restore_vector_data_readonly(phi%values, phi_data)

          call set_entry(-(aF + diff_coeff) * bP, b_coeffs)

          adv_coeff_total = adv_coeff_total + aP + aPb * aF
          diff_coeff_total = diff_coeff_total - diff_coeff + aPb * diff_coeff
        end if
      end do

      call set_values(b_coeffs, b)
      call set_col(global_index_p, mat_coeffs)
      call set_entry((adv_coeff_total + diff_coeff_total), mat_coeffs)
      call set_values(mat_coeffs, M)
    end do

    deallocate (mat_coeffs%global_row_indices)
    deallocate (mat_coeffs%global_col_indices)
    deallocate (mat_coeffs%values)
  end subroutine compute_coeffs

  !> Computes the value of the scalar field on the boundary
  module subroutine compute_boundary_values(phi, component, loc_p, loc_f, normal, bc_value)

    class(field), intent(inout) :: phi                      !< the field for which boundary values are being computed
    integer(ccs_int), intent(in) :: component               !< integer indicating direction of velocity field component
    type(cell_locator), intent(in) :: loc_p                 !< location of cell
    type(face_locator), intent(in) :: loc_f                 !< location of face
    real(ccs_real), dimension(ndim), intent(in) :: normal   !< boundary face normal direction
    real(ccs_real), intent(out) :: bc_value                 !< the boundary value

    real(ccs_real) :: a !< The diagonal coeff (implicit component)
    real(ccs_real) :: b !< The RHS value (explicit component)
    integer(ccs_int) :: index_p
    real(ccs_real), dimension(:), pointer :: phi_data

    call compute_boundary_coeffs(phi, component, loc_p, loc_f, normal, a, b)

    call get_local_index(loc_p, index_p)
    call get_vector_data_readonly(phi%values, phi_data)
    bc_value = 0.5_ccs_real * (phi_data(index_p) + (b + a * phi_data(index_p)))
    call restore_vector_data_readonly(phi%values, phi_data)

  end subroutine compute_boundary_values

  !> Compute the coefficients of the boundary condition
  module subroutine compute_boundary_coeffs(phi, component, loc_p, loc_f, normal, a, b)

    class(field), intent(inout) :: phi                      !< the field for which boundary values are being computed
    integer(ccs_int), intent(in) :: component               !< integer indicating direction of velocity field component
    type(cell_locator), intent(in) :: loc_p                 !< location of cell
    type(face_locator), intent(in) :: loc_f                 !< location of face
    real(ccs_real), dimension(ndim), intent(in) :: normal   !< boundary face normal direction
    real(ccs_real), intent(out) :: a                        !< The diagonal coeff (implicit)
    real(ccs_real), intent(out) :: b                        !< The RHS entry (explicit)

    ! local variables
    integer(ccs_int) :: index_bc
    integer(ccs_int) :: index_nb
    integer(ccs_int) :: index_p
    type(neighbour_locator) :: loc_nb
    integer(ccs_int) :: i
    real(ccs_real), dimension(ndim) :: dx
    real(ccs_real), dimension(ndim) :: x
    real(ccs_real), dimension(ndim) :: parallel_component_map
    real(ccs_real), dimension(ndim) :: phi_face_parallel_component
    real(ccs_real) :: phi_face_parallel_component_norm
    real(ccs_real) :: phi_face_parallel_component_portion
    real(ccs_real) :: normal_norm
    real(ccs_real) :: dxmag
    real(ccs_real) :: bc_value
    real(ccs_real), dimension(:), pointer :: x_gradients_data    ! Data array for x gradient
    real(ccs_real), dimension(:), pointer :: y_gradients_data    ! Data array for y gradient
    real(ccs_real), dimension(:), pointer :: z_gradients_data    ! Data array for z gradient

    call get_local_index(loc_p, index_p)
    call create_neighbour_locator(loc_p, loc_f%cell_face_ctr, loc_nb)
    call get_local_index(loc_nb, index_nb)
    call get_bc_index(phi, index_nb, index_bc)

    select case (phi%bcs%bc_types(index_bc))
    case (bc_type_dirichlet)
      a = -1.0_ccs_real
      b = 2.0_ccs_real * phi%bcs%values(index_bc)
    case (bc_type_extrapolate)
      call get_distance(loc_p, loc_f, dx)

      call get_vector_data_readonly(phi%x_gradients, x_gradients_data)
      call get_vector_data_readonly(phi%y_gradients, y_gradients_data)
      call get_vector_data_readonly(phi%z_gradients, z_gradients_data)

      a = 1.0_ccs_real
      b = 2.0_ccs_real * (x_gradients_data(index_p) * dx(1) + y_gradients_data(index_p) * dx(2) + z_gradients_data(index_p) * dx(3))

      call restore_vector_data_readonly(phi%x_gradients, x_gradients_data)
      call restore_vector_data_readonly(phi%y_gradients, y_gradients_data)
      call restore_vector_data_readonly(phi%z_gradients, z_gradients_data)

    case (bc_type_sym)  ! XXX: Make sure this works as intended for symmetric BC.
      select case (component)
      case (0)
        parallel_component_map = (/1, 1, 1/)
      case (1)
        parallel_component_map = (/0, 1, 1/)
      case (2)
        parallel_component_map = (/1, 0, 1/)
      case (3)
        parallel_component_map = (/1, 1, 0/)
      case default
        call error_abort("invalid component provided " // str(component))
      end select
      ! Only keep the components of phi that are parallel to the surface
      phi_face_parallel_component_norm = 0
      normal_norm = 0
      do i = 1, ndim
        phi_face_parallel_component(i) = parallel_component_map(i) * normal(i)
        phi_face_parallel_component_norm = phi_face_parallel_component_norm + &
                                           phi_face_parallel_component(i) * phi_face_parallel_component(i)
        normal_norm = normal_norm + normal(i) * normal(i)
      end do
      phi_face_parallel_component_portion = sqrt(phi_face_parallel_component_norm / normal_norm)

      ! Get value of phi at boundary cell
      a = phi_face_parallel_component_portion
      b = 0.0_ccs_real
    case (bc_type_neumann)
      call get_distance(loc_p, loc_f, dx)
      dxmag = sqrt(sum(dx**2))

      a = 1.0_ccs_real
      b = (2.0_ccs_real * dxmag) * phi%bcs%values(index_bc)
    case (bc_type_profile)
      call get_centre(loc_f, x)
      if (allocated(phi%bcs%profiles(index_bc)%centre)) then
        call get_value_from_bc_profile(x, phi%bcs%profiles(index_bc), bc_value)
      else
        bc_value = 0.0_ccs_real
      end if

      a = -1.0_ccs_real
      b = 2.0_ccs_real * bc_value
    case default
      ! Set coefficients to cause divergence
      ! Prevents "unused variable" compiler errors
      a = 0.0_ccs_real
      b = huge(1.0_ccs_real)

      call error_abort("unknown bc type " // str(phi%bcs%bc_types(index_bc)))
    end select

  end subroutine

  !> Linear interpolate of BC profile 
  module subroutine get_value_from_bc_profile(x, profile, bc_value)
    real(ccs_real), dimension(:), intent(in) :: x
    type(bc_profile), intent(in) :: profile
    real(ccs_real), intent(out) :: bc_value
    integer(ccs_int) :: n, i
    real(ccs_real) :: r
    real(ccs_real) :: coeff

    r = norm2(x(:) - profile%centre(:))

    n = size(profile%coordinates)

    bc_value = profile%values(n)
    if (r .le. profile%coordinates(1)) then
      bc_value = profile%values(1)
      return
    end if

    do i=1, n-1
      if (r .lt. profile%coordinates(i+1)) then
        coeff = (r - profile%coordinates(i)) / (profile%coordinates(i+1) - profile%coordinates(i))
        bc_value = (1-coeff) * profile%values(i) + coeff * profile%values(i+1)
        return
      end if
    end do

  end subroutine

  !> Sets the diffusion coefficient
  module function calc_diffusion_coeff(index_p, index_nb, mesh) result(coeff)
    integer(ccs_int), intent(in) :: index_p  !< the local cell index
    integer(ccs_int), intent(in) :: index_nb !< the local neigbouring cell index
    type(ccs_mesh), intent(in) :: mesh       !< the mesh structure
    real(ccs_real) :: coeff                  !< the diffusion coefficient

    type(face_locator) :: loc_f
    real(ccs_real) :: face_area
    real(ccs_real), parameter :: diffusion_factor = 1.e-2_ccs_real ! XXX: temporarily hard-coded
    logical :: is_boundary
    real(ccs_real), dimension(ndim) :: dx
    real(ccs_real) :: dxmag
    type(cell_locator) :: loc_p
    type(neighbour_locator) :: loc_nb

    call create_face_locator(mesh, index_p, index_nb, loc_f)
    call get_face_area(loc_f, face_area)
    call get_boundary_status(loc_f, is_boundary)

    call create_cell_locator(mesh, index_p, loc_p)
    if (.not. is_boundary) then
      call create_neighbour_locator(loc_p, index_nb, loc_nb)
      call get_distance(loc_p, loc_nb, dx)
    else
      call get_distance(loc_p, loc_f, dx)
    end if
    dxmag = sqrt(sum(dx**2))

    coeff = -face_area * diffusion_factor / dxmag
  end function calc_diffusion_coeff

  !> Calculates mass flux across given face. Note: assumes rho = 1 and uniform grid
  module function calc_mass_flux_uvw(u_field, v_field, w_field, p, dpdx, dpdy, dpdz, invAu, invAv, invAw, loc_f) result(flux)
    class(field), intent(inout) :: u_field
    class(field), intent(inout) :: v_field
    class(field), intent(inout) :: w_field
    real(ccs_real), dimension(:), intent(in) :: p                   !< array containing pressure
    real(ccs_real), dimension(:), intent(in) :: dpdx, dpdy, dpdz    !< arrays containing pressure gradient in x, y and z
    real(ccs_real), dimension(:), intent(in) :: invAu, invAv, invAw !< arrays containing inverse momentum diagonal in x, y and z
    type(face_locator), intent(in) :: loc_f                         !< face locator

    real(ccs_real) :: flux                                          !< The flux across the boundary

    ! Local variables
    logical :: is_boundary                         ! Boundary indicator
    type(cell_locator) :: loc_p                    ! Primary cell locator
    type(neighbour_locator) :: loc_nb              ! Neighbour cell locator
    integer(ccs_int) :: index_nb                   ! Neighbour cell index
    real(ccs_real) :: flux_corr                    ! Flux correction
    real(ccs_real), dimension(ndim) :: face_normal ! (local) face-normal array
    real(ccs_real) :: u_bc, v_bc, w_bc             ! values of u, v and w at boundary
    real(ccs_real), dimension(:), pointer :: u_data, v_data, w_data ! the vector data for u, v and w
    integer(ccs_int), parameter :: x_direction = 1, y_direction = 2, z_direction = 3
    real(ccs_real) :: interpol_factor

    call get_boundary_status(loc_f, is_boundary)

    associate (mesh => loc_f%mesh, &
               index_p => loc_f%index_p, &
               j => loc_f%cell_face_ctr)

      call create_cell_locator(mesh, index_p, loc_p)
      call create_neighbour_locator(loc_p, j, loc_nb)
      call get_local_index(loc_nb, index_nb)

      call get_face_normal(loc_f, face_normal)
      if (.not. is_boundary) then

        ! XXX: this is likely expensive inside a loop...
        call get_vector_data_readonly(u_field%values, u_data)
        call get_vector_data_readonly(v_field%values, v_data)
        call get_vector_data_readonly(w_field%values, w_data)

        call get_face_interpolation(loc_f, interpol_factor)

        flux = ((interpol_factor * u_data(index_p) + (1.0_ccs_real - interpol_factor) * u_data(index_nb)) * face_normal(x_direction) &
              + (interpol_factor * v_data(index_p) + (1.0_ccs_real - interpol_factor) * v_data(index_nb)) * face_normal(y_direction) &
              + (interpol_factor * w_data(index_p) + (1.0_ccs_real - interpol_factor) * w_data(index_nb)) * face_normal(z_direction))

        call restore_vector_data_readonly(u_field%values, u_data)
        call restore_vector_data_readonly(v_field%values, v_data)
        call restore_vector_data_readonly(w_field%values, w_data)

        if (index_p > index_nb) then
          ! XXX: making convention to point from low to high cell.
          flux = -flux
        end if

        flux_corr = calc_mass_flux(p, dpdx, dpdy, dpdz, invAu, invAv, invAw, loc_f)
        flux = flux + flux_corr
      else
        call compute_boundary_values(u_field, x_direction, loc_p, loc_f, face_normal, u_bc)
        call compute_boundary_values(v_field, y_direction, loc_p, loc_f, face_normal, v_bc)
        call compute_boundary_values(w_field, z_direction, loc_p, loc_f, face_normal, w_bc)
        flux = u_bc * face_normal(x_direction) + v_bc * face_normal(y_direction) + w_bc * face_normal(z_direction)
      end if
    end associate

  end function calc_mass_flux_uvw

  ! Computes Rhie-Chow correction
  module function calc_mass_flux_no_uvw(p, dpdx, dpdy, dpdz, invAu, invAv, invAw, loc_f) result(flux)
    real(ccs_real), dimension(:), intent(in) :: p                   !< array containing pressure
    real(ccs_real), dimension(:), intent(in) :: dpdx, dpdy, dpdz    !< arrays containing pressure gradient in x, y and z
    real(ccs_real), dimension(:), intent(in) :: invAu, invAv, invAw !< arrays containing inverse momentum diagonal in x, y and z
    type(face_locator), intent(in) :: loc_f                         !< face locator

    real(ccs_real) :: flux                         !< The flux across the boundary

    logical :: is_boundary                         ! Boundary indicator
    type(cell_locator) :: loc_p                    ! Primary cell locator
    type(neighbour_locator) :: loc_nb              ! Neighbour cell locator
    integer(ccs_int) :: index_nb                   ! Neighbour cell index
    real(ccs_real) :: flux_corr                    ! Flux correction
    real(ccs_real), dimension(ndim) :: dx          ! Cell-cell distance
    real(ccs_real) :: dxmag                        ! Cell-cell distance magnitude
    real(ccs_real), dimension(ndim) :: face_normal ! (local) face-normal array
    real(ccs_real) :: Vp                           ! Primary cell volume
    real(ccs_real) :: V_nb                         ! Neighbour cell volume
    real(ccs_real) :: Vf                           ! Face "volume"
    real(ccs_real) :: invAp                        ! Primary cell inverse momentum coefficient
    real(ccs_real) :: invA_nb                      ! Neighbour cell inverse momentum coefficient
    real(ccs_real) :: invAf                        ! Face inverse momentum coefficient
    integer(ccs_int), parameter :: x_direction = 1, y_direction = 2, z_direction = 3

    real(ccs_real) :: uSwitch, vSwitch, wSwitch
    real(ccs_real) :: problem_dim
    real(ccs_real) :: interpol_factor

    call get_boundary_status(loc_f, is_boundary)

    associate (mesh => loc_f%mesh, &
               index_p => loc_f%index_p, &
               j => loc_f%cell_face_ctr)

      call create_cell_locator(mesh, index_p, loc_p)
      call create_neighbour_locator(loc_p, j, loc_nb)
      call get_local_index(loc_nb, index_nb)

      call get_face_normal(loc_f, face_normal)
      if (.not. is_boundary) then

        !
        ! Rhie-Chow correction from Ferziger & Peric
        !
        call get_face_interpolation(loc_f, interpol_factor)
        call get_distance(loc_p, loc_nb, dx)
        dxmag = sqrt(sum(dx**2))
        call get_face_normal(loc_f, face_normal)
        flux_corr = -(p(index_nb) - p(index_p)) / dxmag

        flux_corr = flux_corr + ((interpol_factor * dpdx(index_p) + (1.0_ccs_real - interpol_factor) * dpdx(index_nb)) * face_normal(x_direction) &
                + (interpol_factor * dpdy(index_p) + (1.0_ccs_real - interpol_factor) * dpdy(index_nb)) * face_normal(y_direction) &
                 + (interpol_factor * dpdz(index_p) + (1.0_ccs_real - interpol_factor) * dpdz(index_nb)) * face_normal(z_direction))

        call get_volume(loc_p, Vp)
        call get_volume(loc_nb, V_nb)
        Vf = interpol_factor * Vp + (1.0_ccs_real - interpol_factor) * V_nb

        ! This is probably not quite right ...
        uSwitch = 1.0_ccs_real
        vSwitch = 1.0_ccs_real
        wSwitch = 1.0_ccs_real
        problem_dim = uSwitch + vSwitch + wSwitch
        invAp = (uSwitch * invAu(index_p) + vSwitch * invAv(index_p) + wSwitch * invAw(index_p)) / problem_dim
        invA_nb = (uSwitch * invAu(index_nb) + vSwitch * invAv(index_nb) + wSwitch * invAw(index_nb)) / problem_dim
        invAf = interpol_factor * invAp + (1.0_ccs_real - interpol_factor) * invA_nb

        flux_corr = (Vf * invAf) * flux_corr

        if (index_p > index_nb) then
          ! XXX: making convention to point from low to high cell.
          flux_corr = -flux_corr
        end if

        ! Apply correction
        flux = flux_corr
      else
        flux = 0.0_ccs_real
      end if
    end associate
  end function calc_mass_flux_no_uvw

  !> Calculates the row and column indices from flattened vector index. Assumes square mesh
  module subroutine calc_cell_coords(index, cps, row, col)
    integer(ccs_int), intent(in) :: index !< cell index
    integer(ccs_int), intent(in) :: cps   !< number of cells per side
    integer(ccs_int), intent(out) :: row  !< cell row within mesh
    integer(ccs_int), intent(out) :: col  !< cell column within mesh

    col = modulo(index - 1, cps) + 1
    row = (index - 1) / cps + 1
  end subroutine calc_cell_coords

  !v Performs an update of the gradients of a field.
  !  @note This will perform a parallel update of the gradient fields to ensure halo cells are
  !  correctly updated on other PEs. @endnote
  module subroutine update_gradient(mesh, phi)

    use meshing, only: get_total_num_cells

    type(ccs_mesh), intent(in) :: mesh !< the mesh
    class(field), intent(inout) :: phi !< the field whose gradients we want to update

    call dprint("Compute x gradient")
    call update_gradient_component(mesh, 1, phi, phi%x_gradients)
    call update(phi%x_gradients) ! XXX: opportunity to overlap update with later compute (begin/compute/end)
    call dprint("Compute y gradient")
    call update_gradient_component(mesh, 2, phi, phi%y_gradients)
    call update(phi%y_gradients) ! XXX: opportunity to overlap update with later compute (begin/compute/end)
    call dprint("Compute z gradient")
    call update_gradient_component(mesh, 3, phi, phi%z_gradients)
    call update(phi%z_gradients) ! XXX: opportunity to overlap update with later compute (begin/compute/end)

  end subroutine update_gradient

  !> Helper subroutine to calculate a gradient component at a time.
  subroutine update_gradient_component(mesh, component, phi, gradients)

    type(ccs_mesh), intent(in) :: mesh !< the mesh
    integer(ccs_int), intent(in) :: component !< which vector component (i.e. direction) to update?
    class(field), intent(inout) :: phi !< the field whose gradient we want to compute
    class(ccs_vector), intent(inout) :: gradients !< a cell-centred array of the gradient

    type(vector_values) :: grad_values
    real(ccs_real), dimension(:), pointer :: phi_data
    real(ccs_real) :: grad

    integer(ccs_int) :: local_num_cells
    integer(ccs_int) :: index_p
    integer(ccs_int) :: j
    type(cell_locator) :: loc_p
    type(face_locator) :: loc_f
    type(neighbour_locator) :: loc_nb

    integer(ccs_int) :: nnb
    integer(ccs_int) :: index_nb

    real(ccs_real) :: phif
    real(ccs_real) :: interpol_factor

    logical :: is_boundary

    real(ccs_real) :: face_area
    real(ccs_real), dimension(ndim) :: face_norm

    real(ccs_real) :: V
    integer(ccs_int) :: global_index_p

    call create_vector_values(1_ccs_int, grad_values)
    call set_mode(insert_mode, grad_values)

    call get_local_num_cells(mesh, local_num_cells)
    do index_p = 1, local_num_cells
      call clear_entries(grad_values)

      grad = 0.0_ccs_int

      call create_cell_locator(mesh, index_p, loc_p)
      call count_neighbours(loc_p, nnb)
      do j = 1, nnb
        call create_face_locator(mesh, index_p, j, loc_f)
        call get_boundary_status(loc_f, is_boundary)
        call get_face_area(loc_f, face_area)
        call get_face_normal(loc_f, face_norm)

        call create_neighbour_locator(loc_p, j, loc_nb)
        call get_local_index(loc_nb, index_nb)
        if (.not. is_boundary) then
          call get_vector_data_readonly(phi%values, phi_data)
          call get_face_interpolation(loc_f, interpol_factor)
          phif = interpol_factor * phi_data(index_p) + (1.0_ccs_real - interpol_factor) * phi_data(index_nb)
          call restore_vector_data_readonly(phi%values, phi_data)
        else
          call compute_boundary_values(phi, component, loc_p, loc_f, face_norm, phif)
        end if

        grad = grad + phif * (face_area * face_norm(component))
      end do

      call get_volume(loc_p, V)
      grad = grad / V

      call get_global_index(loc_p, global_index_p)
      call set_row(global_index_p, grad_values)
      call set_entry(grad, grad_values)
      call set_values(grad_values, gradients)
    end do

    deallocate (grad_values%global_indices)
    deallocate (grad_values%values)

  end subroutine update_gradient_component

  !> Adds a fixed source term to the righthand side of the equation
  module subroutine add_fixed_source(mesh, S, rhs)

    type(ccs_mesh), intent(in) :: mesh     !< The mesh
    class(ccs_vector), intent(inout) :: S      !< The source field
    class(ccs_vector), intent(inout) :: rhs !< The righthand side vector

    real(ccs_real), dimension(:), pointer :: S_data
    real(ccs_real), dimension(:), pointer :: rhs_data

    integer(ccs_int) :: local_num_cells
    integer(ccs_int) :: index_p
    type(cell_locator) :: loc_p
    real(ccs_real) :: V_p
    
    call get_vector_data_readonly(S, S_data)
    call get_vector_data(rhs, rhs_data)
    call get_local_num_cells(mesh, local_num_cells)
    do index_p = 1, local_num_cells
       call create_cell_locator(mesh, index_p, loc_p)
       call get_volume(loc_p, V_p)

       rhs_data(index_p) = rhs_data(index_p) + S_data(index_p) * V_p
    end do
    call restore_vector_data_readonly(S, S_data)
    call restore_vector_data(rhs, rhs_data)

    call update(rhs)
    
  end subroutine add_fixed_source

  !> Adds a linear source term to the system matrix
  module subroutine add_linear_source(mesh, S, M)

    use mat, only: add_matrix_diagonal
    
    type(ccs_mesh), intent(in) :: mesh    !< The mesh
    class(ccs_vector), intent(inout) :: S !< The source field
    class(ccs_matrix), intent(inout) :: M !< The system

    real(ccs_real), dimension(:), pointer :: S_data

    real(ccs_real), dimension(:), allocatable :: S_store
    
    integer(ccs_int) :: local_num_cells
    integer(ccs_int) :: index_p
    type(cell_locator) :: loc_p
    real(ccs_real) :: V_p
    
    call get_local_num_cells(mesh, local_num_cells)
    allocate(S_store(local_num_cells))

    call get_vector_data(S, S_data)
    do index_p = 1, local_num_cells
       call create_cell_locator(mesh, index_p, loc_p)
       call get_volume(loc_p, V_p)

       S_store(index_p) = S_data(index_p)
       S_data(index_p) = S_data(index_p) * V_p
    end do
    call restore_vector_data(S, S_data)
    call update(S)

    call add_matrix_diagonal(S, M)
    
    call get_vector_data(S, S_data)
    do index_p = 1, local_num_cells
       S_data(index_p) = S_store(index_p)
    end do
    call restore_vector_data(S, S_data)
    call update(S)

    deallocate(S_store)
    
  end subroutine add_linear_source

end submodule fv_common<|MERGE_RESOLUTION|>--- conflicted
+++ resolved
@@ -96,25 +96,18 @@
     call create_vector_values(n_int_cells, b_coeffs)
     call set_mode(add_mode, b_coeffs)
 
-<<<<<<< HEAD
     ! Update gradients, if gamma/lupwind field
     select type (phi)
     type is (gamma_field)
       call update_gradient(mesh, phi)
     type is (lupwind_field)
       call update_gradient(mesh, phi)
-=======
-    ! Update gradients, if gamma field
-    select type (phi)
-    type is (gamma_field)
-      call update_gradient(mesh, phi)
->>>>>>> a7a1d276
     end select
     
     call get_local_num_cells(mesh, local_num_cells) 
     do index_p = 1, local_num_cells
-      call clear_entries(mat_coeffs) !?
-      call clear_entries(b_coeffs)  !?
+      call clear_entries(mat_coeffs)
+      call clear_entries(b_coeffs)
 
       ! Calculate contribution from neighbours
       call create_cell_locator(mesh, index_p, loc_p)
@@ -153,17 +146,11 @@
           type is (central_field)
             call calc_advection_coeff(phi, loc_f, sgn * mf(index_f), 0, adv_coeffaP, adv_coeffaF)
           type is (upwind_field)
-<<<<<<< HEAD
             call calc_advection_coeff(phi, loc_f, sgn * mf(index_f), 0, adv_coeffaP, adv_coeffaF)
           type is (gamma_field)
             call calc_advection_coeff(phi, loc_f, sgn * mf(index_f), 0, loc_p, loc_nb, adv_coeffaP, adv_coeffaF)
           type is (lupwind_field)
             call calc_advection_coeff(phi, loc_f, sgn * mf(index_f), 0, loc_p, loc_nb, adv_coeffaP, adv_coeffaF)
-=======
-            call calc_advection_coeff(phi, loc_f, sgn * mf(index_f), 0, adv_coeff)
-          type is (gamma_field)
-            call calc_advection_coeff(phi, loc_f, sgn * mf(index_f), 0, loc_p, loc_nb, adv_coeff)
->>>>>>> a7a1d276
           class default
             call error_abort("Invalid velocity field discretisation.")
           end select
@@ -214,17 +201,11 @@
           type is (central_field)
             call calc_advection_coeff(phi, loc_f, mf(index_f), index_nb, adv_coeffaP, adv_coeffaF)
           type is (upwind_field)
-<<<<<<< HEAD
             call calc_advection_coeff(phi, loc_f, mf(index_f), index_nb, adv_coeffaP, adv_coeffaF)
           type is (gamma_field)
             call calc_advection_coeff(phi, loc_f, mf(index_f), index_nb, loc_p, loc_nb, adv_coeffaP, adv_coeffaF)
           type is  (lupwind_field)
             call calc_advection_coeff(phi, loc_f, mf(index_f), index_nb, loc_p, loc_nb, adv_coeffaP, adv_coeffaF )
-=======
-            call calc_advection_coeff(phi, loc_f, mf(index_f), index_nb, adv_coeff)
-          type is (gamma_field)
-            call calc_advection_coeff(phi, loc_f, mf(index_f), index_nb, loc_p, loc_nb, adv_coeff)
->>>>>>> a7a1d276
           class default
             call error_abort("Invalid velocity field discretisation.")
           end select
