--- conflicted
+++ resolved
@@ -229,18 +229,10 @@
 
           adv_coeff_total = adv_coeff_total + aP
           diff_coeff_total = diff_coeff_total - diff_coeff
-<<<<<<< HEAD
         else
-          !print*, "B, densnb=",dens(index_nb)
           call compute_boundary_coeffs(phi, component, loc_p, loc_f, face_normal, aPb, bP)
 
           call calc_diffusion_coeff(index_p, j, mesh, .false., visc(index_p), visc(index_nb), dens(index_p), dens(index_nb), SchmidtNo, diff_coeff)
-=======
-        else ! Boundary
-          call compute_boundary_coeffs(phi, component, loc_p, loc_f, face_normal, aPb, bP)
-
-          call calc_diffusion_coeff(index_p, j, mesh, .false., visc(index_p), visc(index_p), SchmidtNo, diff_coeff)
->>>>>>> c8c87fdb
           ! Correct boundary face distance to distance to immaginary boundary "node"
           diff_coeff = diff_coeff / 2.0_ccs_real
           
