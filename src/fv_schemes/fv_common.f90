!> @brief Submodule file fv_CDS.smod
!> @build CDS
!
!> @details An implementation of the finite volume method using the CDS scheme

submodule (fv) fv_common

  use types, only : face_locator, set_face_location
  use mesh_utils, only : face_area

  implicit none

contains

  !> @brief Computes fluxes and assign to matrix and RHS
  !
  !> @param[in,out] mat - Data structure containing matrix to be filled
  !> @param[in,out] vec - Data structure containing RHS vector to be filled
  !> @param[in] u, v - arrays containing velocity fields in x, y directions
  !> @param[in] cell_mesh - the mesh being used
  module subroutine compute_fluxes(M, vec, u, v, cell_mesh)
    class(matrix), intent(inout), allocatable :: M   
    class(vector), intent(inout) :: vec   
    class(field), intent(in) :: u, v
    type(mesh), intent(in) :: cell_mesh
    
    integer(accs_int) :: cps
    integer(accs_int) :: n_int_cells
    
    cps = int(sqrt(real(cell_mesh%n)))

    ! Loop over cells computing advection and diffusion fluxes
    n_int_cells = calc_matrix_nnz()
    call compute_interior_coeffs(M, u, v, cell_mesh, n_int_cells, cps)

    ! Loop over boundaries
    call compute_boundary_coeffs(M, vec, u, v, cell_mesh, cps)

  end subroutine compute_fluxes

  !> @brief Returns the number of entries per row that are non-zero
  !
  !> @details Note: this assumes a square 2d grid
  !
  !> @param[out] nnz - number of non-zero entries per row
  pure function calc_matrix_nnz() result(nnz)
    integer(accs_int) :: nnz

    nnz = 5_accs_int
  end function calc_matrix_nnz

  !> @brief Computes the matrix coefficient for cells in the interior of the mesh
  !
  !> @param[in,out] mat     - Matrix structure being assigned
  !> @param[in] u, v        - Field structures containing x, y velocities
  !> @param[in] cell_mesh   - Mesh structure
  !> @param[in] n_int_cells - number of cells in the interior of the mesh
  !> @param[in] cps         - number of cells per side
  subroutine compute_interior_coeffs(M, u, v, cell_mesh, n_int_cells, cps)
    use constants, only : add_mode
    use types, only: matrix_values, cell_locator, face_locator, neighbour_locator, &
                     set_cell_location, set_face_location, set_neighbour_location
    use utils, only: pack_entries, set_values
    use mesh_utils, only:  global_index, count_neighbours, face_area, boundary_status

    class(matrix), allocatable :: M
    class(field), intent(in) :: u, v
    type(mesh), intent(in) :: cell_mesh
    integer(accs_int), intent(in) :: n_int_cells
    integer(accs_int), intent(in) :: cps

    type(matrix_values) :: mat_coeffs
    integer(accs_int) :: self_idx, ngb_idx, local_idx
    integer(accs_int) :: j
<<<<<<< HEAD
    integer(accs_int) :: mat_counter
    real(accs_real) :: face_area
=======
    real(accs_real) :: face_surface_area
>>>>>>> aa02c2c6
    real(accs_real) :: diff_coeff, diff_coeff_total
    real(accs_real) :: adv_coeff, adv_coeff_total

    type(cell_locator) :: self_loc
    type(neighbour_locator) :: ngb_loc
    type(face_locator) :: face_loc
    integer(accs_int) :: n_ngb
    logical :: is_boundary

    mat_coeffs%mode = add_mode

    allocate(mat_coeffs%rglob(1))
    allocate(mat_coeffs%cglob(n_int_cells))
    allocate(mat_coeffs%val(n_int_cells))

    do local_idx = 1, cell_mesh%nlocal
      ! Calculate contribution from neighbours
      call set_cell_location(self_loc, cell_mesh, local_idx)
      call global_index(self_loc, self_idx)
      call count_neighbours(self_loc, n_ngb)
      mat_counter = 1
      adv_coeff_total = 0.0_accs_real
      diff_coeff_total = 0.0_accs_real
<<<<<<< HEAD
      do j = 1, cell_mesh%nnb(local_idx)
        ngb_idx = cell_mesh%nbidx(j, local_idx)
        face_area = cell_mesh%Af(j, local_idx)
        diff_coeff = calc_diffusion_coeff(self_idx, ngb_idx, cell_mesh)
        if (ngb_idx > 0) then
=======
      do j = 1, n_ngb
        call set_neighbour_location(ngb_loc, self_loc, j)
        call global_index(ngb_loc, ngb_idx)
        call boundary_status(ngb_loc, is_boundary)

        diff_coeff = calc_diffusion_coeff()
        if (.not. is_boundary) then
          call set_face_location(face_loc, cell_mesh, local_idx, j)
          call face_area(face_loc, face_surface_area)

>>>>>>> aa02c2c6
          select type(u)
          type is(central_field)
            select type(v)
            type is(central_field)
<<<<<<< HEAD
              call calc_advection_coeff(ngb_idx, self_idx, face_area, cps, u, v, 0, adv_coeff)
=======
              call calc_advection_coeff(ngb_idx, self_idx, face_surface_area, adv_coeff, cps, u, v, 0)
>>>>>>> aa02c2c6
            class default
              print *, 'invalid velocity field discretisation'
              stop
            end select
          type is(upwind_field)
            select type(v)
            type is(upwind_field)
<<<<<<< HEAD
              call calc_advection_coeff(ngb_idx, self_idx, face_area, cps, u, v, 0, adv_coeff)
=======
              call calc_advection_coeff(ngb_idx, self_idx, face_surface_area, adv_coeff, cps, u, v, 0)
>>>>>>> aa02c2c6
            class default
              print *, 'invalid velocity field discretisation'
              stop
            end select
          class default
            print *, 'invalid velocity field discretisation'
            stop
          end select

          call pack_entries(mat_coeffs, 1, mat_counter, self_idx, ngb_idx, adv_coeff + diff_coeff)
          mat_counter = mat_counter + 1
          adv_coeff_total = adv_coeff_total + adv_coeff
          diff_coeff_total = diff_coeff_total + diff_coeff
        else
          call pack_entries(mat_coeffs, 1, mat_counter, self_idx, -1, 0.0_accs_real)
          mat_counter = mat_counter + 1
        end if
      end do
      call pack_entries(mat_coeffs, 1, mat_counter, self_idx, self_idx, -(adv_coeff_total + diff_coeff_total))
      mat_counter = mat_counter + 1
      call set_values(mat_coeffs, M)
    end do

    deallocate(mat_coeffs%rglob, mat_coeffs%cglob, mat_coeffs%val)
  end subroutine compute_interior_coeffs

  !> @brief Computes the matrix coefficient for cells on the boundary of the mesh
  !
  !> @param[in,out] mat     - Matrix structure being assigned
  !> @param[in] u, v        - Field structures containing x, y velocities
  !> @param[in] cell_mesh   - Mesh structure
  !> @param[in] cps         - number of cells per side
  subroutine compute_boundary_coeffs(M, b, u, v, cell_mesh, cps)
    use constants, only : insert_mode, add_mode, ndim
    use types, only: matrix_values, vector_values, cell_locator, face_locator, neighbour_locator, &
                     set_cell_location, set_face_location, set_neighbour_location
    use utils, only: pack_entries, set_values
    use mesh_utils, only:  global_index, count_neighbours, face_area, &
                           face_normal, boundary_status

    class(matrix), intent(inout) :: M
    class(vector), intent(inout) :: b
    class(field), intent(in) :: u, v
    type(mesh), intent(in) :: cell_mesh
    integer(accs_int), intent(in) :: cps

    type(matrix_values) :: mat_coeffs
    type(vector_values) :: b_coeffs

    integer(accs_int) :: self_idx, ngb_idx, local_idx
    integer(accs_int) :: j
    integer(accs_int) :: bc_counter
    integer(accs_int) :: row, col
    real(accs_real) :: face_surface_area
    real(accs_real) :: diff_coeff
    real(accs_real) :: adv_coeff
    real(accs_real) :: BC_value
    real(accs_real) :: n_value, w_value

    type(cell_locator) :: self_loc
    type(neighbour_locator) :: ngb_loc
    type(face_locator) :: face_loc
    integer(accs_int) :: n_ngb, mesh_ngb_idx
    logical :: is_boundary
    real(accs_real), dimension(ndim) :: normal

    mat_coeffs%mode = add_mode
    b_coeffs%mode = add_mode

    allocate(mat_coeffs%rglob(1))
    allocate(mat_coeffs%cglob(1))
    allocate(mat_coeffs%val(1))
    allocate(b_coeffs%idx(1))
    allocate(b_coeffs%val(1))

    n_value = 0.0_accs_real
    w_value = 1.0_accs_real
    bc_counter = 1
    do local_idx = 1, cell_mesh%nlocal
      call set_cell_location(self_loc, cell_mesh, local_idx)
      call global_index(self_loc, self_idx)
      call count_neighbours(self_loc, n_ngb)
      ! Calculate contribution from neighbours
<<<<<<< HEAD
      do j = 1, cell_mesh%nnb(local_idx)
        ngb_idx = cell_mesh%nbidx(j, local_idx)
        face_area = cell_mesh%Af(j, local_idx)
        diff_coeff = calc_diffusion_coeff(self_idx, ngb_idx, cell_mesh)
        if (ngb_idx == -1) then
=======
      do j = 1, n_ngb
        call set_neighbour_location(ngb_loc, self_loc, j)
        call global_index(ngb_loc, ngb_idx)
        call boundary_status(ngb_loc, is_boundary)

        call set_face_location(face_loc, cell_mesh, local_idx, j)
        call face_area(face_loc, face_surface_area)

        call face_normal(face_loc, normal)
        mesh_ngb_idx = cell_mesh%nbidx(j, local_idx)
        !if (is_boundary .and. mesh_ngb_idx == -1) then
        if (mesh_ngb_idx == -1) then
>>>>>>> aa02c2c6
          ! Set Dirichlet BCs at left boundary
          select type(u)
          type is(central_field)
            select type(v)
            type is(central_field)
<<<<<<< HEAD
              call calc_advection_coeff(ngb_idx, self_idx, face_area, cps, u, v, ngb_idx, adv_coeff)
=======
              call calc_advection_coeff(ngb_idx, self_idx, face_surface_area, adv_coeff, cps, u, v, mesh_ngb_idx)
>>>>>>> aa02c2c6
            class default
              print *, 'invalid velocity field discretisation'
              stop
            end select
          type is(upwind_field)
            select type(v)
            type is(upwind_field)
<<<<<<< HEAD
              call calc_advection_coeff(ngb_idx, self_idx, face_area, cps, u, v, ngb_idx, adv_coeff)
=======
              call calc_advection_coeff(ngb_idx, self_idx, face_surface_area, adv_coeff, cps, u, v, mesh_ngb_idx)
>>>>>>> aa02c2c6
            class default
              print *, 'invalid velocity field discretisation'
              stop
            end select
          class default
            print *, 'invalid velocity field discretisation'
            stop
          end select

          call calc_cell_coords(self_idx, cps, row, col)
          BC_value = -(1.0_accs_real - real(row, accs_real)/real(cps, accs_real)) * w_value
          call pack_entries(b_coeffs, 1, self_idx, (adv_coeff + diff_coeff)*BC_value)
          call pack_entries(mat_coeffs, 1, 1, self_idx, self_idx, -(adv_coeff + diff_coeff))
          call set_values(b_coeffs, b)
          call set_values(mat_coeffs, M)
          bc_counter = bc_counter + 1
        !else if (is_boundary .and. mesh_ngb_idx == -4) then
        else if (mesh_ngb_idx == -4) then
          ! Set Dirichlet BCs at top boundary
          select type(u)
          type is(central_field)
            select type(v)
            type is(central_field)
<<<<<<< HEAD
              call calc_advection_coeff(ngb_idx, self_idx, face_area, cps, u, v, ngb_idx, adv_coeff)
=======
              call calc_advection_coeff(ngb_idx, self_idx, face_surface_area, adv_coeff, cps, u, v, mesh_ngb_idx)
>>>>>>> aa02c2c6
            class default
              print *, 'invalid velocity field discretisation'
              stop
            end select
          type is(upwind_field)
            select type(v)
            type is(upwind_field)
<<<<<<< HEAD
              call calc_advection_coeff(ngb_idx, self_idx, face_area, cps, u, v, ngb_idx, adv_coeff)
=======
              call calc_advection_coeff(ngb_idx, self_idx, face_surface_area, adv_coeff, cps, u, v, mesh_ngb_idx)
>>>>>>> aa02c2c6
            class default
              print *, 'invalid velocity field discretisation'
              stop
            end select
          class default
            print *, 'invalid velocity field discretisation'
            stop
          end select

          call pack_entries(b_coeffs, 1, self_idx, (adv_coeff + diff_coeff)*n_value)
          call pack_entries(mat_coeffs, 1, 1, self_idx, self_idx, -(adv_coeff + diff_coeff))
          call set_values(b_coeffs, b)
          call set_values(mat_coeffs, M)
          bc_counter = bc_counter + 1
        end if
      end do
    end do
    deallocate(mat_coeffs%rglob, mat_coeffs%cglob, mat_coeffs%val)
    deallocate(b_coeffs%idx, b_coeffs%val)
  end subroutine compute_boundary_coeffs

  !> @brief Sets the diffusion coefficient
  !
  !> @param[in] self_idx - the current cell index
  !> @param[in] ngb_idx  - the neigbouring cell index
  !> @param[out] coeff   - the diffusion coefficient
  function calc_diffusion_coeff(self_idx, ngb_idx, cell_mesh) result(coeff)
    integer(accs_int), intent(in) :: self_idx
    integer(accs_int), intent(in) :: ngb_idx
    type(mesh), intent(in) :: cell_mesh
    real(accs_real) :: coeff

    type(face_locator) :: face_location
    real(accs_real) :: face_surface_area
    real(accs_real), parameter :: diffusion_factor = 1.e-2 

    call set_face_location(face_location, cell_mesh, self_idx, ngb_idx)
    call face_area(face_location, face_surface_area)

    coeff = -face_surface_area*diffusion_factor/cell_mesh%h
  end function calc_diffusion_coeff

  !> @brief Calculates mass flux across given face. Note: assumes rho = 1 and uniform grid
  !
  !> @param[in] edge_len           - Edge length
  !> @param[in] u, v               - Field structures containing x, y velocities
  !> @param[in] ngb_row, ngb_col   - Row and column of given neighbour in mesh
  !> @param[in] self_row, self_col - Row and column of given cell in mesh
  !> @param[in] BC_flag            - Flag to indicate if neighbour is a boundary cell
  !> @param[out] flux              - The flux across the boundary
  module function calc_mass_flux(edge_len, u, v, ngb_row, ngb_col, self_row, self_col, BC_flag) result(flux)
    real(accs_real), intent(in) :: edge_len
    class(field), intent(in) :: u, v
    integer(accs_int), intent(in) :: ngb_row, ngb_col
    integer(accs_int), intent(in) :: self_row, self_col
    integer(accs_int), intent(in) :: BC_flag

    real(accs_real) :: flux

    flux = 0.0_accs_real

    if (BC_flag == 0) then
      if (ngb_col - self_col == 1) then
        flux = 0.25*(u%val(ngb_col, ngb_row) + u%val(self_col, self_row)) * edge_len
      else if (ngb_col - self_col == -1) then
        flux = -0.25*(u%val(ngb_col, ngb_row) + u%val(self_col, self_row)) * edge_len
      else if (ngb_row - self_row == 1) then
        flux = 0.25*(v%val(ngb_col, ngb_row) + v%val(self_col, self_row)) * edge_len
      else 
        flux = -0.25*(v%val(ngb_col, ngb_row) + v%val(self_col, self_row)) * edge_len
      end if
    else if (BC_flag == -1 .or. BC_flag == -2) then
      flux = u%val(self_col, self_row) * edge_len
    else if (BC_flag == -3 .or. BC_flag == -4) then
      flux = v%val(self_col, self_row) * edge_len
    else
      print *, 'invalid BC flag'
      stop
    end if
  end function calc_mass_flux

  !> @brief Calculates the row and column indices from flattened vector index. Assumes square mesh
  !
  !> @param[in] idx  - cell index
  !> @param[in] cps  - number of cells per side
  !> @param[out] row - cell row within mesh
  !> @param[out] col - cell column within mesh
  module subroutine calc_cell_coords(idx, cps, row, col)
    integer(accs_int), intent(in) :: idx, cps
    integer(accs_int), intent(out) :: row, col

    col = modulo(idx-1,cps) + 1 
    row = (idx-1)/cps + 1
  end subroutine calc_cell_coords
  

end submodule fv_common<|MERGE_RESOLUTION|>--- conflicted
+++ resolved
@@ -72,12 +72,8 @@
     type(matrix_values) :: mat_coeffs
     integer(accs_int) :: self_idx, ngb_idx, local_idx
     integer(accs_int) :: j
-<<<<<<< HEAD
     integer(accs_int) :: mat_counter
-    real(accs_real) :: face_area
-=======
     real(accs_real) :: face_surface_area
->>>>>>> aa02c2c6
     real(accs_real) :: diff_coeff, diff_coeff_total
     real(accs_real) :: adv_coeff, adv_coeff_total
 
@@ -101,33 +97,21 @@
       mat_counter = 1
       adv_coeff_total = 0.0_accs_real
       diff_coeff_total = 0.0_accs_real
-<<<<<<< HEAD
-      do j = 1, cell_mesh%nnb(local_idx)
-        ngb_idx = cell_mesh%nbidx(j, local_idx)
-        face_area = cell_mesh%Af(j, local_idx)
-        diff_coeff = calc_diffusion_coeff(self_idx, ngb_idx, cell_mesh)
-        if (ngb_idx > 0) then
-=======
       do j = 1, n_ngb
         call set_neighbour_location(ngb_loc, self_loc, j)
         call global_index(ngb_loc, ngb_idx)
         call boundary_status(ngb_loc, is_boundary)
 
-        diff_coeff = calc_diffusion_coeff()
+        diff_coeff = calc_diffusion_coeff(local_idx, j, cell_mesh)
         if (.not. is_boundary) then
           call set_face_location(face_loc, cell_mesh, local_idx, j)
           call face_area(face_loc, face_surface_area)
 
->>>>>>> aa02c2c6
           select type(u)
           type is(central_field)
             select type(v)
             type is(central_field)
-<<<<<<< HEAD
-              call calc_advection_coeff(ngb_idx, self_idx, face_area, cps, u, v, 0, adv_coeff)
-=======
-              call calc_advection_coeff(ngb_idx, self_idx, face_surface_area, adv_coeff, cps, u, v, 0)
->>>>>>> aa02c2c6
+              call calc_advection_coeff(ngb_idx, self_idx, face_surface_area, cps, u, v, 0, adv_coeff)
             class default
               print *, 'invalid velocity field discretisation'
               stop
@@ -135,11 +119,7 @@
           type is(upwind_field)
             select type(v)
             type is(upwind_field)
-<<<<<<< HEAD
-              call calc_advection_coeff(ngb_idx, self_idx, face_area, cps, u, v, 0, adv_coeff)
-=======
-              call calc_advection_coeff(ngb_idx, self_idx, face_surface_area, adv_coeff, cps, u, v, 0)
->>>>>>> aa02c2c6
+              call calc_advection_coeff(ngb_idx, self_idx, face_surface_area, cps, u, v, 0, adv_coeff)
             class default
               print *, 'invalid velocity field discretisation'
               stop
@@ -223,13 +203,6 @@
       call global_index(self_loc, self_idx)
       call count_neighbours(self_loc, n_ngb)
       ! Calculate contribution from neighbours
-<<<<<<< HEAD
-      do j = 1, cell_mesh%nnb(local_idx)
-        ngb_idx = cell_mesh%nbidx(j, local_idx)
-        face_area = cell_mesh%Af(j, local_idx)
-        diff_coeff = calc_diffusion_coeff(self_idx, ngb_idx, cell_mesh)
-        if (ngb_idx == -1) then
-=======
       do j = 1, n_ngb
         call set_neighbour_location(ngb_loc, self_loc, j)
         call global_index(ngb_loc, ngb_idx)
@@ -240,19 +213,14 @@
 
         call face_normal(face_loc, normal)
         mesh_ngb_idx = cell_mesh%nbidx(j, local_idx)
-        !if (is_boundary .and. mesh_ngb_idx == -1) then
-        if (mesh_ngb_idx == -1) then
->>>>>>> aa02c2c6
+        diff_coeff = calc_diffusion_coeff(local_idx, j, cell_mesh)
+        if (is_boundary .and. mesh_ngb_idx == -1) then
           ! Set Dirichlet BCs at left boundary
           select type(u)
           type is(central_field)
             select type(v)
             type is(central_field)
-<<<<<<< HEAD
-              call calc_advection_coeff(ngb_idx, self_idx, face_area, cps, u, v, ngb_idx, adv_coeff)
-=======
-              call calc_advection_coeff(ngb_idx, self_idx, face_surface_area, adv_coeff, cps, u, v, mesh_ngb_idx)
->>>>>>> aa02c2c6
+              call calc_advection_coeff(ngb_idx, self_idx, face_surface_area, cps, u, v, mesh_ngb_idx, adv_coeff)
             class default
               print *, 'invalid velocity field discretisation'
               stop
@@ -260,11 +228,7 @@
           type is(upwind_field)
             select type(v)
             type is(upwind_field)
-<<<<<<< HEAD
-              call calc_advection_coeff(ngb_idx, self_idx, face_area, cps, u, v, ngb_idx, adv_coeff)
-=======
-              call calc_advection_coeff(ngb_idx, self_idx, face_surface_area, adv_coeff, cps, u, v, mesh_ngb_idx)
->>>>>>> aa02c2c6
+              call calc_advection_coeff(ngb_idx, self_idx, face_surface_area, cps, u, v, mesh_ngb_idx, adv_coeff)
             class default
               print *, 'invalid velocity field discretisation'
               stop
@@ -281,18 +245,13 @@
           call set_values(b_coeffs, b)
           call set_values(mat_coeffs, M)
           bc_counter = bc_counter + 1
-        !else if (is_boundary .and. mesh_ngb_idx == -4) then
-        else if (mesh_ngb_idx == -4) then
+        else if (is_boundary .and. mesh_ngb_idx == -4) then
           ! Set Dirichlet BCs at top boundary
           select type(u)
           type is(central_field)
             select type(v)
             type is(central_field)
-<<<<<<< HEAD
-              call calc_advection_coeff(ngb_idx, self_idx, face_area, cps, u, v, ngb_idx, adv_coeff)
-=======
-              call calc_advection_coeff(ngb_idx, self_idx, face_surface_area, adv_coeff, cps, u, v, mesh_ngb_idx)
->>>>>>> aa02c2c6
+              call calc_advection_coeff(ngb_idx, self_idx, face_surface_area, cps, u, v, mesh_ngb_idx, adv_coeff)
             class default
               print *, 'invalid velocity field discretisation'
               stop
@@ -300,11 +259,7 @@
           type is(upwind_field)
             select type(v)
             type is(upwind_field)
-<<<<<<< HEAD
-              call calc_advection_coeff(ngb_idx, self_idx, face_area, cps, u, v, ngb_idx, adv_coeff)
-=======
-              call calc_advection_coeff(ngb_idx, self_idx, face_surface_area, adv_coeff, cps, u, v, mesh_ngb_idx)
->>>>>>> aa02c2c6
+              call calc_advection_coeff(ngb_idx, self_idx, face_surface_area, cps, u, v, mesh_ngb_idx, adv_coeff)
             class default
               print *, 'invalid velocity field discretisation'
               stop
@@ -331,9 +286,9 @@
   !> @param[in] self_idx - the current cell index
   !> @param[in] ngb_idx  - the neigbouring cell index
   !> @param[out] coeff   - the diffusion coefficient
-  function calc_diffusion_coeff(self_idx, ngb_idx, cell_mesh) result(coeff)
-    integer(accs_int), intent(in) :: self_idx
-    integer(accs_int), intent(in) :: ngb_idx
+  function calc_diffusion_coeff(local_self_idx, local_ngb_idx, cell_mesh) result(coeff)
+    integer(accs_int), intent(in) :: local_self_idx
+    integer(accs_int), intent(in) :: local_ngb_idx
     type(mesh), intent(in) :: cell_mesh
     real(accs_real) :: coeff
 
@@ -341,10 +296,10 @@
     real(accs_real) :: face_surface_area
     real(accs_real), parameter :: diffusion_factor = 1.e-2 
 
-    call set_face_location(face_location, cell_mesh, self_idx, ngb_idx)
+    call set_face_location(face_location, cell_mesh, local_self_idx, local_ngb_idx)
     call face_area(face_location, face_surface_area)
 
-    coeff = -face_surface_area*diffusion_factor/cell_mesh%h
+    coeff = -face_surface_area*diffusion_factor/(0.5_accs_real * cell_mesh%h)
   end function calc_diffusion_coeff
 
   !> @brief Calculates mass flux across given face. Note: assumes rho = 1 and uniform grid
