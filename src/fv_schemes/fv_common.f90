--- conflicted
+++ resolved
@@ -19,19 +19,7 @@
 
 contains
 
-<<<<<<< HEAD
-  !> @brief Computes fluxes and assign to matrix and RHS
-  !
-  !> @param[in] phi       - scalar field structure
-  !> @param[in] mf        - mass flux field structure
-  !> @param[in] mesh      - the mesh being used
-  !> @param[in] bcs       - the boundary conditions structure being used
-  !> @param[in] cps       - the number of cells per side in the (square) mesh
-  !> @param[in,out] M     - Data structure containing matrix to be filled
-  !> @param[in,out] vec   - Data structure containing RHS vector to be filled
-=======
   !>  Computes fluxes and assign to matrix and RHS
->>>>>>> 4c8c3086
   module subroutine compute_fluxes(phi, mf, mesh, bcs, cps, M, vec)
     class(field), intent(in) :: phi           !< scalar field structure
     class(field), intent(in) :: mf            !< mass flux field structure
@@ -72,17 +60,7 @@
     nnz = 5_ccs_int
   end function calc_matrix_nnz
 
-<<<<<<< HEAD
-  !> @brief Computes the matrix coefficient for cells in the interior of the mesh
-  !
-  !> @param[in] phi         - scalar field structure
-  !> @param[in] mf          - mass flux array defined at faces
-  !> @param[in] mesh        - Mesh structure
-  !> @param[in] n_int_cells - number of cells in the interior of the mesh
-  !> @param[in,out] M       - Matrix structure being assigned
-=======
   !>  Computes the matrix coefficient for cells in the interior of the mesh
->>>>>>> 4c8c3086
   subroutine compute_interior_coeffs(phi, mf, mesh, n_int_cells, M)
     class(field), intent(in) :: phi                 !< scalar field structure
     real(ccs_real), dimension(:), intent(in) :: mf  !< mass flux array defined at faces
@@ -330,20 +308,7 @@
     coeff = -face_area * diffusion_factor / dxmag
   end function calc_diffusion_coeff
 
-<<<<<<< HEAD
   !> Calculates mass flux across given face. Note: assumes rho = 1 and uniform grid
-=======
-  !>  Calculates mass flux across given face. Note: assumes rho = 1 and uniform grid
-  !
-  !> @param[in] u, v     - arrays containing x, y velocities
-  !> @param[in] p        - array containing pressure
-  !> @param[in] dpdx   - array containing pressure gradient in x
-  !> @param[in] dpdy   - array containing pressure gradient in y
-  !> @param[in] invAu    - array containing inverse momentum diagonal in x
-  !> @param[in] invAv    - array containing inverse momentum diagonal in y
-  !> @param[in] loc_f    - face locator
-  !> @param[out] flux    - The flux across the boundary
->>>>>>> 4c8c3086
   module function calc_mass_flux(u, v, p, dpdx, dpdy, invAu, invAv, loc_f) result(flux)
     real(ccs_real), dimension(:), intent(in) :: u, v          !< arrays containing x, y velocities
     real(ccs_real), dimension(:), intent(in) :: p             !< array containing pressure
