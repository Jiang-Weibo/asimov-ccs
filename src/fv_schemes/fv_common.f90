!v Submodule file fv_common.smod
!
!  An implementation of the finite volume method
submodule(fv) fv_common
#include "ccs_macros.inc"
  use constants, only: add_mode, insert_mode
  use types, only: vector_values, matrix_values_spec, matrix_values, neighbour_locator, bc_profile, field
  use vec, only: get_vector_data, restore_vector_data, &
                 get_vector_data_readonly, restore_vector_data_readonly, &
                 create_vector_values

  use mat, only: create_matrix_values, set_matrix_values_spec_nrows, set_matrix_values_spec_ncols
  use utils, only: clear_entries, set_entry, set_row, set_col, set_values, set_mode, update
  use utils, only: debug_print, exit_print, str
  use meshing, only: count_neighbours, get_boundary_status, create_neighbour_locator, &
                     get_local_index, get_global_index, get_volume, get_distance, &
                     create_face_locator, get_face_area, get_face_normal, create_cell_locator, &
                     get_local_num_cells, get_face_interpolation, &
                     get_max_faces, get_centre
  use boundary_conditions, only: get_bc_index
  use timers, only: timer_register_start, timer_stop
  use bc_constants

  implicit none

contains

  !> Computes fluxes and assign to matrix and RHS
  module subroutine compute_fluxes(phi, mf, viscosity, density, mesh, component, M, vec)
    class(field), intent(inout) :: phi
    class(field), intent(inout) :: mf
    class(field), intent(inout) :: viscosity
    class(field), intent(inout) :: density
    type(ccs_mesh), intent(in) :: mesh
    integer(ccs_int), intent(in) :: component
    class(ccs_matrix), intent(inout) :: M
    class(ccs_vector), intent(inout) :: vec

    integer(ccs_int) :: max_faces
    integer(ccs_int) :: n_int_cells
    real(ccs_real), dimension(:), pointer :: mf_data, viscosity_data, density_data
    !print*,"inside compute_fluxes"

    associate (mf_values => mf%values)
      call dprint("CF: get mf")
      call get_vector_data(mf_values, mf_data)
      call get_vector_data(viscosity%values, viscosity_data)
      call get_vector_data(density%values, density_data)

      ! Loop over cells computing advection and diffusion fluxes
      call get_max_faces(mesh, max_faces)
      n_int_cells = max_faces + 1 ! 1 neighbour per face + central cell
      call dprint("CF: compute coeffs")
      call compute_coeffs(phi, mf_data, viscosity_data, density_data, mesh, component, n_int_cells, M, vec)

      call dprint("CF: restore mf")
      call restore_vector_data(mf_values, mf_data)
      call restore_vector_data(viscosity%values, viscosity_data)
      call restore_vector_data(density%values, density_data)
    end associate


  end subroutine compute_fluxes

  !> Computes the matrix coefficient for cells in the interior of the mesh
  subroutine compute_coeffs(phi, mf, visc, dens, mesh, component, n_int_cells, M, b)
    class(field), intent(inout) :: phi                !< scalar field structure
    real(ccs_real), dimension(:), intent(in) :: mf !< mass flux array defined at faces
    real(ccs_real), dimension(:), intent(in) :: visc !< viscosity
    real(ccs_real), dimension(:), intent(in) :: dens !< density
    type(ccs_mesh), intent(in) :: mesh             !< Mesh structure
    integer(ccs_int), intent(in) :: component      !< integer indicating direction of velocity field component
    integer(ccs_int), intent(in) :: n_int_cells    !< number of cells in the interior of the mesh
    class(ccs_matrix), intent(inout) :: M          !< equation system matrix
    class(ccs_vector), intent(inout) :: b          !< RHS vector

    type(matrix_values_spec) :: mat_val_spec
    type(matrix_values) :: mat_coeffs
    type(vector_values) :: b_coeffs
    type(cell_locator) :: loc_p
    type(neighbour_locator) :: loc_nb
    type(face_locator) :: loc_f
    integer(ccs_int) :: local_num_cells
    integer(ccs_int) :: global_index_p, global_index_nb, index_p, index_nb
    integer(ccs_int) :: j
    integer(ccs_int) :: nnb
    real(ccs_real) :: face_area
    real(ccs_real) :: diff_coeff, diff_coeff_total
    real(ccs_real) :: adv_coeff_total, adv_coeffaF, adv_coeffaP
    real(ccs_real), dimension(ndim) :: face_normal
    real(ccs_real), dimension(ndim) :: grad_phi_p 
    real(ccs_real), dimension(ndim) :: grad_phi_nb
    real(ccs_real), dimension(ndim) :: x_nb, x_p, x_f, x_nb_prime, x_p_prime
    real(ccs_real), dimension(ndim) :: n
    real(ccs_real) :: face_value, face_correction_only

    logical :: is_boundary

    integer(ccs_int) :: index_f

    real(ccs_real) :: sgn ! Sign indicating face orientation
    real(ccs_real) :: aP, aF, bP, aPb
    real(ccs_real) :: hoe ! High-order explicit flux
    real(ccs_real) :: loe ! Low-order explicit flux
    real(ccs_real) :: dx_orth ! distance between cell centers projected to the face othogonal (used for corrections)
    real(ccs_real) :: SchmidtNo

    call set_matrix_values_spec_nrows(1_ccs_int, mat_val_spec)
    call set_matrix_values_spec_ncols(n_int_cells, mat_val_spec)
    call create_matrix_values(mat_val_spec, mat_coeffs)
    call set_mode(add_mode, mat_coeffs)

    call create_vector_values(n_int_cells, b_coeffs)
    call set_mode(add_mode, b_coeffs)

    call get_local_num_cells(mesh, local_num_cells) 
    do index_p = 1, local_num_cells
      call clear_entries(mat_coeffs)
      call clear_entries(b_coeffs)

      ! Calculate contribution from neighbours
      call create_cell_locator(mesh, index_p, loc_p)
      call get_global_index(loc_p, global_index_p)
      call count_neighbours(loc_p, nnb)

      call set_row(global_index_p, mat_coeffs)
      call set_row(global_index_p, b_coeffs)

      adv_coeff_total = 0.0_ccs_real
      diff_coeff_total = 0.0_ccs_real
      !print*, "cell_num=", index_p, "densp=",dens(index_p)

      do j = 1, nnb
        call create_neighbour_locator(loc_p, j, loc_nb)
        call get_boundary_status(loc_nb, is_boundary)
        call create_face_locator(mesh, index_p, j, loc_f)
        call get_face_normal(loc_f, face_normal)

        call get_local_index(loc_nb, index_nb)

        call get_face_area(loc_f, face_area)
        call get_local_index(loc_f, index_f)
        SchmidtNo = phi%Schmidt
        

        if (.not. is_boundary) then
          call calc_diffusion_coeff(index_p, j, mesh, phi%enable_cell_corrections, visc(index_p), visc(index_nb), dens(index_p), dens(index_nb), SchmidtNo, diff_coeff)

          ! XXX: Why won't Fortran interfaces distinguish on extended types...
          ! TODO: This will be expensive (in a tight loop) - investigate moving to a type-bound
          !       procedure (should also eliminate the type check).
          if (index_nb < index_p) then
            sgn = -1.0_ccs_real
          else
            sgn = 1.0_ccs_real
          end if
          select type (phi)
          type is (central_field)
            call calc_advection_coeff(phi, loc_f, sgn * mf(index_f), 0, adv_coeffaP, adv_coeffaF)
          type is (upwind_field)
            call calc_advection_coeff(phi, loc_f, sgn * mf(index_f), 0, adv_coeffaP, adv_coeffaF)
          type is (gamma_field)
            call calc_advection_coeff(phi, loc_f, sgn * mf(index_f), 0, loc_p, loc_nb, adv_coeffaP, adv_coeffaF)
          type is (linear_upwind_field)
            call calc_advection_coeff(phi, loc_f, sgn * mf(index_f), 0, loc_p, loc_nb, adv_coeffaP, adv_coeffaF)
          class default
            call error_abort("Invalid velocity field discretisation.")
          end select


          ! XXX: we are relying on div(u)=0 => a_P = -sum_nb a_nb
          ! adv_coeff = adv_coeff * (sgn * mf(index_f) * face_area)

          ! High-order, explicit
          aF = adv_coeffaF
          aP = adv_coeffaP
          aP = (sgn * mf(index_f) * face_area) * aP
          aF = (sgn * mf(index_f) * face_area) * aF
          aP = aP - sgn * mf(index_f) * face_area
          hoe = aP * phi%values_ro(index_p) + aF * phi%values_ro(index_nb)

          ! Excentricity correction (convective term) (Ferziger & Peric 4th ed, sec 9.7.1)
          call interpolate_field_to_face(phi, loc_f, face_value, face_correction_only)
          hoe = hoe + face_correction_only * (sgn * mf(index_f) * face_area)

          if (phi%enable_cell_corrections) then
            call get_face_normal(loc_f, n)
            call get_centre(loc_p, x_p)
            call get_centre(loc_nb, x_nb)
            call get_centre(loc_f, x_f)

            dx_orth = min(dot_product(x_f - x_p, n), dot_product(x_nb - x_f, n))
            x_nb_prime = x_f + dx_orth*n
            x_p_prime = x_f - dx_orth*n


            grad_phi_p = [ phi%x_gradients_ro(index_p), phi%y_gradients_ro(index_p), phi%z_gradients_ro(index_p) ]
            grad_phi_nb = [ phi%x_gradients_ro(index_nb), phi%y_gradients_ro(index_nb), phi%z_gradients_ro(index_nb) ]

            ! call get_face_interpolation(loc_f, interpol_factor)
            ! x_f_prime = interpol_factor * x_p + (1.0_ccs_real - interpol_factor) * x_nb
            ! grad_phi_k_prime = interpol_factor * grad_phi_p + (1.0_ccs_real - interpol_factor) * grad_phi_nb
            !hoe = hoe + dot_product(grad_phi_k_prime, x_f - x_f_prime) * (sgn * mf(index_f) * face_area)
            !hoe = hoe + 0.5_ccs_real * (dot_product(grad_phi_p, x_p_prime - x_p) + dot_product(grad_phi_nb, x_nb_prime - x_nb)) * (sgn * mf(index_f) * face_area)


            ! Non-orthogonality correction (diffusive flux) (Ferziger & Peric 4th ed, sec 9.7.2)
            hoe = hoe + diff_coeff * (dot_product(grad_phi_nb, x_nb_prime - x_nb) - dot_product(grad_phi_p, x_p_prime - x_p))
          end if

          call set_entry(-hoe, b_coeffs)

          ! Low-order
          if ((sgn * mf(index_f)) > 0.0_ccs_real) then
            aP = sgn * mf(index_f) * face_area
            aF = 0.0_ccs_real
          else
            aP = 0.0_ccs_real
            aF = sgn * mf(index_f) * face_area
          end if
          aP = aP - sgn * mf(index_f) * face_area

          loe = aP * phi%values_ro(index_p) + aF * phi%values_ro(index_nb)
          call set_entry(loe, b_coeffs) ! Explicit low-order term

          call get_global_index(loc_nb, global_index_nb)
          call set_col(global_index_nb, mat_coeffs)
          call set_entry(aF + diff_coeff, mat_coeffs)

          adv_coeff_total = adv_coeff_total + aP
          diff_coeff_total = diff_coeff_total - diff_coeff
        else
          call compute_boundary_coeffs(phi, component, loc_p, loc_f, face_normal, aPb, bP)

          call calc_diffusion_coeff(index_p, j, mesh, .false., visc(index_p), 0.0_ccs_real, dens(index_p), 0.0_ccs_real, SchmidtNo, diff_coeff)
          ! Correct boundary face distance to distance to immaginary boundary "node"
          diff_coeff = diff_coeff / 2.0_ccs_real
          
          select type (phi)
          type is (central_field)
            call calc_advection_coeff(phi, loc_f, mf(index_f), index_nb, adv_coeffaP, adv_coeffaF)
          type is (upwind_field)
            call calc_advection_coeff(phi, loc_f, mf(index_f), index_nb, adv_coeffaP, adv_coeffaF)
          type is (gamma_field)
            call calc_advection_coeff(phi, loc_f, mf(index_f), index_nb, loc_p, loc_nb, adv_coeffaP, adv_coeffaF)
          type is  (linear_upwind_field)
            call calc_advection_coeff(phi, loc_f, mf(index_f), index_nb, loc_p, loc_nb, adv_coeffaP, adv_coeffaF)
          class default
            call error_abort("Invalid velocity field discretisation.")
          end select
          aF = adv_coeffaF
          aP = adv_coeffaP
          aP = aP * (mf(index_f) * face_area)
          aF = aF * (mf(index_f) * face_area)
          aP = aP - mf(index_f) * face_area
          call set_entry(-(aP * phi%values_ro(index_p) + aF * (aPb * phi%values_ro(index_p) + bP)), b_coeffs)
          if (mf(index_f) > 0.0_ccs_real) then
            aP = mf(index_f) * face_area
            aF = 0.0_ccs_real
          else
            aP = 0.0_ccs_real
            aF = mf(index_f) * face_area
          end if
          aP = aP - mf(index_f) * face_area

          call set_entry(aP * phi%values_ro(index_p) + aF * (aPb * phi%values_ro(index_p) + bP), b_coeffs)

          call set_entry(-(aF + diff_coeff) * bP, b_coeffs)

          adv_coeff_total = adv_coeff_total + aP + aPb * aF
          diff_coeff_total = diff_coeff_total - diff_coeff + aPb * diff_coeff
        end if
      end do

      call set_values(b_coeffs, b)
      call set_col(global_index_p, mat_coeffs)
      call set_entry((adv_coeff_total + diff_coeff_total), mat_coeffs)
      call set_values(mat_coeffs, M)
    end do

    deallocate (mat_coeffs%global_row_indices)
    deallocate (mat_coeffs%global_col_indices)
    deallocate (mat_coeffs%values)
  end subroutine compute_coeffs

  !> Computes the value of the scalar field on the boundary
  module subroutine compute_boundary_values(phi, component, loc_p, loc_f, normal, bc_value)

    class(field), intent(inout) :: phi                      !< the field for which boundary values are being computed
    integer(ccs_int), intent(in) :: component               !< integer indicating direction of velocity field component
    type(cell_locator), intent(in) :: loc_p                 !< location of cell
    type(face_locator), intent(in) :: loc_f                 !< location of face
    real(ccs_real), dimension(ndim), intent(in) :: normal   !< boundary face normal direction
    real(ccs_real), intent(out) :: bc_value                 !< the boundary value

    real(ccs_real) :: a !< The diagonal coeff (implicit component)
    real(ccs_real) :: b !< The RHS value (explicit component)
    integer(ccs_int) :: index_p

    call compute_boundary_coeffs(phi, component, loc_p, loc_f, normal, a, b)

    call get_local_index(loc_p, index_p)
    bc_value = 0.5_ccs_real * (phi%values_ro(index_p) + (b + a * phi%values_ro(index_p)))

  end subroutine compute_boundary_values

  !> Compute the coefficients of the boundary condition
  module subroutine compute_boundary_coeffs(phi, component, loc_p, loc_f, normal, a, b)

    class(field), intent(inout) :: phi                      !< the field for which boundary values are being computed
    integer(ccs_int), intent(in) :: component               !< integer indicating direction of velocity field component
    type(cell_locator), intent(in) :: loc_p                 !< location of cell
    type(face_locator), intent(in) :: loc_f                 !< location of face
    real(ccs_real), dimension(ndim), intent(in) :: normal   !< boundary face normal direction
    real(ccs_real), intent(out) :: a                        !< The diagonal coeff (implicit)
    real(ccs_real), intent(out) :: b                        !< The RHS entry (explicit)

    ! local variables
    integer(ccs_int) :: index_bc
    integer(ccs_int) :: index_nb
    integer(ccs_int) :: index_p
    type(neighbour_locator) :: loc_nb
    integer(ccs_int) :: i
    real(ccs_real), dimension(ndim) :: dx
    real(ccs_real), dimension(ndim) :: x
    real(ccs_real), dimension(ndim) :: parallel_component_map
    real(ccs_real), dimension(ndim) :: phi_face_parallel_component
    real(ccs_real) :: phi_face_parallel_component_norm
    real(ccs_real) :: phi_face_parallel_component_portion
    real(ccs_real) :: normal_norm
    real(ccs_real) :: dxmag
    real(ccs_real) :: bc_value

    call get_local_index(loc_p, index_p)
    call create_neighbour_locator(loc_p, loc_f%cell_face_ctr, loc_nb)
    call get_local_index(loc_nb, index_nb)
    call get_bc_index(phi, index_nb, index_bc)

    select case (phi%bcs%bc_types(index_bc))
    case (bc_type_dirichlet)
      a = -1.0_ccs_real
      b = 2.0_ccs_real * phi%bcs%values(index_bc)
    case (bc_type_extrapolate)
      call get_distance(loc_p, loc_f, dx)

      a = 1.0_ccs_real
      b = 2.0_ccs_real * (phi%x_gradients_ro(index_p) * dx(1) + phi%y_gradients_ro(index_p) * dx(2) + phi%z_gradients_ro(index_p) * dx(3))

    case (bc_type_sym)  ! XXX: Make sure this works as intended for symmetric BC.
      select case (component)
      case (0)
        parallel_component_map = [1, 1, 1]
      case (1)
        parallel_component_map = [0, 1, 1]
      case (2)
        parallel_component_map = [1, 0, 1]
      case (3)
        parallel_component_map = [1, 1, 0]
      case default
        call error_abort("invalid component provided " // str(component))
      end select
      ! Only keep the components of phi that are parallel to the surface
      phi_face_parallel_component_norm = 0
      normal_norm = 0
      do i = 1, ndim
        phi_face_parallel_component(i) = parallel_component_map(i) * normal(i)
        phi_face_parallel_component_norm = phi_face_parallel_component_norm + &
                                           phi_face_parallel_component(i) * phi_face_parallel_component(i)
        normal_norm = normal_norm + normal(i) * normal(i)
      end do
      phi_face_parallel_component_portion = sqrt(phi_face_parallel_component_norm / normal_norm)

      ! Get value of phi at boundary cell
      a = phi_face_parallel_component_portion
      b = 0.0_ccs_real
    case (bc_type_neumann)
      call get_distance(loc_p, loc_f, dx)
      dxmag = norm2(dx)

      a = 1.0_ccs_real
      b = (2.0_ccs_real * dxmag) * phi%bcs%values(index_bc)
    case (bc_type_profile)
      call get_centre(loc_f, x)
      if (allocated(phi%bcs%profiles(index_bc)%centre)) then
        call get_value_from_bc_profile(x, phi%bcs%profiles(index_bc), bc_value)
      else
        bc_value = 0.0_ccs_real
      end if

      a = -1.0_ccs_real
      b = 2.0_ccs_real * bc_value
    case default
      ! Set coefficients to cause divergence
      ! Prevents "unused variable" compiler errors
      a = 0.0_ccs_real
      b = huge(1.0_ccs_real)

      call error_abort("unknown bc type " // str(phi%bcs%bc_types(index_bc)))
    end select

  end subroutine

  !> Linear interpolate of BC profile 
  module subroutine get_value_from_bc_profile(x, profile, bc_value)
    real(ccs_real), dimension(:), intent(in) :: x
    type(bc_profile), intent(in) :: profile
    real(ccs_real), intent(out) :: bc_value
    integer(ccs_int) :: n, i
    real(ccs_real) :: r
    real(ccs_real) :: coeff

    r = norm2(x(:) - profile%centre(:))

    n = size(profile%coordinates)

    bc_value = profile%values(n)
    if (r .le. profile%coordinates(1)) then
      bc_value = profile%values(1)
      return
    end if

    do i=1, n-1
      if (r .lt. profile%coordinates(i+1)) then
        coeff = (r - profile%coordinates(i)) / (profile%coordinates(i+1) - profile%coordinates(i))
        bc_value = (1-coeff) * profile%values(i) + coeff * profile%values(i+1)
        return
      end if
    end do

  end subroutine

  !> Sets the diffusion coefficient
  module subroutine calc_diffusion_coeff(index_p, index_nb, mesh, enable_cell_corrections, visc_p, visc_nb, dens_p, dens_nb, SchmidtNo, coeff) 
    integer(ccs_int), intent(in) :: index_p  !< the local cell index
    integer(ccs_int), intent(in) :: index_nb !< the local neigbouring cell index
    type(ccs_mesh), intent(in) :: mesh       !< the mesh structure
    logical, intent(in) :: enable_cell_corrections !< Whether or not cell shape corrections are used
    real(ccs_real), intent(out) :: coeff                  !< the diffusion coefficient
    real(ccs_real), intent(in) :: visc_p, visc_nb !< viscosity
    real(ccs_real), intent(in) :: SchmidtNo
    real(ccs_real), intent(in) :: dens_p, dens_nb !< density
    type(face_locator) :: loc_f
    real(ccs_real) :: face_area
<<<<<<< HEAD
    real(ccs_real), parameter :: diffusion_factor = 1.29888e-5_ccs_real ! XXX: temporarily hard-coded 1.58e-5/1.21543
=======
    real(ccs_real) :: diffusion_factor
>>>>>>> dbd9d371
    logical :: is_boundary
    real(ccs_real), dimension(ndim) :: dx
    real(ccs_real), dimension(ndim) :: n
    real(ccs_real), dimension(ndim) :: x_p
    real(ccs_real), dimension(ndim) :: x_nb
    real(ccs_real), dimension(ndim) :: x_f
    real(ccs_real) :: dxmag
    real(ccs_real) :: dx_orth
    type(cell_locator) :: loc_p
    type(neighbour_locator) :: loc_nb
    real(ccs_real) :: visc_avg !< average viscosity
    real(ccs_real) :: dens_avg !< average density
    real(ccs_real), parameter :: density = 1.0_ccs_real 
    real(ccs_real) :: interpolation_factor

    call create_face_locator(mesh, index_p, index_nb, loc_f)
    call get_face_area(loc_f, face_area)
    call get_boundary_status(loc_f, is_boundary)

    call create_cell_locator(mesh, index_p, loc_p)
    call get_face_interpolation(loc_f, interpolation_factor)
    if (.not. is_boundary) then
      call create_neighbour_locator(loc_p, index_nb, loc_nb)

      if (enable_cell_corrections) then
        call get_face_normal(loc_f, n)

        call get_centre(loc_p, x_p)
        call get_centre(loc_nb, x_nb)
        call get_centre(loc_f, x_f)

        ! see math below, but it works because ||n||=1 and points outwards
        !rnb_k_prime = x_f + a*n
        !rp_prime = x_f - a*n
        !dx = rnb_k_prime - rp_prime 
        !dxmag = norm2(dx)
        dx_orth = min(dot_product(x_f - x_p, n), dot_product(x_nb - x_f, n))
        dxmag = 2.0_ccs_real * dx_orth
      else
        call get_distance(loc_p, loc_nb, dx)
        dxmag = norm2(dx)
      end if
    else
      call get_distance(loc_p, loc_f, dx)
      dxmag = norm2(dx)
    end if

    if (.not. is_boundary) then
      visc_avg = (interpolation_factor * visc_p) + ((1.0_ccs_real - interpolation_factor) * visc_nb)
      dens_avg = (interpolation_factor * dens_p) + ((1.0_ccs_real - interpolation_factor) * dens_nb)
      diffusion_factor = visc_avg / (dens_avg * SchmidtNo)
    else
      diffusion_factor = visc_p / (dens_p * SchmidtNo)
    end if
    
    coeff = -face_area * diffusion_factor / dxmag
  end subroutine calc_diffusion_coeff

  !> Interpolate field to face center from cell center, applied gradient correction (if enabled in the field
  ! spec) using Ferziger & Peric 4th ed, sec 9.7.1
  subroutine interpolate_field_to_face(phi, loc_f, face_value, face_correction_only)

    class(field), intent(inout) :: phi
    type(face_locator), intent(in) :: loc_f                         !< face locator
    real(ccs_real), intent(out) :: face_value
    real(ccs_real), optional, intent(out) :: face_correction_only

    real(ccs_real) :: face_correction
    type(cell_locator) :: loc_p                    ! Primary cell locator
    type(neighbour_locator) :: loc_nb              ! Neighbour cell locator
    integer(ccs_int) :: index_nb                   ! Neighbour cell index
    real(ccs_real), dimension(ndim) :: n           ! (local) face-normal array
    real(ccs_real), dimension(ndim) :: grad_phi_p, grad_phi_nb
    real(ccs_real), dimension(ndim) :: x_nb, x_p, x_f, x_nb_prime, x_p_prime
    real(ccs_real) :: interpol_factor, dx_orth


    associate (mesh => loc_f%mesh, &
               index_p => loc_f%index_p, &
               j => loc_f%cell_face_ctr)

      call create_cell_locator(mesh, index_p, loc_p)
      call create_neighbour_locator(loc_p, j, loc_nb)
      call get_local_index(loc_nb, index_nb)

      if (phi%enable_cell_corrections) then
        call get_face_normal(loc_f, n)
        call get_centre(loc_p, x_p)
        call get_centre(loc_nb, x_nb)
        call get_centre(loc_f, x_f)

        dx_orth = min(dot_product(x_f - x_p, n), dot_product(x_nb - x_f, n))
        x_nb_prime = x_f + dx_orth*n
        x_p_prime = x_f - dx_orth*n

        grad_phi_p = [ phi%x_gradients_ro(index_p), phi%y_gradients_ro(index_p), phi%z_gradients_ro(index_p) ]
        grad_phi_nb = [ phi%x_gradients_ro(index_nb), phi%y_gradients_ro(index_nb), phi%z_gradients_ro(index_nb) ]

        face_correction = 0.5_ccs_real * (dot_product(grad_phi_p, x_p_prime - x_p) + dot_product(grad_phi_nb, x_nb_prime - x_nb)) 
        face_value = 0.5_ccs_real * (phi%values_ro(index_p) + phi%values_ro(index_nb)) + face_correction
      else
        call get_face_interpolation(loc_f, interpol_factor)
        face_correction = 0.0_ccs_real
        face_value = (interpol_factor * phi%values_ro(index_p) + (1.0_ccs_real - interpol_factor) * phi%values_ro(index_nb))
      end if


      if (present(face_correction_only)) then
        face_correction_only = face_correction
      end if

    end associate

  end subroutine

  !> Calculates mass flux across given face. Note: assumes rho = 1
  module function calc_mass_flux_uvw(u_field, v_field, w_field, p, dpdx, dpdy, dpdz, invAu, invAv, invAw, loc_f, enable_cell_corrections) result(flux)
    class(field), intent(inout) :: u_field
    class(field), intent(inout) :: v_field
    class(field), intent(inout) :: w_field
    real(ccs_real), dimension(:), intent(in) :: p                   !< array containing pressure
    real(ccs_real), dimension(:), intent(in) :: dpdx, dpdy, dpdz    !< arrays containing pressure gradient in x, y and z
    real(ccs_real), dimension(:), intent(in) :: invAu, invAv, invAw !< arrays containing inverse momentum diagonal in x, y and z
    type(face_locator), intent(in) :: loc_f                         !< face locator
    logical, intent(in) :: enable_cell_corrections

    real(ccs_real) :: flux                                          !< The flux across the boundary

    ! Local variables
    logical :: is_boundary                         ! Boundary indicator
    type(cell_locator) :: loc_p                    ! Primary cell locator
    type(neighbour_locator) :: loc_nb              ! Neighbour cell locator
    integer(ccs_int) :: index_nb                   ! Neighbour cell index
    real(ccs_real) :: flux_corr                    ! Flux correction
    real(ccs_real), dimension(ndim) :: n           ! (local) face-normal array
    real(ccs_real) :: u_bc, v_bc, w_bc             ! values of u, v and w at boundary
    integer(ccs_int), parameter :: x_direction = 1, y_direction = 2, z_direction = 3
    real(ccs_real) :: flux_x, flux_y, flux_z

    call get_boundary_status(loc_f, is_boundary)

    associate (mesh => loc_f%mesh, &
               index_p => loc_f%index_p, &
               j => loc_f%cell_face_ctr)

      call create_cell_locator(mesh, index_p, loc_p)
      call create_neighbour_locator(loc_p, j, loc_nb)
      call get_local_index(loc_nb, index_nb)

      call get_face_normal(loc_f, n)
      ! XXX: this is likely expensive inside a loop...
      if (.not. is_boundary) then

        call interpolate_field_to_face(u_field, loc_f, flux_x)
        call interpolate_field_to_face(v_field, loc_f, flux_y)
        call interpolate_field_to_face(w_field, loc_f, flux_z)
        flux = dot_product([flux_x, flux_y, flux_z], n)

        if (index_p > index_nb) then
          ! XXX: making convention to point from low to high cell.
          flux = -flux
        end if

        flux_corr = calc_mass_flux(p, dpdx, dpdy, dpdz, invAu, invAv, invAw, loc_f, enable_cell_corrections)
        flux = flux + flux_corr
      else
        call compute_boundary_values(u_field, x_direction, loc_p, loc_f, n, u_bc)
        call compute_boundary_values(v_field, y_direction, loc_p, loc_f, n, v_bc)
        call compute_boundary_values(w_field, z_direction, loc_p, loc_f, n, w_bc)
        flux = dot_product([u_bc, v_bc, w_bc], n)
      end if
    end associate

  end function calc_mass_flux_uvw

  ! Computes Rhie-Chow correction
  module function calc_mass_flux_no_uvw(p, dpdx, dpdy, dpdz, invAu, invAv, invAw, loc_f, enable_cell_corrections) result(flux)
    real(ccs_real), dimension(:), intent(in) :: p                   !< array containing pressure
    real(ccs_real), dimension(:), intent(in) :: dpdx, dpdy, dpdz    !< arrays containing pressure gradient in x, y and z
    real(ccs_real), dimension(:), intent(in) :: invAu, invAv, invAw !< arrays containing inverse momentum diagonal in x, y and z
    type(face_locator), intent(in) :: loc_f                         !< face locator
    logical, intent(in) :: enable_cell_corrections

    real(ccs_real) :: flux                         !< The flux across the boundary

    logical :: is_boundary                         ! Boundary indicator
    type(cell_locator) :: loc_p                    ! Primary cell locator
    type(neighbour_locator) :: loc_nb              ! Neighbour cell locator
    integer(ccs_int) :: index_nb                   ! Neighbour cell index
    real(ccs_real) :: flux_corr                    ! Flux correction
    real(ccs_real), dimension(ndim) :: dx          ! Cell-cell distance
    real(ccs_real) :: dxmag                        ! Cell-cell distance magnitude
    real(ccs_real), dimension(ndim) :: face_normal ! (local) face-normal array
    real(ccs_real) :: Vp                           ! Primary cell volume
    real(ccs_real) :: V_nb                         ! Neighbour cell volume
    real(ccs_real) :: Vf                           ! Face "volume"
    real(ccs_real) :: invAp                        ! Primary cell inverse momentum coefficient
    real(ccs_real) :: invA_nb                      ! Neighbour cell inverse momentum coefficient
    real(ccs_real) :: invAf                        ! Face inverse momentum coefficient
    integer(ccs_int), parameter :: x_direction = 1, y_direction = 2, z_direction = 3

    real(ccs_real) :: uSwitch, vSwitch, wSwitch
    real(ccs_real) :: problem_dim
    real(ccs_real) :: interpol_factor
    real(ccs_real), dimension(ndim) :: grad_phi_p 
    real(ccs_real), dimension(ndim) :: grad_phi_nb
    real(ccs_real), dimension(ndim) :: x_nb, x_p, x_f, rnb_k_prime, rp_prime
    real(ccs_real), dimension(ndim) :: n
    real(ccs_real) :: dx_orth

    call get_boundary_status(loc_f, is_boundary)

    associate (mesh => loc_f%mesh, &
               index_p => loc_f%index_p, &
               j => loc_f%cell_face_ctr)

      call create_cell_locator(mesh, index_p, loc_p)
      call create_neighbour_locator(loc_p, j, loc_nb)
      call get_local_index(loc_nb, index_nb)

      call get_face_normal(loc_f, face_normal)
      if (.not. is_boundary) then

        !
        ! Rhie-Chow correction from Ferziger & Peric
        !
        call get_face_interpolation(loc_f, interpol_factor)
        call get_face_normal(loc_f, face_normal)

        grad_phi_p = [ dpdx(index_p), dpdy(index_p), dpdz(index_p) ]
        grad_phi_nb = [ dpdx(index_nb), dpdy(index_nb), dpdz(index_nb) ]

        if (enable_cell_corrections) then
          ! Cell excentricity/non-orthogonality corrections (Ferziger & Peric 4th ed, sec 9.8, p317, eq9.67 and 9.66)
          call get_face_normal(loc_f, n)
          call get_centre(loc_p, x_p)
          call get_centre(loc_nb, x_nb)
          call get_centre(loc_f, x_f)

          dx_orth = min(dot_product(x_f - x_p, n), dot_product(x_nb - x_f, n))
          rnb_k_prime = x_f + dx_orth*n
          rp_prime = x_f - dx_orth*n
          !dx = rnb_k_prime - rp_prime 
          !dxmag = norm2(dx)
          dxmag = 2.0_ccs_real * dx_orth

          ! eq 9.66
          flux_corr = (p(index_nb) - p(index_p)) + (dot_product(grad_phi_nb, rnb_k_prime - x_nb) - dot_product(grad_phi_p, rp_prime - x_p))

          ! interpolated pressure gradient at the face (i.e.)
          flux_corr = flux_corr - 0.5_ccs_real * dot_product((grad_phi_p + grad_phi_nb), x_nb - x_p)

          flux_corr = - flux_corr / dxmag
        else
          call get_distance(loc_p, loc_nb, dx)
          dxmag = norm2(dx)
          flux_corr = -(p(index_nb) - p(index_p)) / dxmag
          flux_corr = flux_corr + dot_product(interpol_factor * grad_phi_p + (1.0_ccs_real - interpol_factor) * grad_phi_nb, face_normal)
        end if

        call get_volume(loc_p, Vp)
        call get_volume(loc_nb, V_nb)
        Vf = interpol_factor * Vp + (1.0_ccs_real - interpol_factor) * V_nb

        ! This is probably not quite right ...
        uSwitch = 1.0_ccs_real
        vSwitch = 1.0_ccs_real
        wSwitch = 1.0_ccs_real
        problem_dim = uSwitch + vSwitch + wSwitch
        invAp = (uSwitch * invAu(index_p) + vSwitch * invAv(index_p) + wSwitch * invAw(index_p)) / problem_dim
        invA_nb = (uSwitch * invAu(index_nb) + vSwitch * invAv(index_nb) + wSwitch * invAw(index_nb)) / problem_dim
        invAf = interpol_factor * invAp + (1.0_ccs_real - interpol_factor) * invA_nb

        flux_corr = (Vf * invAf) * flux_corr

        if (index_p > index_nb) then
          ! XXX: making convention to point from low to high cell.
          flux_corr = -flux_corr
        end if

        ! Apply correction
        flux = flux_corr
      else
        flux = 0.0_ccs_real
      end if
    end associate
  end function calc_mass_flux_no_uvw

  !> Calculates the row and column indices from flattened vector index. Assumes square mesh
  module subroutine calc_cell_coords(index, cps, row, col)
    integer(ccs_int), intent(in) :: index !< cell index
    integer(ccs_int), intent(in) :: cps   !< number of cells per side
    integer(ccs_int), intent(out) :: row  !< cell row within mesh
    integer(ccs_int), intent(out) :: col  !< cell column within mesh

    col = modulo(index - 1, cps) + 1
    row = (index - 1) / cps + 1
  end subroutine calc_cell_coords

  !v Performs an update of the gradients of a field.
  !  @note This will perform a parallel update of the gradient fields to ensure halo cells are
  !  correctly updated on other PEs. @endnote
  module subroutine update_gradient(mesh, phi)

    use meshing, only: get_local_num_cells

    type(ccs_mesh), intent(in) :: mesh !< the mesh
    class(field), intent(inout) :: phi !< the field whose gradients we want to update
    real(ccs_real), dimension(:), allocatable :: x_gradients
    real(ccs_real), dimension(:), allocatable :: y_gradients
    real(ccs_real), dimension(:), allocatable :: z_gradients

    real(ccs_real), dimension(:), pointer :: gradients_data    ! Data array for gradients
    integer(ccs_int) :: local_num_cells
    integer(ccs_int) :: timer_index

    call timer_register_start("Compute gradient", timer_index)

    call get_local_num_cells(mesh, local_num_cells)
    allocate(x_gradients(local_num_cells))
    allocate(y_gradients(local_num_cells))
    allocate(z_gradients(local_num_cells))

    call dprint("Compute x gradient")
    call update_gradient_component(mesh, 1, phi, x_gradients)
    call dprint("Compute y gradient")
    call update_gradient_component(mesh, 2, phi, y_gradients)
    call dprint("Compute z gradient")
    call update_gradient_component(mesh, 3, phi, z_gradients)

    call get_vector_data(phi%x_gradients, gradients_data)
    gradients_data(1:local_num_cells) = x_gradients(:)
    call restore_vector_data(phi%x_gradients, gradients_data)
    call update(phi%x_gradients) ! XXX: opportunity to overlap update with later compute (begin/compute/end)

    call get_vector_data(phi%y_gradients, gradients_data)
    gradients_data(1:local_num_cells) = y_gradients(:)
    call restore_vector_data(phi%y_gradients, gradients_data)
    call update(phi%y_gradients) ! yyy: opportunity to overlap update with later compute (begin/compute/end)

    call get_vector_data(phi%z_gradients, gradients_data)
    gradients_data(1:local_num_cells) = z_gradients(:)
    call restore_vector_data(phi%z_gradients, gradients_data)
    call update(phi%z_gradients) ! zzz: opportunity to overlap update with later compute (begin/compute/end)

    call timer_stop(timer_index)

  end subroutine update_gradient

  !> Helper subroutine to calculate a gradient component at a time.
  subroutine update_gradient_component(mesh, component, phi, gradients)

    type(ccs_mesh), intent(in) :: mesh !< the mesh
    integer(ccs_int), intent(in) :: component !< which vector component (i.e. direction) to update?
    class(field), intent(inout) :: phi !< the field whose gradient we want to compute
    real(ccs_real), dimension(:), intent(inout) :: gradients !< a cell-centred array of the gradient

    real(ccs_real) :: grad

    integer(ccs_int) :: local_num_cells
    integer(ccs_int) :: index_p
    integer(ccs_int) :: j
    type(cell_locator) :: loc_p
    type(face_locator) :: loc_f
    type(neighbour_locator) :: loc_nb

    integer(ccs_int) :: nnb
    integer(ccs_int) :: index_nb

    real(ccs_real) :: phif
    real(ccs_real) :: interpol_factor
    real(ccs_real) :: dx_orth
    real(ccs_real), dimension(ndim) :: grad_phi_p 
    real(ccs_real), dimension(ndim) :: grad_phi_nb
    real(ccs_real), dimension(ndim) :: x_nb, x_p, x_f, rnb_k_prime, rp_prime
    real(ccs_real), dimension(ndim) :: n

    logical :: is_boundary

    real(ccs_real) :: face_area
    real(ccs_real), dimension(ndim) :: face_norm

    real(ccs_real) :: V

    call get_local_num_cells(mesh, local_num_cells)
    do index_p = 1, local_num_cells

      grad = 0.0_ccs_int

      call create_cell_locator(mesh, index_p, loc_p)
      call count_neighbours(loc_p, nnb)
      call get_centre(loc_p, x_p)
      do j = 1, nnb
        call create_face_locator(mesh, index_p, j, loc_f)
        call get_boundary_status(loc_f, is_boundary)
        call get_face_area(loc_f, face_area)
        call get_face_normal(loc_f, face_norm)

        call create_neighbour_locator(loc_p, j, loc_nb)
        call get_local_index(loc_nb, index_nb)
        if (.not. is_boundary) then
          interpol_factor = 0.5_ccs_real
          phif = interpol_factor * phi%values_ro(index_p) + (1.0_ccs_real - interpol_factor) * phi%values_ro(index_nb)

          if (phi%enable_cell_corrections) then
            call get_face_normal(loc_f, n)
            call get_centre(loc_nb, x_nb)
            call get_centre(loc_f, x_f)

            grad_phi_p = [ phi%x_gradients_ro(index_p), phi%y_gradients_ro(index_p), phi%z_gradients_ro(index_p) ]
            grad_phi_nb = [ phi%x_gradients_ro(index_nb), phi%y_gradients_ro(index_nb), phi%z_gradients_ro(index_nb) ]

            dx_orth = min(dot_product(x_f - x_p, n), dot_product(x_nb - x_f, n))
            rnb_k_prime = x_f + dx_orth*n
            rp_prime = x_f - dx_orth*n

            phif = phif + 0.5_ccs_real*(dot_product(grad_phi_nb, rnb_k_prime - x_nb) + dot_product(grad_phi_p, rp_prime - x_p))
          end if

        else
          call compute_boundary_values(phi, component, loc_p, loc_f, face_norm, phif)
        end if

        grad = grad + phif * (face_area * face_norm(component))
      end do

      call get_volume(loc_p, V)
      grad = grad / V
      gradients(index_p) = grad
    end do

  end subroutine update_gradient_component

  !> Adds a fixed source term to the righthand side of the equation
  module subroutine add_fixed_source(mesh, S, rhs)

    type(ccs_mesh), intent(in) :: mesh     !< The mesh
    class(ccs_vector), intent(inout) :: S      !< The source field
    class(ccs_vector), intent(inout) :: rhs !< The righthand side vector

    real(ccs_real), dimension(:), pointer :: S_data
    real(ccs_real), dimension(:), pointer :: rhs_data

    integer(ccs_int) :: local_num_cells
    integer(ccs_int) :: index_p
    type(cell_locator) :: loc_p
    real(ccs_real) :: V_p
    
    call get_vector_data_readonly(S, S_data)
    call get_vector_data(rhs, rhs_data)
    call get_local_num_cells(mesh, local_num_cells)
    do index_p = 1, local_num_cells
       call create_cell_locator(mesh, index_p, loc_p)
       call get_volume(loc_p, V_p)

       rhs_data(index_p) = rhs_data(index_p) + S_data(index_p) * V_p
    end do
    call restore_vector_data_readonly(S, S_data)
    call restore_vector_data(rhs, rhs_data)

    call update(rhs)
    
  end subroutine add_fixed_source

  !> Adds a linear source term to the system matrix
  module subroutine add_linear_source(mesh, S, M)

    use mat, only: add_matrix_diagonal
    
    type(ccs_mesh), intent(in) :: mesh    !< The mesh
    class(ccs_vector), intent(inout) :: S !< The source field
    class(ccs_matrix), intent(inout) :: M !< The system

    real(ccs_real), dimension(:), pointer :: S_data

    real(ccs_real), dimension(:), allocatable :: S_store
    
    integer(ccs_int) :: local_num_cells
    integer(ccs_int) :: index_p
    type(cell_locator) :: loc_p
    real(ccs_real) :: V_p
    
    call get_local_num_cells(mesh, local_num_cells)
    allocate(S_store(local_num_cells))

    call get_vector_data(S, S_data)
    do index_p = 1, local_num_cells
       call create_cell_locator(mesh, index_p, loc_p)
       call get_volume(loc_p, V_p)

       S_store(index_p) = S_data(index_p)
       S_data(index_p) = S_data(index_p) * V_p
    end do
    call restore_vector_data(S, S_data)
    call update(S)

    call add_matrix_diagonal(S, M)
    
    call get_vector_data(S, S_data)
    do index_p = 1, local_num_cells
       S_data(index_p) = S_store(index_p)
    end do
    call restore_vector_data(S, S_data)
    call update(S)

    deallocate(S_store)
    
  end subroutine add_linear_source

end submodule fv_common<|MERGE_RESOLUTION|>--- conflicted
+++ resolved
@@ -441,11 +441,7 @@
     real(ccs_real), intent(in) :: dens_p, dens_nb !< density
     type(face_locator) :: loc_f
     real(ccs_real) :: face_area
-<<<<<<< HEAD
-    real(ccs_real), parameter :: diffusion_factor = 1.29888e-5_ccs_real ! XXX: temporarily hard-coded 1.58e-5/1.21543
-=======
     real(ccs_real) :: diffusion_factor
->>>>>>> dbd9d371
     logical :: is_boundary
     real(ccs_real), dimension(ndim) :: dx
     real(ccs_real), dimension(ndim) :: n
