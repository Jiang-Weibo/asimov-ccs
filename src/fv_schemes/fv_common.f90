!v Submodule file fv_common.smod
!
!  An implementation of the finite volume method

submodule(fv) fv_common
#include "ccs_macros.inc"
  use constants, only: add_mode, insert_mode
  use types, only: vector_values, matrix_values_spec, matrix_values, neighbour_locator, bc_profile, field
  use vec, only: get_vector_data, restore_vector_data, &
                 get_vector_data_readonly, restore_vector_data_readonly, &
                 create_vector_values

  use mat, only: create_matrix_values, set_matrix_values_spec_nrows, set_matrix_values_spec_ncols
  use utils, only: clear_entries, set_entry, set_row, set_col, set_values, set_mode, update
  use utils, only: debug_print, exit_print, str
  use meshing, only: count_neighbours, get_boundary_status, create_neighbour_locator, &
                     get_local_index, get_global_index, get_volume, get_distance, &
                     create_face_locator, get_face_area, get_face_normal, create_cell_locator, &
                     get_local_num_cells, get_face_interpolation, &
                     get_max_faces, get_centre
  use boundary_conditions, only: get_bc_index
  use timers, only: timer_register_start, timer_stop
  use bc_constants

  implicit none

contains

  !> Computes fluxes and assign to matrix and RHS
<<<<<<< HEAD
  module subroutine compute_fluxes(phi, mf, mesh, component, M, vec, viscosity, density)
=======
  module subroutine compute_fluxes(phi, mf, viscosity, mesh, component, M, vec)
>>>>>>> 9994c04a
    class(field), intent(inout) :: phi
    class(field), intent(inout) :: mf
    class(field), intent(inout) :: viscosity
    class(field), intent(inout) :: density
    type(ccs_mesh), intent(in) :: mesh
    integer(ccs_int), intent(in) :: component
    class(ccs_matrix), intent(inout) :: M
    class(ccs_vector), intent(inout) :: vec

    integer(ccs_int) :: max_faces
    integer(ccs_int) :: n_int_cells
<<<<<<< HEAD
    real(ccs_real), dimension(:), pointer :: mf_data, viscosity_data, density_data
    !print*,"inside compute_fluxes"
=======
    real(ccs_real), dimension(:), pointer :: mf_data, viscosity_data
>>>>>>> 9994c04a

    associate (mf_values => mf%values)
      call dprint("CF: get mf")
      call get_vector_data(mf_values, mf_data)
      call get_vector_data(viscosity%values, viscosity_data)
<<<<<<< HEAD
      call get_vector_data(density%values, density_data)
=======
>>>>>>> 9994c04a

      ! Loop over cells computing advection and diffusion fluxes
      call get_max_faces(mesh, max_faces)
      n_int_cells = max_faces + 1 ! 1 neighbour per face + central cell
      call dprint("CF: compute coeffs")
<<<<<<< HEAD
      !print*,"entering compute_coeffs"
      call compute_coeffs(phi, mf_data, mesh, component, n_int_cells, M, vec, viscosity_data, density_data)
=======
      call compute_coeffs(phi, mf_data, viscosity_data, mesh, component, n_int_cells, M, vec)
>>>>>>> 9994c04a

      call dprint("CF: restore mf")
      call restore_vector_data(mf_values, mf_data)
      call restore_vector_data(viscosity%values, viscosity_data)
      call restore_vector_data(density%values, density_data)
    end associate


  end subroutine compute_fluxes

  !> Computes the matrix coefficient for cells in the interior of the mesh
<<<<<<< HEAD
  subroutine compute_coeffs(phi, mf, mesh, component, n_int_cells, M, b, vis, dens)
    class(field), intent(inout) :: phi                !< scalar field structure
    real(ccs_real), dimension(:), intent(in) :: mf !< mass flux array defined at faces
    real(ccs_real), dimension(:), intent(in) :: vis !< viscosity
    real(ccs_real), dimension(:), intent(in) :: dens !< density
=======
  subroutine compute_coeffs(phi, mf, visc, mesh, component, n_int_cells, M, b)
    class(field), intent(inout) :: phi                !< scalar field structure
    real(ccs_real), dimension(:), intent(in) :: mf !< mass flux array defined at faces
    real(ccs_real), dimension(:), intent(in) :: visc !< viscosity
>>>>>>> 9994c04a
    type(ccs_mesh), intent(in) :: mesh             !< Mesh structure
    integer(ccs_int), intent(in) :: component      !< integer indicating direction of velocity field component
    integer(ccs_int), intent(in) :: n_int_cells    !< number of cells in the interior of the mesh
    class(ccs_matrix), intent(inout) :: M          !< equation system matrix
    class(ccs_vector), intent(inout) :: b          !< RHS vector

    type(matrix_values_spec) :: mat_val_spec
    type(matrix_values) :: mat_coeffs
    type(vector_values) :: b_coeffs
    type(cell_locator) :: loc_p
    type(neighbour_locator) :: loc_nb
    type(face_locator) :: loc_f
    integer(ccs_int) :: local_num_cells
    integer(ccs_int) :: global_index_p, global_index_nb, index_p, index_nb
    integer(ccs_int) :: j
    integer(ccs_int) :: nnb
    real(ccs_real) :: face_area
    real(ccs_real) :: diff_coeff, diff_coeff_total
    real(ccs_real) :: adv_coeff_total, adv_coeffaF, adv_coeffaP
    real(ccs_real), dimension(ndim) :: face_normal
    real(ccs_real), dimension(ndim) :: grad_phi_p 
    real(ccs_real), dimension(ndim) :: grad_phi_nb
    real(ccs_real), dimension(ndim) :: x_nb, x_p, x_f, x_nb_prime, x_p_prime
    real(ccs_real), dimension(ndim) :: n
    real(ccs_real) :: face_value, face_correction_only

    logical :: is_boundary

    integer(ccs_int) :: index_f

    real(ccs_real) :: sgn ! Sign indicating face orientation
    real(ccs_real) :: aP, aF, bP, aPb
    real(ccs_real) :: hoe ! High-order explicit flux
    real(ccs_real) :: loe ! Low-order explicit flux
    real(ccs_real) :: dx_orth ! distance between cell centers projected to the face othogonal (used for corrections)
    real(ccs_real) :: SchmidtNo

    call set_matrix_values_spec_nrows(1_ccs_int, mat_val_spec)
    call set_matrix_values_spec_ncols(n_int_cells, mat_val_spec)
    call create_matrix_values(mat_val_spec, mat_coeffs)
    call set_mode(add_mode, mat_coeffs)

    call create_vector_values(n_int_cells, b_coeffs)
    call set_mode(add_mode, b_coeffs)

    call get_local_num_cells(mesh, local_num_cells) 
    do index_p = 1, local_num_cells
      call clear_entries(mat_coeffs)
      call clear_entries(b_coeffs)

      ! Calculate contribution from neighbours
      call create_cell_locator(mesh, index_p, loc_p)
      call get_global_index(loc_p, global_index_p)
      call count_neighbours(loc_p, nnb)

      call set_row(global_index_p, mat_coeffs)
      call set_row(global_index_p, b_coeffs)

      adv_coeff_total = 0.0_ccs_real
      diff_coeff_total = 0.0_ccs_real
      !print*, "cell_num=", index_p, "densp=",dens(index_p)

      do j = 1, nnb
        call create_neighbour_locator(loc_p, j, loc_nb)
        call get_boundary_status(loc_nb, is_boundary)
        call create_face_locator(mesh, index_p, j, loc_f)
        call get_face_normal(loc_f, face_normal)

        call get_local_index(loc_nb, index_nb)

        call get_face_area(loc_f, face_area)
        call get_local_index(loc_f, index_f)
        SchmidtNo = phi%Schmidt
        

        if (.not. is_boundary) then
<<<<<<< HEAD
          !print*, "NB, densnb=",dens(index_nb)
          diff_coeff = calc_diffusion_coeff(index_p, j, mesh, phi%enable_cell_corrections, vis(index_p), vis(index_nb), dens(index_p), dens(index_nb), SchmidtNo)
=======
          call calc_diffusion_coeff(index_p, j, mesh, phi%enable_cell_corrections, visc(index_p), visc(index_nb), SchmidtNo, diff_coeff)
>>>>>>> 9994c04a

          ! XXX: Why won't Fortran interfaces distinguish on extended types...
          ! TODO: This will be expensive (in a tight loop) - investigate moving to a type-bound
          !       procedure (should also eliminate the type check).
          if (index_nb < index_p) then
            sgn = -1.0_ccs_real
          else
            sgn = 1.0_ccs_real
          end if
          select type (phi)
          type is (central_field)
            call calc_advection_coeff(phi, loc_f, sgn * mf(index_f), 0, adv_coeffaP, adv_coeffaF)
          type is (upwind_field)
            call calc_advection_coeff(phi, loc_f, sgn * mf(index_f), 0, adv_coeffaP, adv_coeffaF)
          type is (gamma_field)
            call calc_advection_coeff(phi, loc_f, sgn * mf(index_f), 0, loc_p, loc_nb, adv_coeffaP, adv_coeffaF)
          type is (linear_upwind_field)
            call calc_advection_coeff(phi, loc_f, sgn * mf(index_f), 0, loc_p, loc_nb, adv_coeffaP, adv_coeffaF)
          class default
            call error_abort("Invalid velocity field discretisation.")
          end select


          ! XXX: we are relying on div(u)=0 => a_P = -sum_nb a_nb
          ! adv_coeff = adv_coeff * (sgn * mf(index_f) * face_area)

          ! High-order, explicit
          aF = adv_coeffaF
          aP = adv_coeffaP
          aP = (sgn * mf(index_f) * face_area) * aP
          aF = (sgn * mf(index_f) * face_area) * aF
          aP = aP - sgn * mf(index_f) * face_area
          hoe = aP * phi%values_ro(index_p) + aF * phi%values_ro(index_nb)

          ! Excentricity correction (convective term) (Ferziger & Peric 4th ed, sec 9.7.1)
          call interpolate_field_to_face(phi, loc_f, face_value, face_correction_only)
          hoe = hoe + face_correction_only * (sgn * mf(index_f) * face_area)

          if (phi%enable_cell_corrections) then
            call get_face_normal(loc_f, n)
            call get_centre(loc_p, x_p)
            call get_centre(loc_nb, x_nb)
            call get_centre(loc_f, x_f)

            dx_orth = min(dot_product(x_f - x_p, n), dot_product(x_nb - x_f, n))
            x_nb_prime = x_f + dx_orth*n
            x_p_prime = x_f - dx_orth*n


            grad_phi_p = [ phi%x_gradients_ro(index_p), phi%y_gradients_ro(index_p), phi%z_gradients_ro(index_p) ]
            grad_phi_nb = [ phi%x_gradients_ro(index_nb), phi%y_gradients_ro(index_nb), phi%z_gradients_ro(index_nb) ]

            ! call get_face_interpolation(loc_f, interpol_factor)
            ! x_f_prime = interpol_factor * x_p + (1.0_ccs_real - interpol_factor) * x_nb
            ! grad_phi_k_prime = interpol_factor * grad_phi_p + (1.0_ccs_real - interpol_factor) * grad_phi_nb
            !hoe = hoe + dot_product(grad_phi_k_prime, x_f - x_f_prime) * (sgn * mf(index_f) * face_area)
            !hoe = hoe + 0.5_ccs_real * (dot_product(grad_phi_p, x_p_prime - x_p) + dot_product(grad_phi_nb, x_nb_prime - x_nb)) * (sgn * mf(index_f) * face_area)


            ! Non-orthogonality correction (diffusive flux) (Ferziger & Peric 4th ed, sec 9.7.2)
            hoe = hoe + diff_coeff * (dot_product(grad_phi_nb, x_nb_prime - x_nb) - dot_product(grad_phi_p, x_p_prime - x_p))
          end if

          call set_entry(-hoe, b_coeffs)

          ! Low-order
          if ((sgn * mf(index_f)) > 0.0_ccs_real) then
            aP = sgn * mf(index_f) * face_area
            aF = 0.0_ccs_real
          else
            aP = 0.0_ccs_real
            aF = sgn * mf(index_f) * face_area
          end if
          aP = aP - sgn * mf(index_f) * face_area

          loe = aP * phi%values_ro(index_p) + aF * phi%values_ro(index_nb)
          call set_entry(loe, b_coeffs) ! Explicit low-order term

          call get_global_index(loc_nb, global_index_nb)
          call set_col(global_index_nb, mat_coeffs)
          call set_entry(aF + diff_coeff, mat_coeffs)

          adv_coeff_total = adv_coeff_total + aP
          diff_coeff_total = diff_coeff_total - diff_coeff
        else
          !print*, "B, densnb=",dens(index_nb)
          call compute_boundary_coeffs(phi, component, loc_p, loc_f, face_normal, aPb, bP)

<<<<<<< HEAD
          diff_coeff = calc_diffusion_coeff(index_p, j, mesh, .false., vis(index_p), vis(index_nb), dens(index_p), dens(index_nb), SchmidtNo)
=======
          call calc_diffusion_coeff(index_p, j, mesh, .false., visc(index_p), visc(index_nb), SchmidtNo, diff_coeff)
>>>>>>> 9994c04a
          ! Correct boundary face distance to distance to immaginary boundary "node"
          diff_coeff = diff_coeff / 2.0_ccs_real
          
          select type (phi)
          type is (central_field)
            call calc_advection_coeff(phi, loc_f, mf(index_f), index_nb, adv_coeffaP, adv_coeffaF)
          type is (upwind_field)
            call calc_advection_coeff(phi, loc_f, mf(index_f), index_nb, adv_coeffaP, adv_coeffaF)
          type is (gamma_field)
            call calc_advection_coeff(phi, loc_f, mf(index_f), index_nb, loc_p, loc_nb, adv_coeffaP, adv_coeffaF)
          type is  (linear_upwind_field)
            call calc_advection_coeff(phi, loc_f, mf(index_f), index_nb, loc_p, loc_nb, adv_coeffaP, adv_coeffaF)
          class default
            call error_abort("Invalid velocity field discretisation.")
          end select
          aF = adv_coeffaF
          aP = adv_coeffaP
          aP = aP * (mf(index_f) * face_area)
          aF = aF * (mf(index_f) * face_area)
          aP = aP - mf(index_f) * face_area
          call set_entry(-(aP * phi%values_ro(index_p) + aF * (aPb * phi%values_ro(index_p) + bP)), b_coeffs)
          if (mf(index_f) > 0.0_ccs_real) then
            aP = mf(index_f) * face_area
            aF = 0.0_ccs_real
          else
            aP = 0.0_ccs_real
            aF = mf(index_f) * face_area
          end if
          aP = aP - mf(index_f) * face_area

          call set_entry(aP * phi%values_ro(index_p) + aF * (aPb * phi%values_ro(index_p) + bP), b_coeffs)

          call set_entry(-(aF + diff_coeff) * bP, b_coeffs)

          adv_coeff_total = adv_coeff_total + aP + aPb * aF
          diff_coeff_total = diff_coeff_total - diff_coeff + aPb * diff_coeff
        end if
      end do

      call set_values(b_coeffs, b)
      call set_col(global_index_p, mat_coeffs)
      call set_entry((adv_coeff_total + diff_coeff_total), mat_coeffs)
      call set_values(mat_coeffs, M)
    end do

    deallocate (mat_coeffs%global_row_indices)
    deallocate (mat_coeffs%global_col_indices)
    deallocate (mat_coeffs%values)
  end subroutine compute_coeffs

  !> Computes the value of the scalar field on the boundary
  module subroutine compute_boundary_values(phi, component, loc_p, loc_f, normal, bc_value)

    class(field), intent(inout) :: phi                      !< the field for which boundary values are being computed
    integer(ccs_int), intent(in) :: component               !< integer indicating direction of velocity field component
    type(cell_locator), intent(in) :: loc_p                 !< location of cell
    type(face_locator), intent(in) :: loc_f                 !< location of face
    real(ccs_real), dimension(ndim), intent(in) :: normal   !< boundary face normal direction
    real(ccs_real), intent(out) :: bc_value                 !< the boundary value

    real(ccs_real) :: a !< The diagonal coeff (implicit component)
    real(ccs_real) :: b !< The RHS value (explicit component)
    integer(ccs_int) :: index_p

    call compute_boundary_coeffs(phi, component, loc_p, loc_f, normal, a, b)

    call get_local_index(loc_p, index_p)
    bc_value = 0.5_ccs_real * (phi%values_ro(index_p) + (b + a * phi%values_ro(index_p)))

  end subroutine compute_boundary_values

  !> Compute the coefficients of the boundary condition
  module subroutine compute_boundary_coeffs(phi, component, loc_p, loc_f, normal, a, b)

    class(field), intent(inout) :: phi                      !< the field for which boundary values are being computed
    integer(ccs_int), intent(in) :: component               !< integer indicating direction of velocity field component
    type(cell_locator), intent(in) :: loc_p                 !< location of cell
    type(face_locator), intent(in) :: loc_f                 !< location of face
    real(ccs_real), dimension(ndim), intent(in) :: normal   !< boundary face normal direction
    real(ccs_real), intent(out) :: a                        !< The diagonal coeff (implicit)
    real(ccs_real), intent(out) :: b                        !< The RHS entry (explicit)

    ! local variables
    integer(ccs_int) :: index_bc
    integer(ccs_int) :: index_nb
    integer(ccs_int) :: index_p
    type(neighbour_locator) :: loc_nb
    integer(ccs_int) :: i
    real(ccs_real), dimension(ndim) :: dx
    real(ccs_real), dimension(ndim) :: x
    real(ccs_real), dimension(ndim) :: parallel_component_map
    real(ccs_real), dimension(ndim) :: phi_face_parallel_component
    real(ccs_real) :: phi_face_parallel_component_norm
    real(ccs_real) :: phi_face_parallel_component_portion
    real(ccs_real) :: normal_norm
    real(ccs_real) :: dxmag
    real(ccs_real) :: bc_value

    call get_local_index(loc_p, index_p)
    call create_neighbour_locator(loc_p, loc_f%cell_face_ctr, loc_nb)
    call get_local_index(loc_nb, index_nb)
    call get_bc_index(phi, index_nb, index_bc)

    select case (phi%bcs%bc_types(index_bc))
    case (bc_type_dirichlet)
      a = -1.0_ccs_real
      b = 2.0_ccs_real * phi%bcs%values(index_bc)
    case (bc_type_extrapolate)
      call get_distance(loc_p, loc_f, dx)

      a = 1.0_ccs_real
      b = 2.0_ccs_real * (phi%x_gradients_ro(index_p) * dx(1) + phi%y_gradients_ro(index_p) * dx(2) + phi%z_gradients_ro(index_p) * dx(3))

    case (bc_type_sym)  ! XXX: Make sure this works as intended for symmetric BC.
      select case (component)
      case (0)
        parallel_component_map = [1, 1, 1]
      case (1)
        parallel_component_map = [0, 1, 1]
      case (2)
        parallel_component_map = [1, 0, 1]
      case (3)
        parallel_component_map = [1, 1, 0]
      case default
        call error_abort("invalid component provided " // str(component))
      end select
      ! Only keep the components of phi that are parallel to the surface
      phi_face_parallel_component_norm = 0
      normal_norm = 0
      do i = 1, ndim
        phi_face_parallel_component(i) = parallel_component_map(i) * normal(i)
        phi_face_parallel_component_norm = phi_face_parallel_component_norm + &
                                           phi_face_parallel_component(i) * phi_face_parallel_component(i)
        normal_norm = normal_norm + normal(i) * normal(i)
      end do
      phi_face_parallel_component_portion = sqrt(phi_face_parallel_component_norm / normal_norm)

      ! Get value of phi at boundary cell
      a = phi_face_parallel_component_portion
      b = 0.0_ccs_real
    case (bc_type_neumann)
      call get_distance(loc_p, loc_f, dx)
      dxmag = norm2(dx)

      a = 1.0_ccs_real
      b = (2.0_ccs_real * dxmag) * phi%bcs%values(index_bc)
    case (bc_type_profile)
      call get_centre(loc_f, x)
      if (allocated(phi%bcs%profiles(index_bc)%centre)) then
        call get_value_from_bc_profile(x, phi%bcs%profiles(index_bc), bc_value)
      else
        bc_value = 0.0_ccs_real
      end if

      a = -1.0_ccs_real
      b = 2.0_ccs_real * bc_value
    case default
      ! Set coefficients to cause divergence
      ! Prevents "unused variable" compiler errors
      a = 0.0_ccs_real
      b = huge(1.0_ccs_real)

      call error_abort("unknown bc type " // str(phi%bcs%bc_types(index_bc)))
    end select

  end subroutine

  !> Linear interpolate of BC profile 
  module subroutine get_value_from_bc_profile(x, profile, bc_value)
    real(ccs_real), dimension(:), intent(in) :: x
    type(bc_profile), intent(in) :: profile
    real(ccs_real), intent(out) :: bc_value
    integer(ccs_int) :: n, i
    real(ccs_real) :: r
    real(ccs_real) :: coeff

    r = norm2(x(:) - profile%centre(:))

    n = size(profile%coordinates)

    bc_value = profile%values(n)
    if (r .le. profile%coordinates(1)) then
      bc_value = profile%values(1)
      return
    end if

    do i=1, n-1
      if (r .lt. profile%coordinates(i+1)) then
        coeff = (r - profile%coordinates(i)) / (profile%coordinates(i+1) - profile%coordinates(i))
        bc_value = (1-coeff) * profile%values(i) + coeff * profile%values(i+1)
        return
      end if
    end do

  end subroutine

  !> Sets the diffusion coefficient
<<<<<<< HEAD
  module function calc_diffusion_coeff(index_p, index_nb, mesh, enable_cell_corrections, visp, visnb, densp, densnb, SchmidtNo) result(coeff)
=======
  module subroutine calc_diffusion_coeff(index_p, index_nb, mesh, enable_cell_corrections, visc_p, visc_nb, SchmidtNo, coeff) 
>>>>>>> 9994c04a
    integer(ccs_int), intent(in) :: index_p  !< the local cell index
    integer(ccs_int), intent(in) :: index_nb !< the local neigbouring cell index
    type(ccs_mesh), intent(in) :: mesh       !< the mesh structure
    logical, intent(in) :: enable_cell_corrections !< Whether or not cell shape corrections are used
<<<<<<< HEAD
    real(ccs_real) :: coeff                  !< the diffusion coefficient
    real(ccs_real), intent(in) :: visp, visnb !< viscosity
    real(ccs_real), intent(in) :: densp, densnb !< density
=======
    real(ccs_real), intent(out) :: coeff                  !< the diffusion coefficient
    real(ccs_real), intent(in) :: visc_p, visc_nb !< viscosity
    real(ccs_real), intent(in) :: SchmidtNo
>>>>>>> 9994c04a

    type(face_locator) :: loc_f
    real(ccs_real) :: face_area
    real(ccs_real) :: diffusion_factor
    logical :: is_boundary
    real(ccs_real), dimension(ndim) :: dx
    real(ccs_real), dimension(ndim) :: n
    real(ccs_real), dimension(ndim) :: x_p
    real(ccs_real), dimension(ndim) :: x_nb
    real(ccs_real), dimension(ndim) :: x_f
    real(ccs_real) :: dxmag
    real(ccs_real) :: dx_orth
    type(cell_locator) :: loc_p
    type(neighbour_locator) :: loc_nb
<<<<<<< HEAD
    real(ccs_real) :: SchmidtNo
    real(ccs_real) :: visavg !< average viscosity
    real(ccs_real) :: densavg !< average density
=======
    real(ccs_real) :: visc_avg !< average viscosity
>>>>>>> 9994c04a
    real(ccs_real), parameter :: density = 1.0_ccs_real 
    real(ccs_real) :: interpolation_factor

    call create_face_locator(mesh, index_p, index_nb, loc_f)
    call get_face_area(loc_f, face_area)
    call get_boundary_status(loc_f, is_boundary)

    call create_cell_locator(mesh, index_p, loc_p)
    call get_face_interpolation(loc_f, interpolation_factor)
<<<<<<< HEAD

=======
>>>>>>> 9994c04a
    if (.not. is_boundary) then
      call create_neighbour_locator(loc_p, index_nb, loc_nb)

      if (enable_cell_corrections) then
        call get_face_normal(loc_f, n)

        call get_centre(loc_p, x_p)
        call get_centre(loc_nb, x_nb)
        call get_centre(loc_f, x_f)

        ! see math below, but it works because ||n||=1 and points outwards
        dx_orth = min(dot_product(x_f - x_p, n), dot_product(x_nb - x_f, n))
        dxmag = 2.0_ccs_real * dx_orth
      else
        call get_distance(loc_p, loc_nb, dx)
        dxmag = norm2(dx)
      end if
    else
      call get_distance(loc_p, loc_f, dx)
      dxmag = norm2(dx)
    end if

    if (.not. is_boundary) then
<<<<<<< HEAD
      visavg = (interpolation_factor * visp) + ((1.0_ccs_real - interpolation_factor) * visnb)
      densavg = (interpolation_factor * densp) + ((1.0_ccs_real - interpolation_factor) * densnb)
      !print*,"NB densp=",densp, "densnb=", densnb
      diffusion_factor = visavg / (densavg * SchmidtNo)
    else
      !print*,"B densp=", densp
      diffusion_factor = visp / (densp * SchmidtNo)
=======
      visc_avg = (interpolation_factor * visc_p) + ((1.0_ccs_real - interpolation_factor) * visc_nb)
      diffusion_factor = visc_avg / (density * SchmidtNo)
    else
      diffusion_factor = visc_p / (density * SchmidtNo)
>>>>>>> 9994c04a
    end if
    
    coeff = -face_area * diffusion_factor / dxmag
  end subroutine calc_diffusion_coeff

  !> Interpolate field to face center from cell center, applied gradient correction (if enabled in the field
  ! spec) using Ferziger & Peric 4th ed, sec 9.7.1
  subroutine interpolate_field_to_face(phi, loc_f, face_value, face_correction_only)

    class(field), intent(inout) :: phi
    type(face_locator), intent(in) :: loc_f                         !< face locator
    real(ccs_real), intent(out) :: face_value
    real(ccs_real), optional, intent(out) :: face_correction_only

    real(ccs_real) :: face_correction
    type(cell_locator) :: loc_p                    ! Primary cell locator
    type(neighbour_locator) :: loc_nb              ! Neighbour cell locator
    integer(ccs_int) :: index_nb                   ! Neighbour cell index
    real(ccs_real), dimension(ndim) :: n           ! (local) face-normal array
    real(ccs_real), dimension(ndim) :: grad_phi_p, grad_phi_nb
    real(ccs_real), dimension(ndim) :: x_nb, x_p, x_f, x_nb_prime, x_p_prime
    real(ccs_real) :: interpol_factor, dx_orth


    associate (mesh => loc_f%mesh, &
               index_p => loc_f%index_p, &
               j => loc_f%cell_face_ctr)

      call create_cell_locator(mesh, index_p, loc_p)
      call create_neighbour_locator(loc_p, j, loc_nb)
      call get_local_index(loc_nb, index_nb)

      if (phi%enable_cell_corrections) then
        call get_face_normal(loc_f, n)
        call get_centre(loc_p, x_p)
        call get_centre(loc_nb, x_nb)
        call get_centre(loc_f, x_f)

        dx_orth = min(dot_product(x_f - x_p, n), dot_product(x_nb - x_f, n))
        x_nb_prime = x_f + dx_orth*n
        x_p_prime = x_f - dx_orth*n

        grad_phi_p = [ phi%x_gradients_ro(index_p), phi%y_gradients_ro(index_p), phi%z_gradients_ro(index_p) ]
        grad_phi_nb = [ phi%x_gradients_ro(index_nb), phi%y_gradients_ro(index_nb), phi%z_gradients_ro(index_nb) ]

        face_correction = 0.5_ccs_real * (dot_product(grad_phi_p, x_p_prime - x_p) + dot_product(grad_phi_nb, x_nb_prime - x_nb)) 
        face_value = 0.5_ccs_real * (phi%values_ro(index_p) + phi%values_ro(index_nb)) + face_correction
      else
        call get_face_interpolation(loc_f, interpol_factor)
        face_correction = 0.0_ccs_real
        face_value = (interpol_factor * phi%values_ro(index_p) + (1.0_ccs_real - interpol_factor) * phi%values_ro(index_nb))
      end if


      if (present(face_correction_only)) then
        face_correction_only = face_correction
      end if

    end associate

  end subroutine

  !> Calculates mass flux across given face. Note: assumes rho = 1
  module function calc_mass_flux_uvw(u_field, v_field, w_field, p, dpdx, dpdy, dpdz, invAu, invAv, invAw, loc_f, enable_cell_corrections) result(flux)
    class(field), intent(inout) :: u_field
    class(field), intent(inout) :: v_field
    class(field), intent(inout) :: w_field
    real(ccs_real), dimension(:), intent(in) :: p                   !< array containing pressure
    real(ccs_real), dimension(:), intent(in) :: dpdx, dpdy, dpdz    !< arrays containing pressure gradient in x, y and z
    real(ccs_real), dimension(:), intent(in) :: invAu, invAv, invAw !< arrays containing inverse momentum diagonal in x, y and z
    type(face_locator), intent(in) :: loc_f                         !< face locator
    logical, intent(in) :: enable_cell_corrections

    real(ccs_real) :: flux                                          !< The flux across the boundary

    ! Local variables
    logical :: is_boundary                         ! Boundary indicator
    type(cell_locator) :: loc_p                    ! Primary cell locator
    type(neighbour_locator) :: loc_nb              ! Neighbour cell locator
    integer(ccs_int) :: index_nb                   ! Neighbour cell index
    real(ccs_real) :: flux_corr                    ! Flux correction
    real(ccs_real), dimension(ndim) :: n           ! (local) face-normal array
    real(ccs_real) :: u_bc, v_bc, w_bc             ! values of u, v and w at boundary
    integer(ccs_int), parameter :: x_direction = 1, y_direction = 2, z_direction = 3
    real(ccs_real) :: flux_x, flux_y, flux_z

    call get_boundary_status(loc_f, is_boundary)

    associate (mesh => loc_f%mesh, &
               index_p => loc_f%index_p, &
               j => loc_f%cell_face_ctr)

      call create_cell_locator(mesh, index_p, loc_p)
      call create_neighbour_locator(loc_p, j, loc_nb)
      call get_local_index(loc_nb, index_nb)

      call get_face_normal(loc_f, n)
      ! XXX: this is likely expensive inside a loop...
      if (.not. is_boundary) then

        call interpolate_field_to_face(u_field, loc_f, flux_x)
        call interpolate_field_to_face(v_field, loc_f, flux_y)
        call interpolate_field_to_face(w_field, loc_f, flux_z)
        flux = dot_product([flux_x, flux_y, flux_z], n)

        if (index_p > index_nb) then
          ! XXX: making convention to point from low to high cell.
          flux = -flux
        end if

        flux_corr = calc_mass_flux(p, dpdx, dpdy, dpdz, invAu, invAv, invAw, loc_f, enable_cell_corrections)
        flux = flux + flux_corr
      else
        call compute_boundary_values(u_field, x_direction, loc_p, loc_f, n, u_bc)
        call compute_boundary_values(v_field, y_direction, loc_p, loc_f, n, v_bc)
        call compute_boundary_values(w_field, z_direction, loc_p, loc_f, n, w_bc)
        flux = dot_product([u_bc, v_bc, w_bc], n)
      end if
    end associate

  end function calc_mass_flux_uvw

  ! Computes Rhie-Chow correction
  module function calc_mass_flux_no_uvw(p, dpdx, dpdy, dpdz, invAu, invAv, invAw, loc_f, enable_cell_corrections) result(flux)
    real(ccs_real), dimension(:), intent(in) :: p                   !< array containing pressure
    real(ccs_real), dimension(:), intent(in) :: dpdx, dpdy, dpdz    !< arrays containing pressure gradient in x, y and z
    real(ccs_real), dimension(:), intent(in) :: invAu, invAv, invAw !< arrays containing inverse momentum diagonal in x, y and z
    type(face_locator), intent(in) :: loc_f                         !< face locator
    logical, intent(in) :: enable_cell_corrections

    real(ccs_real) :: flux                         !< The flux across the boundary

    logical :: is_boundary                         ! Boundary indicator
    type(cell_locator) :: loc_p                    ! Primary cell locator
    type(neighbour_locator) :: loc_nb              ! Neighbour cell locator
    integer(ccs_int) :: index_nb                   ! Neighbour cell index
    real(ccs_real) :: flux_corr                    ! Flux correction
    real(ccs_real), dimension(ndim) :: dx          ! Cell-cell distance
    real(ccs_real) :: dxmag                        ! Cell-cell distance magnitude
    real(ccs_real), dimension(ndim) :: face_normal ! (local) face-normal array
    real(ccs_real) :: Vp                           ! Primary cell volume
    real(ccs_real) :: V_nb                         ! Neighbour cell volume
    real(ccs_real) :: Vf                           ! Face "volume"
    real(ccs_real) :: invAp                        ! Primary cell inverse momentum coefficient
    real(ccs_real) :: invA_nb                      ! Neighbour cell inverse momentum coefficient
    real(ccs_real) :: invAf                        ! Face inverse momentum coefficient
    integer(ccs_int), parameter :: x_direction = 1, y_direction = 2, z_direction = 3

    real(ccs_real) :: uSwitch, vSwitch, wSwitch
    real(ccs_real) :: problem_dim
    real(ccs_real) :: interpol_factor
    real(ccs_real), dimension(ndim) :: grad_phi_p 
    real(ccs_real), dimension(ndim) :: grad_phi_nb
    real(ccs_real), dimension(ndim) :: x_nb, x_p, x_f, rnb_k_prime, rp_prime
    real(ccs_real), dimension(ndim) :: n
    real(ccs_real) :: dx_orth

    call get_boundary_status(loc_f, is_boundary)

    associate (mesh => loc_f%mesh, &
               index_p => loc_f%index_p, &
               j => loc_f%cell_face_ctr)

      call create_cell_locator(mesh, index_p, loc_p)
      call create_neighbour_locator(loc_p, j, loc_nb)
      call get_local_index(loc_nb, index_nb)

      call get_face_normal(loc_f, face_normal)
      if (.not. is_boundary) then

        !
        ! Rhie-Chow correction from Ferziger & Peric
        !
        call get_face_interpolation(loc_f, interpol_factor)
        call get_face_normal(loc_f, face_normal)

        grad_phi_p = [ dpdx(index_p), dpdy(index_p), dpdz(index_p) ]
        grad_phi_nb = [ dpdx(index_nb), dpdy(index_nb), dpdz(index_nb) ]

        if (enable_cell_corrections) then
          ! Cell excentricity/non-orthogonality corrections (Ferziger & Peric 4th ed, sec 9.8, p317, eq9.67 and 9.66)
          call get_face_normal(loc_f, n)
          call get_centre(loc_p, x_p)
          call get_centre(loc_nb, x_nb)
          call get_centre(loc_f, x_f)

          dx_orth = min(dot_product(x_f - x_p, n), dot_product(x_nb - x_f, n))
          rnb_k_prime = x_f + dx_orth*n
          rp_prime = x_f - dx_orth*n
          !dx = rnb_k_prime - rp_prime 
          !dxmag = norm2(dx)
          dxmag = 2.0_ccs_real * dx_orth

          ! eq 9.66
          flux_corr = (p(index_nb) - p(index_p)) + (dot_product(grad_phi_nb, rnb_k_prime - x_nb) - dot_product(grad_phi_p, rp_prime - x_p))

          ! interpolated pressure gradient at the face (i.e.)
          flux_corr = flux_corr - 0.5_ccs_real * dot_product((grad_phi_p + grad_phi_nb), x_nb - x_p)

          flux_corr = - flux_corr / dxmag
        else
          call get_distance(loc_p, loc_nb, dx)
          dxmag = norm2(dx)
          flux_corr = -(p(index_nb) - p(index_p)) / dxmag
          flux_corr = flux_corr + dot_product(interpol_factor * grad_phi_p + (1.0_ccs_real - interpol_factor) * grad_phi_nb, face_normal)
        end if

        call get_volume(loc_p, Vp)
        call get_volume(loc_nb, V_nb)
        Vf = interpol_factor * Vp + (1.0_ccs_real - interpol_factor) * V_nb

        ! This is probably not quite right ...
        uSwitch = 1.0_ccs_real
        vSwitch = 1.0_ccs_real
        wSwitch = 1.0_ccs_real
        problem_dim = uSwitch + vSwitch + wSwitch
        invAp = (uSwitch * invAu(index_p) + vSwitch * invAv(index_p) + wSwitch * invAw(index_p)) / problem_dim
        invA_nb = (uSwitch * invAu(index_nb) + vSwitch * invAv(index_nb) + wSwitch * invAw(index_nb)) / problem_dim
        invAf = interpol_factor * invAp + (1.0_ccs_real - interpol_factor) * invA_nb

        flux_corr = (Vf * invAf) * flux_corr

        if (index_p > index_nb) then
          ! XXX: making convention to point from low to high cell.
          flux_corr = -flux_corr
        end if

        ! Apply correction
        flux = flux_corr
      else
        flux = 0.0_ccs_real
      end if
    end associate
  end function calc_mass_flux_no_uvw

  !> Calculates the row and column indices from flattened vector index. Assumes square mesh
  module subroutine calc_cell_coords(index, cps, row, col)
    integer(ccs_int), intent(in) :: index !< cell index
    integer(ccs_int), intent(in) :: cps   !< number of cells per side
    integer(ccs_int), intent(out) :: row  !< cell row within mesh
    integer(ccs_int), intent(out) :: col  !< cell column within mesh

    col = modulo(index - 1, cps) + 1
    row = (index - 1) / cps + 1
  end subroutine calc_cell_coords

  !v Performs an update of the gradients of a field.
  !  @note This will perform a parallel update of the gradient fields to ensure halo cells are
  !  correctly updated on other PEs. @endnote
  module subroutine update_gradient(mesh, phi)

    use meshing, only: get_local_num_cells

    type(ccs_mesh), intent(in) :: mesh !< the mesh
    class(field), intent(inout) :: phi !< the field whose gradients we want to update
    real(ccs_real), dimension(:), allocatable :: x_gradients
    real(ccs_real), dimension(:), allocatable :: y_gradients
    real(ccs_real), dimension(:), allocatable :: z_gradients

    real(ccs_real), dimension(:), pointer :: gradients_data    ! Data array for gradients
    integer(ccs_int) :: local_num_cells
    integer(ccs_int) :: timer_index

    call timer_register_start("Compute gradient", timer_index)

    call get_local_num_cells(mesh, local_num_cells)
    allocate(x_gradients(local_num_cells))
    allocate(y_gradients(local_num_cells))
    allocate(z_gradients(local_num_cells))

    call dprint("Compute x gradient")
    call update_gradient_component(mesh, 1, phi, x_gradients)
    call dprint("Compute y gradient")
    call update_gradient_component(mesh, 2, phi, y_gradients)
    call dprint("Compute z gradient")
    call update_gradient_component(mesh, 3, phi, z_gradients)

    call get_vector_data(phi%x_gradients, gradients_data)
    gradients_data(1:local_num_cells) = x_gradients(:)
    call restore_vector_data(phi%x_gradients, gradients_data)
    call update(phi%x_gradients) ! XXX: opportunity to overlap update with later compute (begin/compute/end)

    call get_vector_data(phi%y_gradients, gradients_data)
    gradients_data(1:local_num_cells) = y_gradients(:)
    call restore_vector_data(phi%y_gradients, gradients_data)
    call update(phi%y_gradients) ! yyy: opportunity to overlap update with later compute (begin/compute/end)

    call get_vector_data(phi%z_gradients, gradients_data)
    gradients_data(1:local_num_cells) = z_gradients(:)
    call restore_vector_data(phi%z_gradients, gradients_data)
    call update(phi%z_gradients) ! zzz: opportunity to overlap update with later compute (begin/compute/end)

    call timer_stop(timer_index)

  end subroutine update_gradient

  !> Helper subroutine to calculate a gradient component at a time.
  subroutine update_gradient_component(mesh, component, phi, gradients)

    type(ccs_mesh), intent(in) :: mesh !< the mesh
    integer(ccs_int), intent(in) :: component !< which vector component (i.e. direction) to update?
    class(field), intent(inout) :: phi !< the field whose gradient we want to compute
    real(ccs_real), dimension(:), intent(inout) :: gradients !< a cell-centred array of the gradient

    real(ccs_real) :: grad

    integer(ccs_int) :: local_num_cells
    integer(ccs_int) :: index_p
    integer(ccs_int) :: j
    type(cell_locator) :: loc_p
    type(face_locator) :: loc_f
    type(neighbour_locator) :: loc_nb

    integer(ccs_int) :: nnb
    integer(ccs_int) :: index_nb

    real(ccs_real) :: phif
    real(ccs_real) :: interpol_factor
    real(ccs_real) :: dx_orth
    real(ccs_real), dimension(ndim) :: grad_phi_p 
    real(ccs_real), dimension(ndim) :: grad_phi_nb
    real(ccs_real), dimension(ndim) :: x_nb, x_p, x_f, rnb_k_prime, rp_prime
    real(ccs_real), dimension(ndim) :: n

    logical :: is_boundary

    real(ccs_real) :: face_area
    real(ccs_real), dimension(ndim) :: face_norm

    real(ccs_real) :: V

    call get_local_num_cells(mesh, local_num_cells)
    do index_p = 1, local_num_cells

      grad = 0.0_ccs_int

      call create_cell_locator(mesh, index_p, loc_p)
      call count_neighbours(loc_p, nnb)
      call get_centre(loc_p, x_p)
      do j = 1, nnb
        call create_face_locator(mesh, index_p, j, loc_f)
        call get_boundary_status(loc_f, is_boundary)
        call get_face_area(loc_f, face_area)
        call get_face_normal(loc_f, face_norm)

        call create_neighbour_locator(loc_p, j, loc_nb)
        call get_local_index(loc_nb, index_nb)
        if (.not. is_boundary) then
          interpol_factor = 0.5_ccs_real
          phif = interpol_factor * phi%values_ro(index_p) + (1.0_ccs_real - interpol_factor) * phi%values_ro(index_nb)

          if (phi%enable_cell_corrections) then
            call get_face_normal(loc_f, n)
            call get_centre(loc_nb, x_nb)
            call get_centre(loc_f, x_f)

            grad_phi_p = [ phi%x_gradients_ro(index_p), phi%y_gradients_ro(index_p), phi%z_gradients_ro(index_p) ]
            grad_phi_nb = [ phi%x_gradients_ro(index_nb), phi%y_gradients_ro(index_nb), phi%z_gradients_ro(index_nb) ]

            dx_orth = min(dot_product(x_f - x_p, n), dot_product(x_nb - x_f, n))
            rnb_k_prime = x_f + dx_orth*n
            rp_prime = x_f - dx_orth*n

            phif = phif + 0.5_ccs_real*(dot_product(grad_phi_nb, rnb_k_prime - x_nb) + dot_product(grad_phi_p, rp_prime - x_p))
          end if

        else
          call compute_boundary_values(phi, component, loc_p, loc_f, face_norm, phif)
        end if

        grad = grad + phif * (face_area * face_norm(component))
      end do

      call get_volume(loc_p, V)
      grad = grad / V
      gradients(index_p) = grad
    end do

  end subroutine update_gradient_component

  !> Adds a fixed source term to the righthand side of the equation
  module subroutine add_fixed_source(mesh, S, rhs)

    type(ccs_mesh), intent(in) :: mesh     !< The mesh
    class(ccs_vector), intent(inout) :: S      !< The source field
    class(ccs_vector), intent(inout) :: rhs !< The righthand side vector

    real(ccs_real), dimension(:), pointer :: S_data
    real(ccs_real), dimension(:), pointer :: rhs_data

    integer(ccs_int) :: local_num_cells
    integer(ccs_int) :: index_p
    type(cell_locator) :: loc_p
    real(ccs_real) :: V_p
    
    call get_vector_data_readonly(S, S_data)
    call get_vector_data(rhs, rhs_data)
    call get_local_num_cells(mesh, local_num_cells)
    do index_p = 1, local_num_cells
       call create_cell_locator(mesh, index_p, loc_p)
       call get_volume(loc_p, V_p)

       rhs_data(index_p) = rhs_data(index_p) + S_data(index_p) * V_p
    end do
    call restore_vector_data_readonly(S, S_data)
    call restore_vector_data(rhs, rhs_data)

    call update(rhs)
    
  end subroutine add_fixed_source

  !> Adds a linear source term to the system matrix
  module subroutine add_linear_source(mesh, S, M)

    use mat, only: add_matrix_diagonal
    
    type(ccs_mesh), intent(in) :: mesh    !< The mesh
    class(ccs_vector), intent(inout) :: S !< The source field
    class(ccs_matrix), intent(inout) :: M !< The system

    real(ccs_real), dimension(:), pointer :: S_data

    real(ccs_real), dimension(:), allocatable :: S_store
    
    integer(ccs_int) :: local_num_cells
    integer(ccs_int) :: index_p
    type(cell_locator) :: loc_p
    real(ccs_real) :: V_p
    
    call get_local_num_cells(mesh, local_num_cells)
    allocate(S_store(local_num_cells))

    call get_vector_data(S, S_data)
    do index_p = 1, local_num_cells
       call create_cell_locator(mesh, index_p, loc_p)
       call get_volume(loc_p, V_p)

       S_store(index_p) = S_data(index_p)
       S_data(index_p) = S_data(index_p) * V_p
    end do
    call restore_vector_data(S, S_data)
    call update(S)

    call add_matrix_diagonal(S, M)
    
    call get_vector_data(S, S_data)
    do index_p = 1, local_num_cells
       S_data(index_p) = S_store(index_p)
    end do
    call restore_vector_data(S, S_data)
    call update(S)

    deallocate(S_store)
    
  end subroutine add_linear_source

end submodule fv_common<|MERGE_RESOLUTION|>--- conflicted
+++ resolved
@@ -1,7 +1,6 @@
 !v Submodule file fv_common.smod
 !
 !  An implementation of the finite volume method
-
 submodule(fv) fv_common
 #include "ccs_macros.inc"
   use constants, only: add_mode, insert_mode
@@ -27,11 +26,7 @@
 contains
 
   !> Computes fluxes and assign to matrix and RHS
-<<<<<<< HEAD
-  module subroutine compute_fluxes(phi, mf, mesh, component, M, vec, viscosity, density)
-=======
-  module subroutine compute_fluxes(phi, mf, viscosity, mesh, component, M, vec)
->>>>>>> 9994c04a
+  module subroutine compute_fluxes(phi, mf, viscosity, density, mesh, component, M, vec)
     class(field), intent(inout) :: phi
     class(field), intent(inout) :: mf
     class(field), intent(inout) :: viscosity
@@ -43,32 +38,20 @@
 
     integer(ccs_int) :: max_faces
     integer(ccs_int) :: n_int_cells
-<<<<<<< HEAD
     real(ccs_real), dimension(:), pointer :: mf_data, viscosity_data, density_data
     !print*,"inside compute_fluxes"
-=======
-    real(ccs_real), dimension(:), pointer :: mf_data, viscosity_data
->>>>>>> 9994c04a
 
     associate (mf_values => mf%values)
       call dprint("CF: get mf")
       call get_vector_data(mf_values, mf_data)
       call get_vector_data(viscosity%values, viscosity_data)
-<<<<<<< HEAD
       call get_vector_data(density%values, density_data)
-=======
->>>>>>> 9994c04a
 
       ! Loop over cells computing advection and diffusion fluxes
       call get_max_faces(mesh, max_faces)
       n_int_cells = max_faces + 1 ! 1 neighbour per face + central cell
       call dprint("CF: compute coeffs")
-<<<<<<< HEAD
-      !print*,"entering compute_coeffs"
-      call compute_coeffs(phi, mf_data, mesh, component, n_int_cells, M, vec, viscosity_data, density_data)
-=======
-      call compute_coeffs(phi, mf_data, viscosity_data, mesh, component, n_int_cells, M, vec)
->>>>>>> 9994c04a
+      call compute_coeffs(phi, mf_data, viscosity_data, density_data, mesh, component, n_int_cells, M, vec)
 
       call dprint("CF: restore mf")
       call restore_vector_data(mf_values, mf_data)
@@ -80,18 +63,11 @@
   end subroutine compute_fluxes
 
   !> Computes the matrix coefficient for cells in the interior of the mesh
-<<<<<<< HEAD
-  subroutine compute_coeffs(phi, mf, mesh, component, n_int_cells, M, b, vis, dens)
-    class(field), intent(inout) :: phi                !< scalar field structure
-    real(ccs_real), dimension(:), intent(in) :: mf !< mass flux array defined at faces
-    real(ccs_real), dimension(:), intent(in) :: vis !< viscosity
-    real(ccs_real), dimension(:), intent(in) :: dens !< density
-=======
-  subroutine compute_coeffs(phi, mf, visc, mesh, component, n_int_cells, M, b)
+  subroutine compute_coeffs(phi, mf, visc, dens, mesh, component, n_int_cells, M, b)
     class(field), intent(inout) :: phi                !< scalar field structure
     real(ccs_real), dimension(:), intent(in) :: mf !< mass flux array defined at faces
     real(ccs_real), dimension(:), intent(in) :: visc !< viscosity
->>>>>>> 9994c04a
+    real(ccs_real), dimension(:), intent(in) :: dens !< density
     type(ccs_mesh), intent(in) :: mesh             !< Mesh structure
     integer(ccs_int), intent(in) :: component      !< integer indicating direction of velocity field component
     integer(ccs_int), intent(in) :: n_int_cells    !< number of cells in the interior of the mesh
@@ -168,12 +144,7 @@
         
 
         if (.not. is_boundary) then
-<<<<<<< HEAD
-          !print*, "NB, densnb=",dens(index_nb)
-          diff_coeff = calc_diffusion_coeff(index_p, j, mesh, phi%enable_cell_corrections, vis(index_p), vis(index_nb), dens(index_p), dens(index_nb), SchmidtNo)
-=======
-          call calc_diffusion_coeff(index_p, j, mesh, phi%enable_cell_corrections, visc(index_p), visc(index_nb), SchmidtNo, diff_coeff)
->>>>>>> 9994c04a
+          call calc_diffusion_coeff(index_p, j, mesh, phi%enable_cell_corrections, visc(index_p), visc(index_nb), dens(index_p), dens(index_nb), SchmidtNo, diff_coeff)
 
           ! XXX: Why won't Fortran interfaces distinguish on extended types...
           ! TODO: This will be expensive (in a tight loop) - investigate moving to a type-bound
@@ -262,11 +233,7 @@
           !print*, "B, densnb=",dens(index_nb)
           call compute_boundary_coeffs(phi, component, loc_p, loc_f, face_normal, aPb, bP)
 
-<<<<<<< HEAD
-          diff_coeff = calc_diffusion_coeff(index_p, j, mesh, .false., vis(index_p), vis(index_nb), dens(index_p), dens(index_nb), SchmidtNo)
-=======
-          call calc_diffusion_coeff(index_p, j, mesh, .false., visc(index_p), visc(index_nb), SchmidtNo, diff_coeff)
->>>>>>> 9994c04a
+          call calc_diffusion_coeff(index_p, j, mesh, .false., visc(index_p), visc(index_nb), dens(index_p), dens(index_nb), SchmidtNo, diff_coeff)
           ! Correct boundary face distance to distance to immaginary boundary "node"
           diff_coeff = diff_coeff / 2.0_ccs_real
           
@@ -464,25 +431,15 @@
   end subroutine
 
   !> Sets the diffusion coefficient
-<<<<<<< HEAD
-  module function calc_diffusion_coeff(index_p, index_nb, mesh, enable_cell_corrections, visp, visnb, densp, densnb, SchmidtNo) result(coeff)
-=======
-  module subroutine calc_diffusion_coeff(index_p, index_nb, mesh, enable_cell_corrections, visc_p, visc_nb, SchmidtNo, coeff) 
->>>>>>> 9994c04a
+  module subroutine calc_diffusion_coeff(index_p, index_nb, mesh, enable_cell_corrections, visc_p, visc_nb, dens_p, dens_nb, SchmidtNo, coeff) 
     integer(ccs_int), intent(in) :: index_p  !< the local cell index
     integer(ccs_int), intent(in) :: index_nb !< the local neigbouring cell index
     type(ccs_mesh), intent(in) :: mesh       !< the mesh structure
     logical, intent(in) :: enable_cell_corrections !< Whether or not cell shape corrections are used
-<<<<<<< HEAD
-    real(ccs_real) :: coeff                  !< the diffusion coefficient
-    real(ccs_real), intent(in) :: visp, visnb !< viscosity
-    real(ccs_real), intent(in) :: densp, densnb !< density
-=======
     real(ccs_real), intent(out) :: coeff                  !< the diffusion coefficient
     real(ccs_real), intent(in) :: visc_p, visc_nb !< viscosity
     real(ccs_real), intent(in) :: SchmidtNo
->>>>>>> 9994c04a
-
+    real(ccs_real), intent(in) :: dens_p, dens_nb !< density
     type(face_locator) :: loc_f
     real(ccs_real) :: face_area
     real(ccs_real) :: diffusion_factor
@@ -496,13 +453,8 @@
     real(ccs_real) :: dx_orth
     type(cell_locator) :: loc_p
     type(neighbour_locator) :: loc_nb
-<<<<<<< HEAD
-    real(ccs_real) :: SchmidtNo
-    real(ccs_real) :: visavg !< average viscosity
-    real(ccs_real) :: densavg !< average density
-=======
     real(ccs_real) :: visc_avg !< average viscosity
->>>>>>> 9994c04a
+    real(ccs_real) :: dens_avg !< average density
     real(ccs_real), parameter :: density = 1.0_ccs_real 
     real(ccs_real) :: interpolation_factor
 
@@ -512,10 +464,6 @@
 
     call create_cell_locator(mesh, index_p, loc_p)
     call get_face_interpolation(loc_f, interpolation_factor)
-<<<<<<< HEAD
-
-=======
->>>>>>> 9994c04a
     if (.not. is_boundary) then
       call create_neighbour_locator(loc_p, index_nb, loc_nb)
 
@@ -539,20 +487,11 @@
     end if
 
     if (.not. is_boundary) then
-<<<<<<< HEAD
-      visavg = (interpolation_factor * visp) + ((1.0_ccs_real - interpolation_factor) * visnb)
-      densavg = (interpolation_factor * densp) + ((1.0_ccs_real - interpolation_factor) * densnb)
-      !print*,"NB densp=",densp, "densnb=", densnb
-      diffusion_factor = visavg / (densavg * SchmidtNo)
+      visc_avg = (interpolation_factor * visc_p) + ((1.0_ccs_real - interpolation_factor) * visc_nb)
+      dens_avg = (interpolation_factor * dens_p) + ((1.0_ccs_real - interpolation_factor) * dens_nb)
+      diffusion_factor = visc_avg / (dens_avg * SchmidtNo)
     else
-      !print*,"B densp=", densp
-      diffusion_factor = visp / (densp * SchmidtNo)
-=======
-      visc_avg = (interpolation_factor * visc_p) + ((1.0_ccs_real - interpolation_factor) * visc_nb)
-      diffusion_factor = visc_avg / (density * SchmidtNo)
-    else
-      diffusion_factor = visc_p / (density * SchmidtNo)
->>>>>>> 9994c04a
+      diffusion_factor = visc_p / (dens_p * SchmidtNo)
     end if
     
     coeff = -face_area * diffusion_factor / dxmag
