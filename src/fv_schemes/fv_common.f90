--- conflicted
+++ resolved
@@ -93,14 +93,10 @@
     call create_matrix_values(mat_val_spec, mat_coeffs)
     call set_mode(add_mode, mat_coeffs)
 
-<<<<<<< HEAD
     call create_vector_values(n_int_cells, b_coeffs)
     call set_mode(add_mode, b_coeffs)
 
-    do index_p = 1, mesh%nlocal
-=======
     do index_p = 1, mesh%topo%local_num_cells
->>>>>>> 2aaac8b9
       call clear_entries(mat_coeffs)
       call clear_entries(b_coeffs)
 
@@ -153,93 +149,7 @@
           adv_coeff_total = adv_coeff_total + adv_coeff
           diff_coeff_total = diff_coeff_total + diff_coeff
         else
-<<<<<<< HEAD
-=======
-          call set_col(-1, mat_coeffs)
-          call set_entry(0.0_ccs_real, mat_coeffs)
-        end if
-      end do
-
-      call set_col(global_index_p, mat_coeffs)
-      call set_entry(-(adv_coeff_total + diff_coeff_total), mat_coeffs)
-      call set_values(mat_coeffs, M)
-    end do
-
-    deallocate (mat_coeffs%global_row_indices)
-    deallocate (mat_coeffs%global_col_indices)
-    deallocate (mat_coeffs%values)
-  end subroutine compute_interior_coeffs
-
-  !v Computes the value of the scalar field on the boundary based on linear interpolation between
-  !  values provided on box corners
-  subroutine compute_boundary_values(phi, index_nb, bc_value)
-    class(field), intent(in) :: phi         !< the field for which boundary values are being computed
-    integer, intent(in) :: index_nb         !< index of neighbour
-    real(ccs_real), intent(out) :: bc_value !< the value of the scalar field at the specified boundary
-
-    ! local variables
-    integer(ccs_int) :: index_bc
-
-    call get_bc_index(phi, index_nb, index_bc)
-
-    select case (phi%bcs%bc_types(index_bc))
-    case (bc_type_dirichlet)
-      bc_value = phi%bcs%values(index_bc)
-    case default
-      bc_value = 0.0_ccs_real
-      call error_abort("unknown bc type " // str(phi%bcs%bc_types(index_bc)))
-    end select
-  end subroutine compute_boundary_values
-
-  !> Computes the matrix coefficient for cells on the boundary of the mesh
-  subroutine compute_boundary_coeffs(phi, mf, mesh, cps, M, b)
-    class(field), intent(in) :: phi                !< scalar field structure
-    real(ccs_real), dimension(:), intent(in) :: mf !< mass flux array defined at faces
-    type(ccs_mesh), intent(in) :: mesh             !< Mesh structure
-    integer(ccs_int), intent(in) :: cps            !< number of cells per side
-    class(ccs_matrix), intent(inout) :: M          !< Matrix structure being assigned
-    class(ccs_vector), intent(inout) :: b          !< vector structure being assigned
-
-    type(matrix_values_spec) :: mat_val_spec
-    type(matrix_values) :: mat_coeffs
-    type(vector_values) :: b_coeffs
-    type(cell_locator) :: loc_p
-    type(neighbour_locator) :: loc_nb
-    type(face_locator) :: loc_f
-    integer(ccs_int) :: global_index_p, index_p
-    integer(ccs_int) :: j
-    integer(ccs_int) :: row, col
-    integer(ccs_int) :: nnb, index_nb
-    real(ccs_real) :: face_area
-    real(ccs_real) :: diff_coeff
-    real(ccs_real) :: adv_coeff
-    real(ccs_real) :: bc_value
-    logical :: is_boundary
-
-    integer(ccs_int) :: index_f
-
-    call set_matrix_values_spec_nrows(1_ccs_int, mat_val_spec)
-    call set_matrix_values_spec_ncols(1_ccs_int, mat_val_spec)
-    call create_matrix_values(mat_val_spec, mat_coeffs)
-    call set_mode(add_mode, mat_coeffs)
-
-    call create_vector_values(1_ccs_int, b_coeffs)
-    call set_mode(add_mode, b_coeffs)
-
-    do index_p = 1, mesh%topo%local_num_cells
-      call set_cell_location(mesh, index_p, loc_p)
-      call get_global_index(loc_p, global_index_p)
-      call count_neighbours(loc_p, nnb)
-
-      ! Calculate contribution from neighbours
-      do j = 1, nnb
-        call set_neighbour_location(loc_p, j, loc_nb)
-        call get_boundary_status(loc_nb, is_boundary)
-        if (is_boundary) then
-          ! call get_global_index(loc_nb, global_index_nb)
->>>>>>> 2aaac8b9
           call get_local_index(loc_nb, index_nb)
-
           call get_face_area(loc_f, face_area)
           call get_local_index(loc_f, index_f)
 
@@ -266,7 +176,6 @@
       end do
 
       call set_values(b_coeffs, b)
-
       call set_col(global_index_p, mat_coeffs)
       call set_entry(-(adv_coeff_total + diff_coeff_total), mat_coeffs)
       call set_values(mat_coeffs, M)
@@ -276,6 +185,91 @@
     deallocate (mat_coeffs%global_col_indices)
     deallocate (mat_coeffs%values)
   end subroutine compute_coeffs
+
+  !> Computes the matrix coefficient for cells on the boundary of the mesh
+  !subroutine compute_boundary_coeffs(phi, mf, mesh, cps, M, b)
+  !  class(field), intent(in) :: phi                !< scalar field structure
+  !  real(ccs_real), dimension(:), intent(in) :: mf !< mass flux array defined at faces
+  !  type(ccs_mesh), intent(in) :: mesh             !< Mesh structure
+  !  integer(ccs_int), intent(in) :: cps            !< number of cells per side
+  !  class(ccs_matrix), intent(inout) :: M          !< Matrix structure being assigned
+  !  class(ccs_vector), intent(inout) :: b          !< vector structure being assigned
+
+  !  type(matrix_values_spec) :: mat_val_spec
+  !  type(matrix_values) :: mat_coeffs
+  !  type(vector_values) :: b_coeffs
+  !  type(cell_locator) :: loc_p
+  !  type(neighbour_locator) :: loc_nb
+  !  type(face_locator) :: loc_f
+  !  integer(ccs_int) :: global_index_p, index_p
+  !  integer(ccs_int) :: j
+  !  integer(ccs_int) :: row, col
+  !  integer(ccs_int) :: nnb, index_nb
+  !  real(ccs_real) :: face_area
+  !  real(ccs_real) :: diff_coeff
+  !  real(ccs_real) :: adv_coeff
+  !  real(ccs_real) :: bc_value
+  !  logical :: is_boundary
+
+  !  integer(ccs_int) :: index_f
+
+  !  call set_matrix_values_spec_nrows(1_ccs_int, mat_val_spec)
+  !  call set_matrix_values_spec_ncols(1_ccs_int, mat_val_spec)
+  !  call create_matrix_values(mat_val_spec, mat_coeffs)
+  !  call set_mode(add_mode, mat_coeffs)
+
+  !  call create_vector_values(1_ccs_int, b_coeffs)
+  !  call set_mode(add_mode, b_coeffs)
+
+  !  do index_p = 1, mesh%topo%local_num_cells
+  !    call set_cell_location(mesh, index_p, loc_p)
+  !    call get_global_index(loc_p, global_index_p)
+  !    call count_neighbours(loc_p, nnb)
+
+  !    ! Calculate contribution from neighbours
+  !    do j = 1, nnb
+  !      call set_neighbour_location(loc_p, j, loc_nb)
+  !      call get_boundary_status(loc_nb, is_boundary)
+  !      if (is_boundary) then
+  !        ! call get_global_index(loc_nb, global_index_nb)
+  !        call get_local_index(loc_nb, index_nb)
+
+  !        call get_face_area(loc_f, face_area)
+  !        call get_local_index(loc_f, index_f)
+
+  !        diff_coeff = calc_diffusion_coeff(index_p, j, mesh)
+  !        select type (phi)
+  !        type is (central_field)
+  !          call calc_advection_coeff(phi, mf(index_f), index_nb, adv_coeff)
+  !        type is (upwind_field)
+  !          call calc_advection_coeff(phi, mf(index_f), index_nb, adv_coeff)
+  !        class default
+  !          call error_abort("Invalid velocity field discretisation.")
+  !        end select
+  !        adv_coeff = adv_coeff * (mf(index_f) * face_area)
+
+  !        call compute_boundary_values(phi, component, loc_p, loc_f, face_normal, bc_value)
+
+  !        call set_row(global_index_p, b_coeffs)
+  !        call set_entry(-(adv_coeff + diff_coeff) * bc_value, b_coeffs)
+
+  !        call set_row(global_index_p, mat_coeffs)
+  !        call set_col(global_index_p, mat_coeffs)
+  !        call set_entry(-(adv_coeff + diff_coeff), mat_coeffs)
+  !      end if
+  !    end do
+
+  !    call set_values(b_coeffs, b)
+
+  !    call set_col(global_index_p, mat_coeffs)
+  !    call set_entry(-(adv_coeff_total + diff_coeff_total), mat_coeffs)
+  !    call set_values(mat_coeffs, M)
+  !  end do
+
+  !  deallocate (mat_coeffs%global_row_indices)
+  !  deallocate (mat_coeffs%global_col_indices)
+  !  deallocate (mat_coeffs%values)
+  !end subroutine compute_coeffs
 
   !> Computes the value of the scalar field on the boundary 
   module subroutine compute_boundary_values(phi, component, loc_p, loc_f, normal, bc_value, &
@@ -611,11 +605,7 @@
 
     call get_vector_data(phi%values, phi_data)
 
-<<<<<<< HEAD
-    do index_p = 1, mesh%nlocal
-=======
-    do i = 1, mesh%topo%local_num_cells
->>>>>>> 2aaac8b9
+    do index_p = 1, mesh%topo%local_num_cells
       call clear_entries(grad_values)
 
       grad = 0.0_ccs_int
