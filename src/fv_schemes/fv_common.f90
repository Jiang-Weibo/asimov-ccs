!v Submodule file fv_common.smod
!
!  An implementation of the finite volume method

submodule(fv) fv_common
#include "ccs_macros.inc"
  use constants, only: add_mode, insert_mode, ndim
  use types, only: vector_values, matrix_values_spec, matrix_values, cell_locator, face_locator, &
                   neighbour_locator
  use vec, only: get_vector_data, restore_vector_data, create_vector_values

  use mat, only: create_matrix_values, set_matrix_values_spec_nrows, set_matrix_values_spec_ncols
  use utils, only: clear_entries, set_entry, set_row, set_col, set_values, set_mode, update
  use utils, only: debug_print, exit_print, str
  use meshing, only: count_neighbours, get_boundary_status, set_neighbour_location, &
                     get_local_index, get_global_index, get_volume, get_distance, &
                     set_face_location, get_face_area, get_face_normal, set_cell_location
  use boundary_conditions, only: get_bc_index
  use bc_constants

  implicit none

contains

  !> Computes fluxes and assign to matrix and RHS
  module subroutine compute_fluxes(phi, mf, mesh, component, M, vec)
    class(field), intent(in) :: phi
    class(field), intent(in) :: mf
    type(ccs_mesh), intent(in) :: mesh
    integer(ccs_int), intent(in) :: component
    class(ccs_matrix), intent(inout) :: M
    class(ccs_vector), intent(inout) :: vec

    integer(ccs_int) :: n_int_cells
    real(ccs_real), dimension(:), pointer :: mf_data

    associate (mf_values => mf%values)
      call dprint("CF: get mf")
      call get_vector_data(mf_values, mf_data)

      ! Loop over cells computing advection and diffusion fluxes
<<<<<<< HEAD
      n_int_cells = mesh%topo%max_faces + 1 ! 1 neighbour per face + central cell
      call dprint("CF: interior")
      call compute_interior_coeffs(phi, mf_data, mesh, n_int_cells, M)

      ! Loop over boundaries
      call dprint("CF: boundaries")
      call compute_boundary_coeffs(phi, mf_data, mesh, cps, M, vec)
=======
      n_int_cells = calc_matrix_nnz()
      call dprint("CF: compute coeffs")
      call compute_coeffs(phi, mf_data, mesh, component, n_int_cells, M, vec)
>>>>>>> 74d8dea4

      call dprint("CF: restore mf")
      call restore_vector_data(mf_values, mf_data)
    end associate

  end subroutine compute_fluxes

  !> Computes the matrix coefficient for cells in the interior of the mesh
  subroutine compute_coeffs(phi, mf, mesh, component, n_int_cells, M, b)
    class(field), intent(in) :: phi                !< scalar field structure
    real(ccs_real), dimension(:), intent(in) :: mf !< mass flux array defined at faces
    type(ccs_mesh), intent(in) :: mesh             !< Mesh structure
    integer(ccs_int), intent(in) :: component      !< integer indicating direction of velocity field component
    integer(ccs_int), intent(in) :: n_int_cells    !< number of cells in the interior of the mesh
    class(ccs_matrix), intent(inout) :: M          !< equation system matrix
    class(ccs_vector), intent(inout) :: b          !< RHS vector

    type(matrix_values_spec) :: mat_val_spec
    type(matrix_values) :: mat_coeffs
    type(vector_values) :: b_coeffs
    type(cell_locator) :: loc_p
    type(neighbour_locator) :: loc_nb
    type(face_locator) :: loc_f
    integer(ccs_int) :: global_index_p, global_index_nb, index_p, index_nb
    integer(ccs_int) :: j
    integer(ccs_int) :: nnb
    real(ccs_real) :: face_area
    real(ccs_real) :: diff_coeff, diff_coeff_total
    real(ccs_real) :: adv_coeff, adv_coeff_total
    real(ccs_real) :: bc_value
    real(ccs_real), dimension(ndim) :: face_normal
    logical :: is_boundary

    integer(ccs_int) :: index_f

    real(ccs_real) :: sgn ! Sign indicating face orientation

    call set_matrix_values_spec_nrows(1_ccs_int, mat_val_spec)
    call set_matrix_values_spec_ncols(n_int_cells, mat_val_spec)
    call create_matrix_values(mat_val_spec, mat_coeffs)
    call set_mode(add_mode, mat_coeffs)

    call create_vector_values(n_int_cells, b_coeffs)
    call set_mode(add_mode, b_coeffs)

    do index_p = 1, mesh%topo%local_num_cells
      call clear_entries(mat_coeffs)
      call clear_entries(b_coeffs)

      ! Calculate contribution from neighbours
      call set_cell_location(mesh, index_p, loc_p)
      call get_global_index(loc_p, global_index_p)
      call count_neighbours(loc_p, nnb)

      call set_row(global_index_p, mat_coeffs)

      adv_coeff_total = 0.0_ccs_real
      diff_coeff_total = 0.0_ccs_real

      do j = 1, nnb
        call set_neighbour_location(loc_p, j, loc_nb)
        call get_boundary_status(loc_nb, is_boundary)
        call set_face_location(mesh, index_p, j, loc_f)
        call get_face_normal(loc_f, face_normal)

        if (.not. is_boundary) then
          diff_coeff = calc_diffusion_coeff(index_p, j, mesh)

          call get_global_index(loc_nb, global_index_nb)
          call get_local_index(loc_nb, index_nb)

          call get_face_area(loc_f, face_area)
          call get_local_index(loc_f, index_f)

          ! XXX: Why won't Fortran interfaces distinguish on extended types...
          ! TODO: This will be expensive (in a tight loop) - investigate moving to a type-bound
          !       procedure (should also eliminate the type check).
          if (index_nb < index_p) then
            sgn = -1.0_ccs_real
          else
            sgn = 1.0_ccs_real
          end if
          select type (phi)
          type is (central_field)
            call calc_advection_coeff(phi, sgn * mf(index_f), 0, adv_coeff)
          type is (upwind_field)
            call calc_advection_coeff(phi, sgn * mf(index_f), 0, adv_coeff)
          class default
            call error_abort("Invalid velocity field discretisation.")
          end select

          ! XXX: we are relying on div(u)=0 => a_P = -sum_nb a_nb
          adv_coeff = adv_coeff * (sgn * mf(index_f) * face_area)

          call set_col(global_index_nb, mat_coeffs)
          call set_entry(adv_coeff + diff_coeff, mat_coeffs)
          adv_coeff_total = adv_coeff_total + adv_coeff
          diff_coeff_total = diff_coeff_total + diff_coeff

        else
          call get_local_index(loc_nb, index_nb)
          call get_face_area(loc_f, face_area)
          call get_local_index(loc_f, index_f)

          diff_coeff = calc_diffusion_coeff(index_p, j, mesh)
          select type (phi)
          type is (central_field)
            call calc_advection_coeff(phi, mf(index_f), index_nb, adv_coeff)
          type is (upwind_field)
            call calc_advection_coeff(phi, mf(index_f), index_nb, adv_coeff)
          class default
            call error_abort("Invalid velocity field discretisation.")
          end select
          adv_coeff = adv_coeff * (mf(index_f) * face_area)

          call compute_boundary_values(phi, component, loc_p, loc_f, face_normal, bc_value)

          call set_row(global_index_p, b_coeffs)
          call set_entry(-(adv_coeff + diff_coeff) * bc_value, b_coeffs)

          call set_row(global_index_p, mat_coeffs)
          call set_col(global_index_p, mat_coeffs)
          call set_entry(-(adv_coeff + diff_coeff), mat_coeffs)
        end if
      end do

      call set_values(b_coeffs, b)
      call set_col(global_index_p, mat_coeffs)
      call set_entry(-(adv_coeff_total + diff_coeff_total), mat_coeffs)
      call set_values(mat_coeffs, M)
    end do

    deallocate (mat_coeffs%global_row_indices)
    deallocate (mat_coeffs%global_col_indices)
    deallocate (mat_coeffs%values)
  end subroutine compute_coeffs

  !> Computes the value of the scalar field on the boundary
  module subroutine compute_boundary_values(phi, component, loc_p, loc_f, normal, bc_value, &
                                            x_gradients, y_gradients, z_gradients)
    class(field), intent(in) :: phi                         !< the field for which boundary values are being computed
    integer(ccs_int), intent(in) :: component               !< integer indicating direction of velocity field component
    type(cell_locator), intent(in) :: loc_p                 !< location of cell
    type(face_locator), intent(in) :: loc_f                 !< location of face
    real(ccs_real), dimension(ndim), intent(in) :: normal   !< boundary face normal direction
    real(ccs_real), intent(out) :: bc_value                 !< the value of the scalar field at the specified boundary
    real(ccs_real), dimension(:), optional, intent(in) :: x_gradients, y_gradients, z_gradients

    ! local variables
    integer(ccs_int) :: index_bc
    integer(ccs_int) :: index_nb
    integer(ccs_int) :: index_p
    type(neighbour_locator) :: loc_nb
    integer(ccs_int) :: i
    real(ccs_real), dimension(ndim) :: dx
    real(ccs_real), dimension(ndim) :: parallel_component_map
    real(ccs_real), dimension(ndim) :: phi_face_parallel_component
    real(ccs_real) :: phi_face_parallel_component_norm
    real(ccs_real) :: phi_face_parallel_component_portion
    real(ccs_real) :: normal_norm
    real(ccs_real), dimension(:), pointer :: phi_values

    call get_local_index(loc_p, index_p)
    call set_neighbour_location(loc_p, loc_f%cell_face_ctr, loc_nb)
    call get_local_index(loc_nb, index_nb)
    call get_bc_index(phi, index_nb, index_bc)

    select case (phi%bcs%bc_types(index_bc))
    case (bc_type_dirichlet)
      bc_value = phi%bcs%values(index_bc)
    case (bc_type_extrapolate)
      call get_vector_data(phi%values, phi_values)
      call get_distance(loc_p, loc_f, dx)

      bc_value = phi_values(index_p) + (x_gradients(index_p) * dx(1) + y_gradients(index_p) * dx(2) + z_gradients(index_p) * dx(3))

      call restore_vector_data(phi%values, phi_values)
    case (bc_type_sym)
      select case (component)
      case (0)
        parallel_component_map = (/1, 1, 1/)
      case (1)
        parallel_component_map = (/0, 1, 1/)
      case (2)
        parallel_component_map = (/1, 0, 1/)
      case (3)
        parallel_component_map = (/1, 1, 0/)
      case default
        call error_abort("invalid component provided " // str(component))
      end select
      ! Only keep the components of phi that are parallel to the surface
      phi_face_parallel_component_norm = 0
      normal_norm = 0
      do i = 1, ndim
        phi_face_parallel_component(i) = parallel_component_map(i) * normal(i)
        phi_face_parallel_component_norm = phi_face_parallel_component_norm + &
                                           phi_face_parallel_component(i) * phi_face_parallel_component(i)
        normal_norm = normal_norm + normal(i) * normal(i)
      end do
      phi_face_parallel_component_portion = sqrt(phi_face_parallel_component_norm / normal_norm)

      ! Get value of phi at boundary cell
      call get_vector_data(phi%values, phi_values)
      bc_value = phi_face_parallel_component_portion * phi_values(index_p)
      call restore_vector_data(phi%values, phi_values)
    case default
      bc_value = 0.0_ccs_real
      call error_abort("unknown bc type " // str(phi%bcs%bc_types(index_bc)))
    end select
  end subroutine compute_boundary_values

  !> Sets the diffusion coefficient
  module function calc_diffusion_coeff(index_p, index_nb, mesh) result(coeff)
    integer(ccs_int), intent(in) :: index_p  !< the local cell index
    integer(ccs_int), intent(in) :: index_nb !< the local neigbouring cell index
    type(ccs_mesh), intent(in) :: mesh       !< the mesh structure
    real(ccs_real) :: coeff                  !< the diffusion coefficient

    type(face_locator) :: loc_f
    real(ccs_real) :: face_area
    real(ccs_real), parameter :: diffusion_factor = 1.e-2_ccs_real ! XXX: temporarily hard-coded
    logical :: is_boundary
    real(ccs_real), dimension(ndim) :: dx
    real(ccs_real) :: dxmag
    type(cell_locator) :: loc_p
    type(neighbour_locator) :: loc_nb

    call set_face_location(mesh, index_p, index_nb, loc_f)
    call get_face_area(loc_f, face_area)
    call get_boundary_status(loc_f, is_boundary)

    call set_cell_location(mesh, index_p, loc_p)
    if (.not. is_boundary) then
      call set_neighbour_location(loc_p, index_nb, loc_nb)
      call get_distance(loc_p, loc_nb, dx)
    else
      call get_distance(loc_p, loc_f, dx)
    end if
    dxmag = sqrt(sum(dx**2))

    coeff = -face_area * diffusion_factor / dxmag
  end function calc_diffusion_coeff

  !> Calculates mass flux across given face. Note: assumes rho = 1 and uniform grid
<<<<<<< HEAD
  module function calc_mass_flux(u, v, w, p, dpdx, dpdy, dpdz, invAu, invAv, invAw, loc_f) result(flux)
    real(ccs_real), dimension(:), intent(in) :: u, v, w             !< arrays containing x, y, z velocities
    real(ccs_real), dimension(:), intent(in) :: p                   !< array containing pressure
    real(ccs_real), dimension(:), intent(in) :: dpdx, dpdy, dpdz    !< arrays containing pressure gradient in x, y and z
    real(ccs_real), dimension(:), intent(in) :: invAu, invAv, invAw !< arrays containing inverse momentum diagonal in x, y and z
    type(face_locator), intent(in) :: loc_f                         !< face locator
=======
  module function calc_mass_flux_uv(u_field, v_field, p, dpdx, dpdy, invAu, invAv, loc_f) result(flux)
    class(field), intent(in) :: u_field
    class(field), intent(in) :: v_field
    real(ccs_real), dimension(:), intent(in) :: p            !< array containing pressure
    real(ccs_real), dimension(:), intent(in) :: dpdx, dpdy   !< arrays containing pressure gradient in x and y
    real(ccs_real), dimension(:), intent(in) :: invAu, invAv !< arrays containing inverse momentum diagonal in x and y
    type(face_locator), intent(in) :: loc_f                  !< face locator
>>>>>>> 74d8dea4

    real(ccs_real) :: flux                                          !< The flux across the boundary

    ! Local variables
    logical :: is_boundary                         ! Boundary indicator
    type(cell_locator) :: loc_p                    ! Primary cell locator
    type(neighbour_locator) :: loc_nb              ! Neighbour cell locator
    integer(ccs_int) :: index_nb                   ! Neighbour cell index
    real(ccs_real) :: flux_corr                    ! Flux correction
    real(ccs_real), dimension(ndim) :: face_normal ! (local) face-normal array
    real(ccs_real) :: u_bc, v_bc                   ! values of u and v at boundary
    real(ccs_real), dimension(:), pointer :: u_data, v_data ! the vector data for u and v
    integer(ccs_int), parameter :: x_direction = 1, y_direction = 2

    call get_boundary_status(loc_f, is_boundary)

    associate (mesh => loc_f%mesh, &
               index_p => loc_f%index_p, &
               j => loc_f%cell_face_ctr)

      call set_cell_location(mesh, index_p, loc_p)
      call set_neighbour_location(loc_p, j, loc_nb)
      call get_local_index(loc_nb, index_nb)

      call get_face_normal(loc_f, face_normal)
      if (.not. is_boundary) then

        call get_vector_data(u_field%values, u_data)
        call get_vector_data(v_field%values, v_data)
        flux = 0.5_ccs_real * ((u_data(index_p) + u_data(index_nb)) * face_normal(1) &
                               + (v_data(index_p) + v_data(index_nb)) * face_normal(2))
        call restore_vector_data(u_field%values, u_data)
        call restore_vector_data(v_field%values, v_data)

        if (index_p > index_nb) then
          ! XXX: making convention to point from low to high cell.
          flux = -flux
        end if

        flux_corr = calc_mass_flux(p, dpdx, dpdy, invAu, invAv, loc_f)
        flux = flux + flux_corr
      else
        call compute_boundary_values(u_field, x_direction, loc_p, loc_f, face_normal, u_bc)
        call compute_boundary_values(v_field, y_direction, loc_p, loc_f, face_normal, v_bc)
        flux = u_bc * face_normal(1) + v_bc * face_normal(2)
      end if
    end associate

  end function calc_mass_flux_uv

  ! Computes Rhie-Chow correction
  module function calc_mass_flux_no_uv(p, dpdx, dpdy, invAu, invAv, loc_f) result(flux)
    real(ccs_real), dimension(:), intent(in) :: p            !< array containing pressure
    real(ccs_real), dimension(:), intent(in) :: dpdx, dpdy   !< arrays containing pressure gradient in x and y
    real(ccs_real), dimension(:), intent(in) :: invAu, invAv !< arrays containing inverse momentum diagonal in x and y
    type(face_locator), intent(in) :: loc_f                  !< face locator

    real(ccs_real) :: flux                                   !< The flux across the boundary

    logical :: is_boundary                         ! Boundary indicator
    type(cell_locator) :: loc_p                    ! Primary cell locator
    type(neighbour_locator) :: loc_nb              ! Neighbour cell locator
    integer(ccs_int) :: index_nb                   ! Neighbour cell index
    real(ccs_real) :: flux_corr                    ! Flux correction
    real(ccs_real), dimension(ndim) :: dx          ! Cell-cell distance
    real(ccs_real) :: dxmag                        ! Cell-cell distance magnitude
    real(ccs_real), dimension(ndim) :: face_normal ! (local) face-normal array
    real(ccs_real) :: Vp                           ! Primary cell volume
    real(ccs_real) :: V_nb                         ! Neighbour cell volume
    real(ccs_real) :: Vf                           ! Face "volume"
    real(ccs_real) :: invAp                        ! Primary cell inverse momentum coefficient
    real(ccs_real) :: invA_nb                      ! Neighbour cell inverse momentum coefficient
    real(ccs_real) :: invAf                        ! Face inverse momentum coefficient
    integer(ccs_int), parameter :: x_direction = 1, y_direction = 2

    call get_boundary_status(loc_f, is_boundary)

    associate (mesh => loc_f%mesh, &
               index_p => loc_f%index_p, &
               j => loc_f%cell_face_ctr)

      call set_cell_location(mesh, index_p, loc_p)
      call set_neighbour_location(loc_p, j, loc_nb)
      call get_local_index(loc_nb, index_nb)

<<<<<<< HEAD
        flux = 0.5_ccs_real * ((u(index_p) + u(index_nb)) * face_normal(1) &
                               + (v(index_p) + v(index_nb)) * face_normal(2) &
                               + (w(index_p) + w(index_nb)) * face_normal(3))
=======
      call get_face_normal(loc_f, face_normal)
      if (.not. is_boundary) then
>>>>>>> 74d8dea4

        !
        ! Rhie-Chow correction from Ferziger & Peric
        !
        call get_distance(loc_p, loc_nb, dx)
        dxmag = sqrt(sum(dx**2))
        call get_face_normal(loc_f, face_normal)
        flux_corr = -(p(index_nb) - p(index_p)) / dxmag
        flux_corr = flux_corr + 0.5_ccs_real * ((dpdx(index_p) + dpdx(index_nb)) * face_normal(1) &
                                                + (dpdy(index_p) + dpdy(index_nb)) * face_normal(2) &
                                                + (dpdz(index_p) + dpdz(index_nb)) * face_normal(3))

        call get_volume(loc_p, Vp)
        call get_volume(loc_nb, V_nb)
        Vf = 0.5_ccs_real * (Vp + V_nb)

        ! This is probably not quite right ...
        invAp = (invAu(index_p) + invAv(index_p) + invAw(index_p)) / 3.0_ccs_real
        invA_nb = (invAu(index_nb) + invAv(index_nb) + invAw(index_nb)) / 3.0_ccs_real
        invAf = 0.5_ccs_real * (invAp + invA_nb)

        flux_corr = (Vf * invAf) * flux_corr

        if (index_p > index_nb) then
          ! XXX: making convention to point from low to high cell.
          flux_corr = -flux_corr
        end if

        ! Apply correction
        flux = flux_corr
      else
        flux = 0.0_ccs_real
      end if
    end associate
  end function calc_mass_flux_no_uv

  !> Calculates the row and column indices from flattened vector index. Assumes square mesh
  module subroutine calc_cell_coords(index, cps, row, col)
    integer(ccs_int), intent(in) :: index !< cell index
    integer(ccs_int), intent(in) :: cps   !< number of cells per side
    integer(ccs_int), intent(out) :: row  !< cell row within mesh
    integer(ccs_int), intent(out) :: col  !< cell column within mesh

    col = modulo(index - 1, cps) + 1
    row = (index - 1) / cps + 1
  end subroutine calc_cell_coords

  !v Performs an update of the gradients of a field.
  !  @note This will perform a parallel update of the gradient fields to ensure halo cells are
  !  correctly updated on other PEs. @endnote
  module subroutine update_gradient(mesh, phi)

    type(ccs_mesh), intent(in) :: mesh !< the mesh
    class(field), intent(inout) :: phi !< the field whose gradients we want to update

    real(ccs_real), dimension(:), pointer :: x_gradients_data, y_gradients_data, z_gradients_data
    real(ccs_real), dimension(:), allocatable :: x_gradients_old, y_gradients_old, z_gradients_old

    integer(ccs_real) :: i

    call get_vector_data(phi%x_gradients, x_gradients_data)
    call get_vector_data(phi%y_gradients, y_gradients_data)
    call get_vector_data(phi%z_gradients, z_gradients_data)

    associate (ntotal => mesh%topo%total_num_cells)
      allocate (x_gradients_old(ntotal))
      allocate (y_gradients_old(ntotal))
      allocate (z_gradients_old(ntotal))
      do i = 1, ntotal
        x_gradients_old(i) = x_gradients_data(i)
        y_gradients_old(i) = y_gradients_data(i)
        z_gradients_old(i) = z_gradients_data(i)
      end do
    end associate

    call restore_vector_data(phi%x_gradients, x_gradients_data)
    call restore_vector_data(phi%y_gradients, y_gradients_data)
    call restore_vector_data(phi%z_gradients, z_gradients_data)

    call dprint("Compute x gradient")
    call update_gradient_component(mesh, 1, phi, x_gradients_old, y_gradients_old, z_gradients_old, phi%x_gradients)
    call update(phi%x_gradients) ! XXX: opportunity to overlap update with later compute (begin/compute/end)
    call dprint("Compute y gradient")
    call update_gradient_component(mesh, 2, phi, x_gradients_old, y_gradients_old, z_gradients_old, phi%y_gradients)
    call update(phi%y_gradients) ! XXX: opportunity to overlap update with later compute (begin/compute/end)
    call dprint("Compute z gradient")
    call update_gradient_component(mesh, 3, phi, x_gradients_old, y_gradients_old, z_gradients_old, phi%z_gradients)
    call update(phi%z_gradients) ! XXX: opportunity to overlap update with later compute (begin/compute/end)

    deallocate (x_gradients_old)
    deallocate (y_gradients_old)
    deallocate (z_gradients_old)

  end subroutine update_gradient

  !> Helper subroutine to calculate a gradient component at a time.
  subroutine update_gradient_component(mesh, component, phi, x_gradients_old, y_gradients_old, z_gradients_old, gradients)

    type(ccs_mesh), intent(in) :: mesh !< the mesh
    integer(ccs_int), intent(in) :: component !< which vector component (i.e. direction) to update?
    class(field), intent(in) :: phi !< the field whose gradient we want to compute
    real(ccs_real), dimension(:), intent(in) :: x_gradients_old
    real(ccs_real), dimension(:), intent(in) :: y_gradients_old
    real(ccs_real), dimension(:), intent(in) :: z_gradients_old
    class(ccs_vector), intent(inout) :: gradients !< a cell-centred array of the gradient

    type(vector_values) :: grad_values
    real(ccs_real), dimension(:), pointer :: phi_data
    real(ccs_real) :: grad

    integer(ccs_int) :: index_p
    integer(ccs_int) :: j
    type(cell_locator) :: loc_p
    type(face_locator) :: loc_f
    type(neighbour_locator) :: loc_nb

    integer(ccs_int) :: nnb
    integer(ccs_int) :: index_nb

    real(ccs_real) :: phif

    logical :: is_boundary

    real(ccs_real) :: face_area
    real(ccs_real), dimension(ndim) :: face_norm

    real(ccs_real) :: V
    integer(ccs_int) :: global_index_p

    call create_vector_values(1_ccs_int, grad_values)
    call set_mode(insert_mode, grad_values)

    call get_vector_data(phi%values, phi_data)

    do index_p = 1, mesh%topo%local_num_cells
      call clear_entries(grad_values)

      grad = 0.0_ccs_int

      call set_cell_location(mesh, index_p, loc_p)
      call count_neighbours(loc_p, nnb)
      do j = 1, nnb
        call set_face_location(mesh, index_p, j, loc_f)
        call get_boundary_status(loc_f, is_boundary)
        call get_face_area(loc_f, face_area)
        call get_face_normal(loc_f, face_norm)

        call set_neighbour_location(loc_p, j, loc_nb)
        call get_local_index(loc_nb, index_nb)
        if (.not. is_boundary) then
          phif = 0.5_ccs_real * (phi_data(index_p) + phi_data(index_nb)) ! XXX: Need to do proper interpolation
        else
          call compute_boundary_values(phi, component, loc_p, loc_f, face_norm, phif, &
                                       x_gradients_old, y_gradients_old, z_gradients_old)
        end if

        grad = grad + phif * (face_area * face_norm(component))
      end do

      call get_volume(loc_p, V)
      grad = grad / V

      call get_global_index(loc_p, global_index_p)
      call set_row(global_index_p, grad_values)
      call set_entry(grad, grad_values)
      call set_values(grad_values, gradients)
    end do

    call restore_vector_data(phi%values, phi_data)

    deallocate (grad_values%global_indices)
    deallocate (grad_values%values)

  end subroutine update_gradient_component

end submodule fv_common<|MERGE_RESOLUTION|>--- conflicted
+++ resolved
@@ -39,19 +39,9 @@
       call get_vector_data(mf_values, mf_data)
 
       ! Loop over cells computing advection and diffusion fluxes
-<<<<<<< HEAD
       n_int_cells = mesh%topo%max_faces + 1 ! 1 neighbour per face + central cell
-      call dprint("CF: interior")
-      call compute_interior_coeffs(phi, mf_data, mesh, n_int_cells, M)
-
-      ! Loop over boundaries
-      call dprint("CF: boundaries")
-      call compute_boundary_coeffs(phi, mf_data, mesh, cps, M, vec)
-=======
-      n_int_cells = calc_matrix_nnz()
       call dprint("CF: compute coeffs")
       call compute_coeffs(phi, mf_data, mesh, component, n_int_cells, M, vec)
->>>>>>> 74d8dea4
 
       call dprint("CF: restore mf")
       call restore_vector_data(mf_values, mf_data)
@@ -296,22 +286,14 @@
   end function calc_diffusion_coeff
 
   !> Calculates mass flux across given face. Note: assumes rho = 1 and uniform grid
-<<<<<<< HEAD
-  module function calc_mass_flux(u, v, w, p, dpdx, dpdy, dpdz, invAu, invAv, invAw, loc_f) result(flux)
-    real(ccs_real), dimension(:), intent(in) :: u, v, w             !< arrays containing x, y, z velocities
+  module function calc_mass_flux_uvw(u_field, v_field, w_field, p, dpdx, dpdy, dpdz, invAu, invAv, invAw, loc_f) result(flux)
+    class(field), intent(in) :: u_field
+    class(field), intent(in) :: v_field
+    class(field), intent(in) :: w_field
     real(ccs_real), dimension(:), intent(in) :: p                   !< array containing pressure
     real(ccs_real), dimension(:), intent(in) :: dpdx, dpdy, dpdz    !< arrays containing pressure gradient in x, y and z
     real(ccs_real), dimension(:), intent(in) :: invAu, invAv, invAw !< arrays containing inverse momentum diagonal in x, y and z
     type(face_locator), intent(in) :: loc_f                         !< face locator
-=======
-  module function calc_mass_flux_uv(u_field, v_field, p, dpdx, dpdy, invAu, invAv, loc_f) result(flux)
-    class(field), intent(in) :: u_field
-    class(field), intent(in) :: v_field
-    real(ccs_real), dimension(:), intent(in) :: p            !< array containing pressure
-    real(ccs_real), dimension(:), intent(in) :: dpdx, dpdy   !< arrays containing pressure gradient in x and y
-    real(ccs_real), dimension(:), intent(in) :: invAu, invAv !< arrays containing inverse momentum diagonal in x and y
-    type(face_locator), intent(in) :: loc_f                  !< face locator
->>>>>>> 74d8dea4
 
     real(ccs_real) :: flux                                          !< The flux across the boundary
 
@@ -322,9 +304,9 @@
     integer(ccs_int) :: index_nb                   ! Neighbour cell index
     real(ccs_real) :: flux_corr                    ! Flux correction
     real(ccs_real), dimension(ndim) :: face_normal ! (local) face-normal array
-    real(ccs_real) :: u_bc, v_bc                   ! values of u and v at boundary
-    real(ccs_real), dimension(:), pointer :: u_data, v_data ! the vector data for u and v
-    integer(ccs_int), parameter :: x_direction = 1, y_direction = 2
+    real(ccs_real) :: u_bc, v_bc, w_bc             ! values of u, v and w at boundary
+    real(ccs_real), dimension(:), pointer :: u_data, v_data, w_data ! the vector data for u, v and w
+    integer(ccs_int), parameter :: x_direction = 1, y_direction = 2, z_direction = 3
 
     call get_boundary_status(loc_f, is_boundary)
 
@@ -339,37 +321,42 @@
       call get_face_normal(loc_f, face_normal)
       if (.not. is_boundary) then
 
+        ! XXX: this is likely expensive inside a loop...
         call get_vector_data(u_field%values, u_data)
         call get_vector_data(v_field%values, v_data)
-        flux = 0.5_ccs_real * ((u_data(index_p) + u_data(index_nb)) * face_normal(1) &
-                               + (v_data(index_p) + v_data(index_nb)) * face_normal(2))
+        call get_vector_data(w_field%values, w_data)
+        flux = 0.5_ccs_real * ((u_data(index_p) + u_data(index_nb)) * face_normal(x_direction) &
+                                + (v_data(index_p) + v_data(index_nb)) * face_normal(y_direction) &
+                                + (w_data(index_p) + w_data(index_nb)) * face_normal(z_direction))
         call restore_vector_data(u_field%values, u_data)
         call restore_vector_data(v_field%values, v_data)
+        call restore_vector_data(w_field%values, w_data)
 
         if (index_p > index_nb) then
           ! XXX: making convention to point from low to high cell.
           flux = -flux
         end if
 
-        flux_corr = calc_mass_flux(p, dpdx, dpdy, invAu, invAv, loc_f)
+        flux_corr = calc_mass_flux(p, dpdx, dpdy, dodz, invAu, invAv, invAw, loc_f)
         flux = flux + flux_corr
       else
         call compute_boundary_values(u_field, x_direction, loc_p, loc_f, face_normal, u_bc)
         call compute_boundary_values(v_field, y_direction, loc_p, loc_f, face_normal, v_bc)
-        flux = u_bc * face_normal(1) + v_bc * face_normal(2)
+        call compute_boundary_values(w_field, z_direction, loc_p, loc_f, face_normal, w_bc)
+        flux = u_bc * face_normal(x_direction) + v_bc * face_normal(y_direction) + w_bc * face_normal(z_direction)
       end if
     end associate
 
-  end function calc_mass_flux_uv
+  end function calc_mass_flux_uvw
 
   ! Computes Rhie-Chow correction
-  module function calc_mass_flux_no_uv(p, dpdx, dpdy, invAu, invAv, loc_f) result(flux)
-    real(ccs_real), dimension(:), intent(in) :: p            !< array containing pressure
-    real(ccs_real), dimension(:), intent(in) :: dpdx, dpdy   !< arrays containing pressure gradient in x and y
-    real(ccs_real), dimension(:), intent(in) :: invAu, invAv !< arrays containing inverse momentum diagonal in x and y
-    type(face_locator), intent(in) :: loc_f                  !< face locator
-
-    real(ccs_real) :: flux                                   !< The flux across the boundary
+  module function calc_mass_flux_no_uvw(p, dpdx, dpdy, dpdx, invAu, invAv, invAw, loc_f) result(flux)
+    real(ccs_real), dimension(:), intent(in) :: p                   !< array containing pressure
+    real(ccs_real), dimension(:), intent(in) :: dpdx, dpdy, dpdz    !< arrays containing pressure gradient in x, y and z
+    real(ccs_real), dimension(:), intent(in) :: invAu, invAv, invAw !< arrays containing inverse momentum diagonal in x, y and z
+    type(face_locator), intent(in) :: loc_f                         !< face locator
+
+    real(ccs_real) :: flux                         !< The flux across the boundary
 
     logical :: is_boundary                         ! Boundary indicator
     type(cell_locator) :: loc_p                    ! Primary cell locator
@@ -385,7 +372,7 @@
     real(ccs_real) :: invAp                        ! Primary cell inverse momentum coefficient
     real(ccs_real) :: invA_nb                      ! Neighbour cell inverse momentum coefficient
     real(ccs_real) :: invAf                        ! Face inverse momentum coefficient
-    integer(ccs_int), parameter :: x_direction = 1, y_direction = 2
+    integer(ccs_int), parameter :: x_direction = 1, y_direction = 2, z_direction = 3
 
     call get_boundary_status(loc_f, is_boundary)
 
@@ -397,14 +384,8 @@
       call set_neighbour_location(loc_p, j, loc_nb)
       call get_local_index(loc_nb, index_nb)
 
-<<<<<<< HEAD
-        flux = 0.5_ccs_real * ((u(index_p) + u(index_nb)) * face_normal(1) &
-                               + (v(index_p) + v(index_nb)) * face_normal(2) &
-                               + (w(index_p) + w(index_nb)) * face_normal(3))
-=======
       call get_face_normal(loc_f, face_normal)
       if (.not. is_boundary) then
->>>>>>> 74d8dea4
 
         !
         ! Rhie-Chow correction from Ferziger & Peric
@@ -413,9 +394,9 @@
         dxmag = sqrt(sum(dx**2))
         call get_face_normal(loc_f, face_normal)
         flux_corr = -(p(index_nb) - p(index_p)) / dxmag
-        flux_corr = flux_corr + 0.5_ccs_real * ((dpdx(index_p) + dpdx(index_nb)) * face_normal(1) &
-                                                + (dpdy(index_p) + dpdy(index_nb)) * face_normal(2) &
-                                                + (dpdz(index_p) + dpdz(index_nb)) * face_normal(3))
+        flux_corr = flux_corr + 0.5_ccs_real * ((dpdx(index_p) + dpdx(index_nb)) * face_normal(x_direction) &
+                                                + (dpdy(index_p) + dpdy(index_nb)) * face_normal(y_direction) &
+                                                + (dpdz(index_p) + dpdz(index_nb)) * face_normal(z_direction))
 
         call get_volume(loc_p, Vp)
         call get_volume(loc_nb, V_nb)
