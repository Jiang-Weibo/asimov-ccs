submodule(partitioning) partitioning_parhip
#include "ccs_macros.inc"

  use kinds, only: ccs_int, ccs_real
  use utils, only: str, debug_print
  use parallel_types_mpi, only: parallel_environment_mpi

  implicit none

contains

  !v Partition the mesh
  !
  ! Use ParHIP library to compute a k-way vertex separator given a k-way partition of the graph.
  ! The graph can be weighted or unweighted.
  module subroutine partition_kway(par_env, mesh)

    use mpi

    class(parallel_environment), allocatable, target, intent(in) :: par_env !< The parallel environment
    type(ccs_mesh), target, intent(inout) :: mesh                           !< The mesh for which to compute the parition

    ! Local variables
    integer(ccs_long), dimension(:), allocatable :: tmp_partition
    real(ccs_real) :: imbalance
    integer(ccs_int) :: seed
    integer(ccs_int) :: mode
    integer(ccs_int) :: suppress
    integer(ccs_int) :: edgecuts
    integer(ccs_int) :: local_part_size
    integer(ccs_int) :: irank, isize
    integer(ccs_int) :: ierr
    integer(ccs_int) :: i

    ! Values hardcoded for now
    imbalance = 0.03  ! Desired balance - 0.03 = 3%
    seed = 2022       ! "Random" seed
    mode = 4          ! FASTSOCIAL
    suppress = 0      ! Do not suppress the output
    edgecuts = -1     ! XXX: silence unused variable warning

<<<<<<< HEAD
    allocate (tmp_partition(topo%global_num_cells)) ! Temporary partition array
=======
    allocate (tmp_partition(mesh%topo%global_num_cells)) ! Temporary partition array
>>>>>>> 15abfcb1
    tmp_partition = 0

    irank = par_env%proc_id ! Current rank
    isize = par_env%num_procs

    ! ParHIP needs 0-indexing - shift array contents by -1
    mesh%topo%vtxdist = mesh%topo%vtxdist - 1
    mesh%topo%xadj = mesh%topo%xadj - 1
    mesh%topo%adjncy = mesh%topo%adjncy - 1

    ! Set weights to 1
    mesh%topo%adjwgt = 1
    mesh%topo%vwgt = 1

    ! Number of elements in local partition array
    ! Needed for gathering loca partitions into global partition array
<<<<<<< HEAD
    local_part_size = size(topo%local_partition)
=======
    local_part_size = size(mesh%topo%local_partition)
>>>>>>> 15abfcb1

    ! Partitioning an unweighted graph
    select type (par_env)
    type is (parallel_environment_mpi)

<<<<<<< HEAD
      call partition_parhipkway(topo%vtxdist, topo%xadj, topo%adjncy, &
                                topo%vwgt, topo%adjwgt, &
=======
      call partition_parhipkway(mesh%topo%vtxdist, mesh%topo%xadj, mesh%topo%adjncy, &
                                mesh%topo%vwgt, mesh%topo%adjwgt, &
>>>>>>> 15abfcb1
                                par_env%num_procs, imbalance, suppress, &
                                seed, mode, edgecuts, mesh%topo%local_partition, par_env%comm)

      do i = 1, local_part_size
<<<<<<< HEAD
        tmp_partition(i + topo%vtxdist(irank + 1)) = topo%local_partition(i)
      end do

      call MPI_AllReduce(tmp_partition, topo%global_partition, topo%global_num_cells, MPI_LONG, MPI_SUM, par_env%comm, ierr)
=======
        tmp_partition(i + mesh%topo%vtxdist(irank + 1)) = mesh%topo%local_partition(i)
      end do

      call MPI_AllReduce(tmp_partition, mesh%topo%global_partition, mesh%topo%global_num_cells, &
                         MPI_LONG, MPI_SUM, par_env%comm, ierr)
>>>>>>> 15abfcb1

    class default
      print *, "ERROR: Unknown parallel environment!"
    end select

    call dprint("Number of edgecuts: " // str(edgecuts))

    ! Return to 1-indexing by adding 1
    mesh%topo%vtxdist = mesh%topo%vtxdist + 1
    mesh%topo%xadj = mesh%topo%xadj + 1
    mesh%topo%adjncy = mesh%topo%adjncy + 1

    deallocate (tmp_partition)

<<<<<<< HEAD
    deallocate (tmp_partition)

=======
>>>>>>> 15abfcb1
  end subroutine partition_kway

  !v Compute the input arrays for the partitioner
  !
  ! Using the topology object, compute the input arrays for the ParHIP partitioner
  ! Input arrays for the partitioner are: vtxdist, xadj and adjncy
  module subroutine compute_partitioner_input(par_env, mesh)

    use iso_fortran_env, only: int32

    class(parallel_environment), allocatable, target, intent(in) :: par_env !< The parallel environment
    type(ccs_mesh), target, intent(inout) :: mesh                           !< The mesh for which to compute the parition

    ! Local variables
    integer(ccs_int), dimension(:, :), allocatable :: tmp_int2d ! Temporary 2D integer array

    integer(ccs_int) :: i, j, k
    integer(ccs_int) :: irank ! MPI rank ID
    integer(ccs_int) :: isize ! Size of MPI world
    integer(ccs_int) :: start_index
    integer(ccs_int) :: end_index
    integer(ccs_int) :: face_nb1
    integer(ccs_int) :: face_nb2
    integer(ccs_int) :: local_index
    integer(ccs_int) :: num_connections

    irank = par_env%proc_id
    isize = par_env%num_procs
<<<<<<< HEAD

    ! Create and populate the vtxdist array based on the total number of cells
    ! and the total number of ranks in the parallel environment
    allocate (topo%vtxdist(isize + 1)) ! vtxdist array is of size num_procs + 1 on all ranks

    ! Allocate global partition array
    allocate (topo%global_partition(topo%global_num_cells))
=======
>>>>>>> 15abfcb1

    start_index = int(mesh%topo%vtxdist(irank + 1), int32)
    end_index = int(mesh%topo%vtxdist(irank + 2), int32) - 1

<<<<<<< HEAD
    ! Divide the total number of cells by the world size to
    ! compute the chunk sizes
    k = int(real(topo%global_num_cells) / isize)
    j = 1

    do i = 1, isize
      topo%vtxdist(i) = j
      j = j + k
    end do

    start_index = int(topo%vtxdist(irank + 1), int32)
    end_index = int(topo%vtxdist(irank + 2), int32) - 1

=======
    ! Allocate global partition array
    allocate (mesh%topo%global_partition(mesh%topo%global_num_cells))

>>>>>>> 15abfcb1
    ! Initial global partition
    do i = 1, size(mesh%topo%vtxdist) - 1
      j = i - 1
<<<<<<< HEAD
      topo%global_partition(topo%vtxdist(i):topo%vtxdist(i + 1) - 1) = j
    end do

    ! Count the number of local cells per rank
    topo%local_num_cells = count(topo%global_partition == irank)
    call dprint("Initial number of local cells: " // str(topo%local_num_cells))

    ! Allocate adjacency index array xadj based on vtxdist
    allocate (topo%xadj(topo%vtxdist(irank + 2) - topo%vtxdist(irank + 1) + 1))

    ! Allocate temporary 2D integer work array and initialise to 0
    allocate (tmp_int2d(topo%vtxdist(irank + 2) - topo%vtxdist(irank + 1), topo%max_faces + 1))
    tmp_int2d = 0

    ! Allocate global boundaries array
    allocate (topo%global_boundaries(topo%global_num_cells))

    ! All ranks loop over all the faces
    do i = 1, topo%global_num_faces
=======
      mesh%topo%global_partition(mesh%topo%vtxdist(i):mesh%topo%vtxdist(i + 1) - 1) = j
    end do

    ! Count the number of local cells per rank
    mesh%topo%local_num_cells = count(mesh%topo%global_partition == irank)
    call dprint("Initial number of local cells: " // str(mesh%topo%local_num_cells))

    ! Allocate adjacency index array xadj based on vtxdist
    allocate (mesh%topo%xadj(mesh%topo%vtxdist(irank + 2) - mesh%topo%vtxdist(irank + 1) + 1))

    ! Allocate temporary 2D integer work array and initialise to 0
    allocate (tmp_int2d(mesh%topo%vtxdist(irank + 2) - mesh%topo%vtxdist(irank + 1), mesh%topo%max_faces + 1))
    tmp_int2d = 0

    ! Allocate global boundaries array
    allocate (mesh%topo%global_boundaries(mesh%topo%global_num_cells))

    ! All ranks loop over all the faces
    do i = 1, mesh%topo%global_num_faces
>>>>>>> 15abfcb1

      face_nb1 = mesh%topo%face_cell1(i)
      face_nb2 = mesh%topo%face_cell2(i)

      ! If face neighbour 1 is local to the current rank
      ! and face neighbour 2 is not 0
      if (face_nb1 .ge. start_index .and. face_nb1 .le. end_index .and. face_nb2 .ne. 0) then
        local_index = face_nb1 - start_index + 1                 ! Local cell index
<<<<<<< HEAD
        k = tmp_int2d(local_index, topo%max_faces + 1) + 1  ! Increment number of faces for this cell
        tmp_int2d(local_index, k) = face_nb2                       ! Store global index of neighbour cell
        tmp_int2d(local_index, topo%max_faces + 1) = k      ! Store number of faces for this cell
=======
        k = tmp_int2d(local_index, mesh%topo%max_faces + 1) + 1  ! Increment number of faces for this cell
        tmp_int2d(local_index, k) = face_nb2                       ! Store global index of neighbour cell
        tmp_int2d(local_index, mesh%topo%max_faces + 1) = k      ! Store number of faces for this cell
>>>>>>> 15abfcb1
      end if

      ! If face neighbour 2 is local to the current rank
      ! and face neighbour 1 is not 0
      if (face_nb2 .ge. start_index .and. face_nb2 .le. end_index .and. face_nb1 .ne. 0) then
        local_index = face_nb2 - start_index + 1                 ! Local cell index
<<<<<<< HEAD
        k = tmp_int2d(local_index, topo%max_faces + 1) + 1  ! Increment number of faces for this cell
        tmp_int2d(local_index, k) = face_nb1                       ! Store global index of neighbour cell
        tmp_int2d(local_index, topo%max_faces + 1) = k      ! Store number of faces for this cell
=======
        k = tmp_int2d(local_index, mesh%topo%max_faces + 1) + 1  ! Increment number of faces for this cell
        tmp_int2d(local_index, k) = face_nb1                       ! Store global index of neighbour cell
        tmp_int2d(local_index, mesh%topo%max_faces + 1) = k      ! Store number of faces for this cell
>>>>>>> 15abfcb1
      end if

      ! If face neighbour 2 is 0 we have a boundary face
      if (face_nb2 .eq. 0) then
<<<<<<< HEAD
        topo%global_boundaries(face_nb1) = topo%global_boundaries(face_nb1) + 1
=======
        mesh%topo%global_boundaries(face_nb1) = mesh%topo%global_boundaries(face_nb1) + 1
>>>>>>> 15abfcb1
      end if

    end do

<<<<<<< HEAD
    num_connections = sum(tmp_int2d(:, topo%max_faces + 1))
    call dprint("Initial number of connections: " // str(num_connections))

    ! Allocate adjncy array based on the number of computed connections
    allocate (topo%adjncy(num_connections))
    ! Allocate local partition array
    allocate (topo%local_partition(topo%vtxdist(irank + 2) - topo%vtxdist(irank + 1)))
=======
    num_connections = sum(tmp_int2d(:, mesh%topo%max_faces + 1))
    call dprint("Initial number of connections: " // str(num_connections))

    ! Allocate adjncy array based on the number of computed connections
    allocate (mesh%topo%adjncy(num_connections))
    ! Allocate local partition array
    allocate (mesh%topo%local_partition(mesh%topo%vtxdist(irank + 2) - mesh%topo%vtxdist(irank + 1)))
>>>>>>> 15abfcb1

    local_index = 1

    do i = 1, end_index - start_index + 1  ! Loop over local cells

<<<<<<< HEAD
      topo%xadj(i) = local_index                          ! Pointer to start of current

      do j = 1, tmp_int2d(i, topo%max_faces + 1)               ! Loop over number of faces
        topo%adjncy(local_index + j - 1) = tmp_int2d(i, j) ! Store global IDs of neighbour cells
        if (topo%global_partition(tmp_int2d(i, j)) /= irank) then
          topo%halo_num_cells = topo%halo_num_cells + 1
        end if
      end do

      local_index = local_index + tmp_int2d(i, topo%max_faces + 1)
      topo%xadj(i + 1) = local_index

    end do

    call dprint("Initial number of halo cells: " // str(topo%halo_num_cells))

    ! Allocate weight arrays
    allocate (topo%adjwgt(num_connections))
    ! Allocate local partition array
    allocate (topo%vwgt(topo%vtxdist(irank + 2) - topo%vtxdist(irank + 1)))
=======
      mesh%topo%xadj(i) = local_index                          ! Pointer to start of current

      do j = 1, tmp_int2d(i, mesh%topo%max_faces + 1)               ! Loop over number of faces
        mesh%topo%adjncy(local_index + j - 1) = tmp_int2d(i, j) ! Store global IDs of neighbour cells
        if (mesh%topo%global_partition(tmp_int2d(i, j)) /= irank) then
          mesh%topo%halo_num_cells = mesh%topo%halo_num_cells + 1
        end if
      end do

      local_index = local_index + tmp_int2d(i, mesh%topo%max_faces + 1)
      mesh%topo%xadj(i + 1) = local_index

    end do

    call dprint("Initial number of halo cells: " // str(mesh%topo%halo_num_cells))

    mesh%topo%total_num_cells = mesh%topo%local_num_cells + mesh%topo%halo_num_cells

    call dprint("Total number of cells (local + halo): " // str(mesh%topo%total_num_cells))

    ! Allocate weight arrays
    allocate (mesh%topo%adjwgt(num_connections))
    ! Allocate local partition array
    allocate (mesh%topo%vwgt(mesh%topo%vtxdist(irank + 2) - mesh%topo%vtxdist(irank + 1)))
>>>>>>> 15abfcb1

    deallocate (tmp_int2d)

  end subroutine compute_partitioner_input

end submodule<|MERGE_RESOLUTION|>--- conflicted
+++ resolved
@@ -39,11 +39,7 @@
     suppress = 0      ! Do not suppress the output
     edgecuts = -1     ! XXX: silence unused variable warning
 
-<<<<<<< HEAD
-    allocate (tmp_partition(topo%global_num_cells)) ! Temporary partition array
-=======
     allocate (tmp_partition(mesh%topo%global_num_cells)) ! Temporary partition array
->>>>>>> 15abfcb1
     tmp_partition = 0
 
     irank = par_env%proc_id ! Current rank
@@ -60,39 +56,23 @@
 
     ! Number of elements in local partition array
     ! Needed for gathering loca partitions into global partition array
-<<<<<<< HEAD
-    local_part_size = size(topo%local_partition)
-=======
     local_part_size = size(mesh%topo%local_partition)
->>>>>>> 15abfcb1
 
     ! Partitioning an unweighted graph
     select type (par_env)
     type is (parallel_environment_mpi)
 
-<<<<<<< HEAD
-      call partition_parhipkway(topo%vtxdist, topo%xadj, topo%adjncy, &
-                                topo%vwgt, topo%adjwgt, &
-=======
       call partition_parhipkway(mesh%topo%vtxdist, mesh%topo%xadj, mesh%topo%adjncy, &
                                 mesh%topo%vwgt, mesh%topo%adjwgt, &
->>>>>>> 15abfcb1
                                 par_env%num_procs, imbalance, suppress, &
                                 seed, mode, edgecuts, mesh%topo%local_partition, par_env%comm)
 
       do i = 1, local_part_size
-<<<<<<< HEAD
-        tmp_partition(i + topo%vtxdist(irank + 1)) = topo%local_partition(i)
-      end do
-
-      call MPI_AllReduce(tmp_partition, topo%global_partition, topo%global_num_cells, MPI_LONG, MPI_SUM, par_env%comm, ierr)
-=======
         tmp_partition(i + mesh%topo%vtxdist(irank + 1)) = mesh%topo%local_partition(i)
       end do
 
       call MPI_AllReduce(tmp_partition, mesh%topo%global_partition, mesh%topo%global_num_cells, &
                          MPI_LONG, MPI_SUM, par_env%comm, ierr)
->>>>>>> 15abfcb1
 
     class default
       print *, "ERROR: Unknown parallel environment!"
@@ -107,11 +87,6 @@
 
     deallocate (tmp_partition)
 
-<<<<<<< HEAD
-    deallocate (tmp_partition)
-
-=======
->>>>>>> 15abfcb1
   end subroutine partition_kway
 
   !v Compute the input arrays for the partitioner
@@ -140,63 +115,16 @@
 
     irank = par_env%proc_id
     isize = par_env%num_procs
-<<<<<<< HEAD
-
-    ! Create and populate the vtxdist array based on the total number of cells
-    ! and the total number of ranks in the parallel environment
-    allocate (topo%vtxdist(isize + 1)) ! vtxdist array is of size num_procs + 1 on all ranks
-
-    ! Allocate global partition array
-    allocate (topo%global_partition(topo%global_num_cells))
-=======
->>>>>>> 15abfcb1
 
     start_index = int(mesh%topo%vtxdist(irank + 1), int32)
     end_index = int(mesh%topo%vtxdist(irank + 2), int32) - 1
 
-<<<<<<< HEAD
-    ! Divide the total number of cells by the world size to
-    ! compute the chunk sizes
-    k = int(real(topo%global_num_cells) / isize)
-    j = 1
-
-    do i = 1, isize
-      topo%vtxdist(i) = j
-      j = j + k
-    end do
-
-    start_index = int(topo%vtxdist(irank + 1), int32)
-    end_index = int(topo%vtxdist(irank + 2), int32) - 1
-
-=======
     ! Allocate global partition array
     allocate (mesh%topo%global_partition(mesh%topo%global_num_cells))
 
->>>>>>> 15abfcb1
     ! Initial global partition
     do i = 1, size(mesh%topo%vtxdist) - 1
       j = i - 1
-<<<<<<< HEAD
-      topo%global_partition(topo%vtxdist(i):topo%vtxdist(i + 1) - 1) = j
-    end do
-
-    ! Count the number of local cells per rank
-    topo%local_num_cells = count(topo%global_partition == irank)
-    call dprint("Initial number of local cells: " // str(topo%local_num_cells))
-
-    ! Allocate adjacency index array xadj based on vtxdist
-    allocate (topo%xadj(topo%vtxdist(irank + 2) - topo%vtxdist(irank + 1) + 1))
-
-    ! Allocate temporary 2D integer work array and initialise to 0
-    allocate (tmp_int2d(topo%vtxdist(irank + 2) - topo%vtxdist(irank + 1), topo%max_faces + 1))
-    tmp_int2d = 0
-
-    ! Allocate global boundaries array
-    allocate (topo%global_boundaries(topo%global_num_cells))
-
-    ! All ranks loop over all the faces
-    do i = 1, topo%global_num_faces
-=======
       mesh%topo%global_partition(mesh%topo%vtxdist(i):mesh%topo%vtxdist(i + 1) - 1) = j
     end do
 
@@ -216,7 +144,6 @@
 
     ! All ranks loop over all the faces
     do i = 1, mesh%topo%global_num_faces
->>>>>>> 15abfcb1
 
       face_nb1 = mesh%topo%face_cell1(i)
       face_nb2 = mesh%topo%face_cell2(i)
@@ -225,52 +152,27 @@
       ! and face neighbour 2 is not 0
       if (face_nb1 .ge. start_index .and. face_nb1 .le. end_index .and. face_nb2 .ne. 0) then
         local_index = face_nb1 - start_index + 1                 ! Local cell index
-<<<<<<< HEAD
-        k = tmp_int2d(local_index, topo%max_faces + 1) + 1  ! Increment number of faces for this cell
-        tmp_int2d(local_index, k) = face_nb2                       ! Store global index of neighbour cell
-        tmp_int2d(local_index, topo%max_faces + 1) = k      ! Store number of faces for this cell
-=======
         k = tmp_int2d(local_index, mesh%topo%max_faces + 1) + 1  ! Increment number of faces for this cell
         tmp_int2d(local_index, k) = face_nb2                       ! Store global index of neighbour cell
         tmp_int2d(local_index, mesh%topo%max_faces + 1) = k      ! Store number of faces for this cell
->>>>>>> 15abfcb1
       end if
 
       ! If face neighbour 2 is local to the current rank
       ! and face neighbour 1 is not 0
       if (face_nb2 .ge. start_index .and. face_nb2 .le. end_index .and. face_nb1 .ne. 0) then
         local_index = face_nb2 - start_index + 1                 ! Local cell index
-<<<<<<< HEAD
-        k = tmp_int2d(local_index, topo%max_faces + 1) + 1  ! Increment number of faces for this cell
-        tmp_int2d(local_index, k) = face_nb1                       ! Store global index of neighbour cell
-        tmp_int2d(local_index, topo%max_faces + 1) = k      ! Store number of faces for this cell
-=======
         k = tmp_int2d(local_index, mesh%topo%max_faces + 1) + 1  ! Increment number of faces for this cell
         tmp_int2d(local_index, k) = face_nb1                       ! Store global index of neighbour cell
         tmp_int2d(local_index, mesh%topo%max_faces + 1) = k      ! Store number of faces for this cell
->>>>>>> 15abfcb1
       end if
 
       ! If face neighbour 2 is 0 we have a boundary face
       if (face_nb2 .eq. 0) then
-<<<<<<< HEAD
-        topo%global_boundaries(face_nb1) = topo%global_boundaries(face_nb1) + 1
-=======
         mesh%topo%global_boundaries(face_nb1) = mesh%topo%global_boundaries(face_nb1) + 1
->>>>>>> 15abfcb1
       end if
 
     end do
 
-<<<<<<< HEAD
-    num_connections = sum(tmp_int2d(:, topo%max_faces + 1))
-    call dprint("Initial number of connections: " // str(num_connections))
-
-    ! Allocate adjncy array based on the number of computed connections
-    allocate (topo%adjncy(num_connections))
-    ! Allocate local partition array
-    allocate (topo%local_partition(topo%vtxdist(irank + 2) - topo%vtxdist(irank + 1)))
-=======
     num_connections = sum(tmp_int2d(:, mesh%topo%max_faces + 1))
     call dprint("Initial number of connections: " // str(num_connections))
 
@@ -278,34 +180,11 @@
     allocate (mesh%topo%adjncy(num_connections))
     ! Allocate local partition array
     allocate (mesh%topo%local_partition(mesh%topo%vtxdist(irank + 2) - mesh%topo%vtxdist(irank + 1)))
->>>>>>> 15abfcb1
 
     local_index = 1
 
     do i = 1, end_index - start_index + 1  ! Loop over local cells
 
-<<<<<<< HEAD
-      topo%xadj(i) = local_index                          ! Pointer to start of current
-
-      do j = 1, tmp_int2d(i, topo%max_faces + 1)               ! Loop over number of faces
-        topo%adjncy(local_index + j - 1) = tmp_int2d(i, j) ! Store global IDs of neighbour cells
-        if (topo%global_partition(tmp_int2d(i, j)) /= irank) then
-          topo%halo_num_cells = topo%halo_num_cells + 1
-        end if
-      end do
-
-      local_index = local_index + tmp_int2d(i, topo%max_faces + 1)
-      topo%xadj(i + 1) = local_index
-
-    end do
-
-    call dprint("Initial number of halo cells: " // str(topo%halo_num_cells))
-
-    ! Allocate weight arrays
-    allocate (topo%adjwgt(num_connections))
-    ! Allocate local partition array
-    allocate (topo%vwgt(topo%vtxdist(irank + 2) - topo%vtxdist(irank + 1)))
-=======
       mesh%topo%xadj(i) = local_index                          ! Pointer to start of current
 
       do j = 1, tmp_int2d(i, mesh%topo%max_faces + 1)               ! Loop over number of faces
@@ -330,7 +209,6 @@
     allocate (mesh%topo%adjwgt(num_connections))
     ! Allocate local partition array
     allocate (mesh%topo%vwgt(mesh%topo%vtxdist(irank + 2) - mesh%topo%vtxdist(irank + 1)))
->>>>>>> 15abfcb1
 
     deallocate (tmp_int2d)
 
