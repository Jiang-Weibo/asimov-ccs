submodule(partitioning) partitioning_common
#include "ccs_macros.inc"

  use kinds, only: ccs_int
  use utils, only: str, debug_print
  use parallel_types_mpi, only: parallel_environment_mpi
<<<<<<< HEAD
  use mesh_utils, only: count_mesh_faces, set_cell_face_indices
=======
  use meshing, only : set_local_num_cells, get_local_num_cells
>>>>>>> eb9dfe58

  implicit none

contains

  ! Compute the new topology connectivity after partitioning
  module subroutine compute_connectivity(par_env, mesh)

    use mpi
    use iso_fortran_env, only: int32

    class(parallel_environment), allocatable, target, intent(in) :: par_env !< The parallel environment
    type(ccs_mesh), target, intent(inout) :: mesh                           !< The mesh for which to compute the parition

    ! Local variables
    integer(ccs_int), dimension(:, :), allocatable :: tmp_int2d ! Temporary 2D integer array
    integer(ccs_int) :: irank ! MPI rank ID
    integer(ccs_int) :: isize ! Size of MPI world
    integer(ccs_int) :: i
    integer(ccs_int) :: start_index
    integer(ccs_int) :: end_index
    integer(ccs_int) :: face_nb1
    integer(ccs_int) :: face_nb2
    integer(ccs_int) :: num_connections
    integer(ccs_int) :: local_num_cells

    irank = par_env%proc_id
    isize = par_env%num_procs

    ! Count the new number of local cells per rank
    local_num_cells = count(mesh%topo%global_partition == irank)
    call set_local_num_cells(local_num_cells, mesh)
    call get_local_num_cells(mesh, local_num_cells) ! Ensure using value set within mesh
    call dprint("Number of local cells after partitioning: " // str(local_num_cells))

    ! Get global indices of local cells
    call compute_connectivity_get_local_cells(par_env, mesh)

    ! Recompute vtxdist array based on the new partition
    mesh%topo%vtxdist(1) = 1
    do i = 2, isize + 1
      mesh%topo%vtxdist(i) = count(mesh%topo%global_partition == (i - 2)) + mesh%topo%vtxdist(i - 1)
    end do

    if (irank == 0) then
      do i = 1, isize + 1
        call dprint("new vtxdist(" // str(i) // "): " // str(int(mesh%topo%vtxdist(i))))
      end do
    end if

    ! Deallocate old xadj array
    if (allocated(mesh%topo%xadj)) then
      deallocate (mesh%topo%xadj)
    end if

    ! Allocate new adjacency index array xadj based on new vtxdist
    allocate (mesh%topo%xadj(mesh%topo%vtxdist(irank + 2) - mesh%topo%vtxdist(irank + 1) + 1))

    if (allocated(mesh%topo%global_boundaries) .eqv. .false.) then
      allocate (mesh%topo%global_boundaries(mesh%topo%global_num_cells))
    end if

    ! Reset global_boundaries array
    mesh%topo%global_boundaries = 0

    ! Allocate temporary 2D integer work array and initialise to 0
    allocate (tmp_int2d(mesh%topo%vtxdist(irank + 2) - mesh%topo%vtxdist(irank + 1), mesh%topo%max_faces + 1))
    tmp_int2d = 0

    start_index = int(mesh%topo%vtxdist(irank + 1), int32)
    end_index = int(mesh%topo%vtxdist(irank + 2), int32) - 1

    ! Allocate array to hold number of neighbours for local cells
    if (allocated(mesh%topo%num_nb)) then
      deallocate (mesh%topo%num_nb)
    end if
    allocate (mesh%topo%num_nb(local_num_cells))

    ! All ranks loop over all the faces again
    do i = 1, mesh%topo%global_num_faces

      face_nb1 = mesh%topo%face_cell1(i)
      face_nb2 = mesh%topo%face_cell2(i)

      ! If face neighbour 1 is local to the current rank
      ! and face neighbour 2 is not 0
      if (any(mesh%topo%global_indices == face_nb1) .and. (face_nb2 .ne. 0)) then
        call compute_connectivity_add_connection(face_nb1, face_nb2, mesh, tmp_int2d)
      end if

      ! If face neighbour 2 is local to the current rank
      ! and face neighbour 1 is not 0
      if (any(mesh%topo%global_indices == face_nb2) .and. (face_nb1 .ne. 0)) then
        call compute_connectivity_add_connection(face_nb2, face_nb1, mesh, tmp_int2d)
      end if

      ! If face neighbour 1 is local and if face neighbour 2 is 0 we have a boundary face
      if (any(mesh%topo%global_indices == face_nb1) .and. (face_nb2 .eq. 0)) then
        mesh%topo%global_boundaries(face_nb1) = mesh%topo%global_boundaries(face_nb1) + 1

        ! read the boundary id from bnd_rid
        face_nb2 = mesh%topo%bnd_rid(i)
        call compute_connectivity_add_connection(face_nb1, face_nb2, mesh, tmp_int2d)
      end if

    end do
    
    ! New number of local connections
    num_connections = sum(tmp_int2d(:, mesh%topo%max_faces + 1))
    call dprint("Number of connections after partitioning: " // str(num_connections))

    ! Allocate new adjncy array based on the new number of computed connections
    if (allocated(mesh%topo%adjncy)) then
      deallocate (mesh%topo%adjncy)
    end if

    allocate (mesh%topo%adjncy(num_connections))

    if (allocated(mesh%topo%face_indices)) then
      deallocate (mesh%topo%face_indices)
    end if
    allocate (mesh%topo%face_indices(mesh%topo%max_faces, mesh%topo%local_num_cells))

    call flatten_connectivity(tmp_int2d, mesh)

    call dprint("Number of halo cells after partitioning: " // str(mesh%topo%halo_num_cells))

    mesh%topo%total_num_cells = local_num_cells + mesh%topo%halo_num_cells

    call dprint("Total number of cells (local + halo) after partitioning: " // str(mesh%topo%total_num_cells))

    call set_cell_face_indices(mesh)

    mesh%topo%num_faces = count_mesh_faces(mesh)

  end subroutine compute_connectivity

  subroutine compute_connectivity_get_local_cells(par_env, mesh)

    class(parallel_environment), allocatable, target, intent(in) :: par_env !< The parallel environment
    type(ccs_mesh), target, intent(inout) :: mesh                           !< The mesh for which to compute the parition

    integer :: i
    integer :: ctr
    integer :: local_num_cells

    ! Allocate and then compute global indices
    if (allocated(mesh%topo%global_indices)) then
       deallocate (mesh%topo%global_indices)
    end if
    call get_local_num_cells(mesh, local_num_cells)
    allocate (mesh%topo%global_indices(local_num_cells))
    mesh%topo%global_indices(:) = -1 ! This will allow us to check later

    ctr = 1
    associate (irank => par_env%proc_id, &
               partition => mesh%topo%global_partition)
      do i = 1, mesh%topo%global_num_cells
        if (partition(i) == irank) then
          mesh%topo%global_indices(ctr) = i
          ctr = ctr + 1
        end if
      end do
    end associate

    if (ctr /= (local_num_cells + 1)) then
      print *, "ERROR: didn't find all my cells!"
      stop
    end if

    if (minval(mesh%topo%global_indices) < 1) then
      print *, "ERROR: didn't register all cells properly!"
      stop
    end if

    if (maxval(mesh%topo%global_indices) > mesh%topo%global_num_cells) then
      print *, "ERROR: global index exceeds range!"
      stop
    end if

  end subroutine

  subroutine compute_connectivity_add_connection(face_nb1, face_nb2, mesh, tmp_int2d)

    integer(ccs_int), intent(in) :: face_nb1             !< Local cell global index
    integer(ccs_int), intent(in) :: face_nb2             !< Neighbouring cell global index
    type(ccs_mesh), target, intent(inout) :: mesh        !< The mesh for which to compute the partition
    integer, dimension(:, :), intent(inout) :: tmp_int2d !< Temporary connectivity array

    integer, dimension(1) :: local_index
    integer :: fctr

    local_index = findloc(mesh%topo%global_indices, face_nb1)
    if (local_index(1) <= 0) then
      print *, "ERROR: failed to find face neighbour in global indices, findloc: "
      print *, "- ANY: ", any(mesh%topo%global_indices == face_nb1)
      print *, "- local_index: ", local_index
      print *, "- Face neighbour index: ", face_nb1
      print *, "- Global indices: ", mesh%topo%global_indices
      stop
    end if

    fctr = tmp_int2d(local_index(1), mesh%topo%max_faces + 1) + 1 ! Increment number of faces for this cell
    tmp_int2d(local_index(1), fctr) = face_nb2               ! Store global index of neighbour cell
    tmp_int2d(local_index(1), mesh%topo%max_faces + 1) = fctr     ! Store number of faces for this cell
    mesh%topo%num_nb(local_index(1)) = fctr

  end subroutine

  !v Take the 2D connectivity graph and convert to 1D
  !  Note that cell neighbours are still globally numbered at this point.
  subroutine flatten_connectivity(tmp_int2d, mesh)

    integer, dimension(:, :), intent(in) :: tmp_int2d
    type(ccs_mesh), target, intent(inout) :: mesh        !< The mesh for which to compute the partition

    integer :: i, j
    integer, dimension(:), allocatable :: tmp1
    integer, dimension(:), allocatable :: tmp2

    integer :: ctr
    integer, dimension(1) :: local_idx

    integer(ccs_int) :: local_num_cells
    
    mesh%topo%halo_num_cells = 0
    call get_local_num_cells(mesh, local_num_cells)
    ctr = 1

<<<<<<< HEAD
    allocate (tmp1(mesh%topo%local_num_cells))
    if (allocated(mesh%topo%nb_indices)) then
      deallocate (mesh%topo%nb_indices)
    end if
    allocate (mesh%topo%nb_indices(mesh%topo%max_faces, mesh%topo%local_num_cells))

    tmp1(:) = -1

    ! Initialise neighbour indices
    mesh%topo%nb_indices(:, :) = 0_ccs_int

    do i = 1, mesh%topo%local_num_cells
=======
    allocate (tmp1(local_num_cells))
    tmp1(:) = -1

    do i = 1, local_num_cells
>>>>>>> eb9dfe58
      mesh%topo%xadj(i) = ctr

      ! Loop over connections of cell i
      do j = 1, tmp_int2d(i, mesh%topo%max_faces + 1)
        associate (nbidx => tmp_int2d(i, j))
          if ((.not. any(mesh%topo%global_indices == nbidx)) .and. (nbidx .gt. 0)) then
            ! Halo cell
            if (.not. any(tmp1 == nbidx)) then
              ! New halo cell
              ! Copy and extend size of halo cells buffer

              mesh%topo%halo_num_cells = mesh%topo%halo_num_cells + 1
              if (mesh%topo%halo_num_cells > size(tmp1)) then
                allocate (tmp2(size(tmp1) + local_num_cells))

                tmp2(:) = -1
                tmp2(1:size(tmp1)) = tmp1(1:size(tmp1))

                deallocate (tmp1)
                allocate (tmp1, source=tmp2)
                deallocate (tmp2)
              end if

              tmp1(mesh%topo%halo_num_cells) = nbidx
            end if

            local_idx = findloc(tmp1, nbidx)
            mesh%topo%nb_indices(j, i) = mesh%topo%local_num_cells + local_idx(1)
          end if

            !local_idx = findloc(tmp1, nbidx)
            !topo%adjncy(ctr) = local_idx(1)
          
          if (nbidx .le. 0) then
            ! boundary 'cell'
            mesh%topo%nb_indices(j, i) = nbidx
          end if

          if (any(mesh%topo%global_indices == nbidx)) then
            ! local in cell
            local_idx = findloc(mesh%topo%global_indices, nbidx)
            mesh%topo%nb_indices(j, i) = local_idx(1)
          end if

          mesh%topo%adjncy(ctr) = nbidx
        end associate

        ctr = ctr + 1
      end do ! End j

    end do
    mesh%topo%xadj(local_num_cells + 1) = ctr

    allocate (tmp2(local_num_cells + mesh%topo%halo_num_cells))
    do i = 1, local_num_cells
      tmp2(i) = mesh%topo%global_indices(i)
    end do
    do i = 1, mesh%topo%halo_num_cells
      tmp2(local_num_cells + i) = tmp1(i)
    end do
    deallocate (mesh%topo%global_indices)
    allocate (mesh%topo%global_indices, source=tmp2)

    deallocate (tmp1)
    deallocate (tmp2)

  end subroutine

end submodule<|MERGE_RESOLUTION|>--- conflicted
+++ resolved
@@ -4,11 +4,8 @@
   use kinds, only: ccs_int
   use utils, only: str, debug_print
   use parallel_types_mpi, only: parallel_environment_mpi
-<<<<<<< HEAD
   use mesh_utils, only: count_mesh_faces, set_cell_face_indices
-=======
   use meshing, only : set_local_num_cells, get_local_num_cells
->>>>>>> eb9dfe58
 
   implicit none
 
@@ -130,8 +127,9 @@
     if (allocated(mesh%topo%face_indices)) then
       deallocate (mesh%topo%face_indices)
     end if
-    allocate (mesh%topo%face_indices(mesh%topo%max_faces, mesh%topo%local_num_cells))
-
+    allocate (mesh%topo%face_indices(mesh%topo%max_faces, local_num_cells))
+
+    print *, "Max val tmp_int2d: ", maxval(tmp_int2d)
     call flatten_connectivity(tmp_int2d, mesh)
 
     call dprint("Number of halo cells after partitioning: " // str(mesh%topo%halo_num_cells))
@@ -238,25 +236,18 @@
     call get_local_num_cells(mesh, local_num_cells)
     ctr = 1
 
-<<<<<<< HEAD
-    allocate (tmp1(mesh%topo%local_num_cells))
+    allocate (tmp1(local_num_cells))
     if (allocated(mesh%topo%nb_indices)) then
       deallocate (mesh%topo%nb_indices)
     end if
-    allocate (mesh%topo%nb_indices(mesh%topo%max_faces, mesh%topo%local_num_cells))
+    allocate (mesh%topo%nb_indices(mesh%topo%max_faces, local_num_cells))
 
     tmp1(:) = -1
 
     ! Initialise neighbour indices
     mesh%topo%nb_indices(:, :) = 0_ccs_int
 
-    do i = 1, mesh%topo%local_num_cells
-=======
-    allocate (tmp1(local_num_cells))
-    tmp1(:) = -1
-
     do i = 1, local_num_cells
->>>>>>> eb9dfe58
       mesh%topo%xadj(i) = ctr
 
       ! Loop over connections of cell i
@@ -284,7 +275,7 @@
             end if
 
             local_idx = findloc(tmp1, nbidx)
-            mesh%topo%nb_indices(j, i) = mesh%topo%local_num_cells + local_idx(1)
+            mesh%topo%nb_indices(j, i) = local_num_cells + local_idx(1)
           end if
 
             !local_idx = findloc(tmp1, nbidx)
