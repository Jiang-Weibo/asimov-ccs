submodule(partitioning) partitioning_common
#include "ccs_macros.inc"

  use kinds, only: ccs_int
  use utils, only: str, debug_print
  use parallel_types_mpi, only: parallel_environment_mpi

  implicit none

contains

<<<<<<< HEAD
  !v Read the topology data from an input (HDF5) file
  ! This subroutine assumes the following names are used in the file:
  ! "ncel" - the total number of cells
  ! "nfac" - the total number of faces
  ! "maxfaces" - the maximum number of faces per cell
  ! "/face/cell1" and "/face/cell2" - the arrays the face edge data
  module subroutine read_topology(par_env, case_name, topo)

    use constants, only: geoext, adiosconfig
    use io, only: initialise_io, cleanup_io, configure_io, &
                  open_file, close_file, &
                  read_scalar, read_array
    use types, only: io_environment, io_process
    use parallel, only: read_command_line_arguments

    class(parallel_environment), allocatable, target, intent(in) :: par_env !< The parallel environment
    character(len=:), allocatable :: case_name                              !< The name of the case that is computed
    type(topology), target, intent(inout) :: topo                           !< The topology for which to compute the parition

    ! Local variables
    character(len=:), allocatable :: geo_file    ! Geo file name
    character(len=:), allocatable :: adios2_file ! ADIOS2 config file name

    class(io_environment), allocatable :: io_env
    class(io_process), allocatable :: geo_reader

    integer(ccs_long), dimension(1) :: sel_start
    integer(ccs_long), dimension(1) :: sel_count

    integer(ccs_long), dimension(2) :: sel2_start
    integer(ccs_long), dimension(2) :: sel2_count

    geo_file = case_name // geoext
    adios2_file = case_name // adiosconfig

    call initialise_io(par_env, adios2_file, io_env)
    call configure_io(io_env, "geo_reader", geo_reader)

    call open_file(geo_file, "read", geo_reader)

    ! Read attribute "ncel" - the total number of cells
    call read_scalar(geo_reader, "ncel", topo%global_num_cells)
    ! Read attribute "nfac" - the total number of faces
    call read_scalar(geo_reader, "nfac", topo%global_num_faces)
    ! Read attribute "maxfaces" - the maximum number of faces per cell
    call read_scalar(geo_reader, "maxfaces", topo%max_faces)

    allocate (topo%face_cell1(topo%global_num_faces))
    allocate (topo%face_cell2(topo%global_num_faces))
    allocate (topo%global_face_indices(topo%max_faces, topo%global_num_cells))

    sel_start(1) = 0 ! Global index to start reading from
    sel_count(1) = topo%global_num_faces ! How many elements to read in total

    ! Read arrays face/cell1 and face/cell2
    call read_array(geo_reader, "/face/cell1", sel_start, sel_count, topo%face_cell1)
    call read_array(geo_reader, "/face/cell2", sel_start, sel_count, topo%face_cell2)

    sel2_start = 0
    sel2_count(1) = topo%max_faces! topo%global_num_cells
    sel2_count(2) = topo%global_num_cells

    call read_array(geo_reader, "/cell/cface", sel2_start, sel2_count, topo%global_face_indices)

    ! Close the file and ADIOS2 engine
    call close_file(geo_reader)

    ! Finalise the ADIOS2 IO environment
    call cleanup_io(io_env)

  end subroutine read_topology
=======
>>>>>>> 15abfcb1

  ! Compute the new topology connectivity after partitioning
  module subroutine compute_connectivity(par_env, mesh)

    use mpi
    use iso_fortran_env, only: int32

    class(parallel_environment), allocatable, target, intent(in) :: par_env !< The parallel environment
    type(ccs_mesh), target, intent(inout) :: mesh                           !< The mesh for which to compute the parition

    ! Local variables
    integer(ccs_int), dimension(:, :), allocatable :: tmp_int2d ! Temporary 2D integer array
    integer(ccs_int) :: irank ! MPI rank ID
    integer(ccs_int) :: isize ! Size of MPI world
    integer(ccs_int) :: i
    integer(ccs_int) :: start_index
    integer(ccs_int) :: end_index
    integer(ccs_int) :: face_nb1
    integer(ccs_int) :: face_nb2
    integer(ccs_int) :: num_connections

    irank = par_env%proc_id
    isize = par_env%num_procs

    ! Count the new number of local cells per rank
<<<<<<< HEAD
    topo%local_num_cells = count(topo%global_partition == irank)
    call dprint("Number of local cells after partitioning: " // str(topo%local_num_cells))
=======
    mesh%topo%local_num_cells = count(mesh%topo%global_partition == irank)
    call dprint ("Number of local cells after partitioning: "//str(mesh%topo%local_num_cells))
>>>>>>> 15abfcb1

    ! Get global indices of local cells
    call compute_connectivity_get_local_cells(par_env, mesh)

    ! Recompute vtxdist array based on the new partition
    mesh%topo%vtxdist(1) = 1
    do i = 2, isize + 1
      mesh%topo%vtxdist(i) = count(mesh%topo%global_partition == (i - 2)) + mesh%topo%vtxdist(i - 1)
    end do

    if (irank == 0) then
      do i = 1, isize + 1
<<<<<<< HEAD
        call dprint("new vtxdist(" // str(i) // "): " // str(int(topo%vtxdist(i))))
      end do
    end if

    ! Deallocate old xadj array
    if (allocated(topo%xadj)) then
      deallocate (topo%xadj)
    end if

    ! Allocate new adjacency index array xadj based on new vtxdist
    allocate (topo%xadj(topo%vtxdist(irank + 2) - topo%vtxdist(irank + 1) + 1))

    if (allocated(topo%global_boundaries) .eqv. .false.) then
      allocate (topo%global_boundaries(topo%global_num_cells))
=======
        call dprint("new vtxdist("//str(i)//"): "//str(int(mesh%topo%vtxdist(i))))
      end do    
    end if

    ! Deallocate old xadj array
    if (allocated(mesh%topo%xadj)) then
      deallocate(mesh%topo%xadj)
    end if

    ! Allocate new adjacency index array xadj based on new vtxdist
    allocate(mesh%topo%xadj(mesh%topo%vtxdist(irank + 2) - mesh%topo%vtxdist(irank + 1) + 1)) 

    if(allocated(mesh%topo%global_boundaries) .eqv. .false.) then
      allocate(mesh%topo%global_boundaries(mesh%topo%global_num_cells))
>>>>>>> 15abfcb1
    end if

    ! Reset global_boundaries array
    mesh%topo%global_boundaries = 0

    ! Allocate temporary 2D integer work array and initialise to 0
<<<<<<< HEAD
    allocate (tmp_int2d(topo%vtxdist(irank + 2) - topo%vtxdist(irank + 1), topo%max_faces + 1))
=======
    allocate(tmp_int2d(mesh%topo%vtxdist(irank + 2) - mesh%topo%vtxdist(irank + 1), mesh%topo%max_faces + 1))
>>>>>>> 15abfcb1
    tmp_int2d = 0

    start_index = int(mesh%topo%vtxdist(irank + 1), int32)
    end_index = int(mesh%topo%vtxdist(irank + 2), int32) - 1

    ! Allocate array to hold number of neighbours for local cells
<<<<<<< HEAD
    if (allocated(topo%num_nb)) then
      deallocate (topo%num_nb)
    end if
    allocate (topo%num_nb(topo%local_num_cells))

    ! All ranks loop over all the faces again
    do i = 1, topo%global_num_faces
=======
    if (allocated(mesh%topo%num_nb)) then
      deallocate(mesh%topo%num_nb)
    end if
    allocate(mesh%topo%num_nb(mesh%topo%local_num_cells))
    
    ! All ranks loop over all the faces again
    do i=1,mesh%topo%global_num_faces
>>>>>>> 15abfcb1

      face_nb1 = mesh%topo%face_cell1(i)
      face_nb2 = mesh%topo%face_cell2(i)

      ! If face neighbour 1 is local to the current rank
      ! and face neighbour 2 is not 0
<<<<<<< HEAD
      if (any(topo%global_indices == face_nb1) .and. (face_nb2 .ne. 0)) then
        call compute_connectivity_add_connection(face_nb1, face_nb2, topo, tmp_int2d)
      end if

      ! If face neighbour 2 is local to the current rank
      ! and face neighbour 1 is not 0
      if (any(topo%global_indices == face_nb2) .and. (face_nb1 .ne. 0)) then
        call compute_connectivity_add_connection(face_nb2, face_nb1, topo, tmp_int2d)
      end if

      ! If face neighbour 2 is 0 we have a boundary face
      if (face_nb2 .eq. 0) then
        topo%global_boundaries(face_nb1) = topo%global_boundaries(face_nb1) + 1
=======
      if(any(mesh%topo%global_indices == face_nb1) .and. (face_nb2 .ne. 0)) then
         call compute_connectivity_add_connection(face_nb1, face_nb2, mesh, tmp_int2d)
      endif

      ! If face neighbour 2 is local to the current rank
      ! and face neighbour 1 is not 0
      if(any(mesh%topo%global_indices == face_nb2) .and. (face_nb1 .ne. 0)) then
         call compute_connectivity_add_connection(face_nb2, face_nb1, mesh, tmp_int2d)
      endif

      ! If face neighbour 2 is 0 we have a boundary face
      if(face_nb2 .eq. 0) then
        mesh%topo%global_boundaries(face_nb1) = mesh%topo%global_boundaries(face_nb1) + 1
>>>>>>> 15abfcb1
      end if

    end do

    ! New number of local connections
<<<<<<< HEAD
    num_connections = sum(tmp_int2d(:, topo%max_faces + 1))
    call dprint("Number of connections after partitioning: " // str(num_connections))

    ! Allocate new adjncy array based on the new number of computed connections
    if (allocated(topo%adjncy)) then
      deallocate (topo%adjncy)
    end if

    allocate (topo%adjncy(num_connections))

    call flatten_connectivity(tmp_int2d, topo)

    call dprint("Number of halo cells after partitioning: " // str(topo%halo_num_cells))

    topo%total_num_cells = topo%local_num_cells + topo%halo_num_cells

    call dprint("Total number of cells (local + halo) after partitioning: " // str(topo%total_num_cells))

    !! ! First the indices of the local cells
    !! k = 1
    !! do i = 1, topo%global_num_cells
    !!   if(topo%global_partition(i) == irank) then
    !!     topo%global_indices(k) = i
    !!     call dprint("Index of local cell: topo%global_indices("  //  str(k)  //  ") = "  //  str(i))
    !!     k = k + 1
    !!   end if
    !! end do
    !! ! Then the indices of the halo cells
    !! k = topo%local_num_cells + 1
    !! do i = 1, size(topo%adjncy)
    !!   if (topo%global_partition(topo%adjncy(i)) /= irank) then
    !!     call dprint("Index of halo cell: topo%global_indices("  //  str(k)  //  ") = "  //  str(i))
    !!     topo%global_indices(k) = topo%adjncy(i)
    !!     topo%global_indices(k) = int(topo%adjncy(i)) ! XXX: OK for small meshes...
    !!     k = k + 1
    !!   end if
    !! end do

    !! ! Now compute the face indices for the local vector
    !! allocate(topo%face_indices(topo%max_faces, topo%local_num_cells))
    !! do i = 1, topo%local_num_cells
    !!   k = topo%global_indices(i)
    !!   do j = 1, topo%max_faces
    !!     topo%face_indices(j,i) = topo%global_face_indices(j,k) ! XXX: currently using global faces numbers
    !!   end do
    !! end do

    !! do i = 1, size(topo%global_indices)
    !!   call dprint("Global index "  //  str(i)  //  ": "  //  str(int(topo%global_indices(i))))
    !! end do

    !! deallocate(topo%global_face_indices) ! No longer needed now we have the local face indices

    !! topo%num_faces = 0
    !! previous = 0

    !! ! Next, compute the number of local faces, which
    !! ! equals the maximum value in the face_indices array
    !! topo%num_faces = maxval(topo%face_indices)

    !! call dprint("Number of local faces "  //  str(topo%num_faces))

    !! if(irank == 0) print*,"Global boundaries: ", topo%global_boundaries(1:10)

    ! ! Finally, allocate and compute the neighbour indices
    ! if (allocated(topo%nb_indices)) then
    !   deallocate(topo%nb_indices)
    ! end if
    ! allocate(topo%nb_indices(topo%max_faces, topo%local_num_cells))

    ! do i = 1, size(topo%xadj) - 1
    !   n = int(topo%xadj(i+1) - topo%xadj(i)) ! XXX: OK for small meshes!
    !   do j = 1, n
    !     topo%nb_indices(j, i) = int(topo%adjncy(j+topo%xadj(i)-1)) ! XXX: OK for small meshes!
    !   end do
    !   do k = n + 1, topo%max_faces
    !     topo%nb_indices(k, i) = 0 ! Set boundaries to 0 - will be updated with correct BCs
    !   end do
    ! end do

    ! if (irank == 0) print*, "Neighbour indices ", topo%nb_indices
=======
    num_connections = sum(tmp_int2d(:, mesh%topo%max_faces+1))
    call dprint ("Number of connections after partitioning: "//str(num_connections))

    ! Allocate new adjncy array based on the new number of computed connections
    if (allocated(mesh%topo%adjncy)) then
      deallocate(mesh%topo%adjncy)
    end if
    
    allocate(mesh%topo%adjncy(num_connections))

    call flatten_connectivity(tmp_int2d, mesh)

    call dprint ("Number of halo cells after partitioning: "//str(mesh%topo%halo_num_cells))

    mesh%topo%total_num_cells = mesh%topo%local_num_cells + mesh%topo%halo_num_cells

    call dprint ("Total number of cells (local + halo) after partitioning: "//str(mesh%topo%total_num_cells))
>>>>>>> 15abfcb1

  end subroutine compute_connectivity

  subroutine compute_connectivity_get_local_cells(par_env, mesh)

    class(parallel_environment), allocatable, target, intent(in) :: par_env !< The parallel environment
    type(ccs_mesh), target, intent(inout) :: mesh                           !< The mesh for which to compute the parition

    integer :: i
    integer :: ctr

    ! Allocate and then compute global indices
<<<<<<< HEAD
    if (allocated(topo%global_indices)) then
      deallocate (topo%global_indices)
    end if
    allocate (topo%global_indices(topo%local_num_cells))
    topo%global_indices(:) = -1 ! This will allow us to check later

    ctr = 1
    associate (irank => par_env%proc_id, &
               partition => topo%global_partition)
      do i = 1, topo%global_num_cells
=======
    if(allocated(mesh%topo%global_indices)) then
      deallocate(mesh%topo%global_indices)
    end if
    allocate(mesh%topo%global_indices(mesh%topo%local_num_cells))
    mesh%topo%global_indices(:) = -1 ! This will allow us to check later

    ctr = 1
    associate( irank => par_env%proc_id, &
               partition => mesh%topo%global_partition )
      do i = 1, mesh%topo%global_num_cells
>>>>>>> 15abfcb1
        if (partition(i) == irank) then
          mesh%topo%global_indices(ctr) = i
          ctr = ctr + 1
        end if
      end do
    end associate

    if (ctr /= (mesh%topo%local_num_cells + 1)) then
      print *, "ERROR: didn't find all my cells!"
      stop
    end if

    if (minval(mesh%topo%global_indices) < 1) then
      print *, "ERROR: didn't register all cells properly!"
      stop
    end if

    if (maxval(mesh%topo%global_indices) > mesh%topo%global_num_cells) then
      print *, "ERROR: global index exceeds range!"
      stop
    end if

  end subroutine

  subroutine compute_connectivity_add_connection(face_nb1, face_nb2, mesh, tmp_int2d)

    integer(ccs_int), intent(in) :: face_nb1             !< Local cell global index
    integer(ccs_int), intent(in) :: face_nb2             !< Neighbouring cell global index
    type(ccs_mesh), target, intent(inout) :: mesh        !< The mesh for which to compute the partition
    integer, dimension(:, :), intent(inout) :: tmp_int2d !< Temporary connectivity array

    integer, dimension(1) :: local_index
    integer :: fctr

    local_index = findloc(mesh%topo%global_indices, face_nb1)
    if (local_index(1) <= 0) then
      print *, "ERROR: failed to find face neighbour in global indices, findloc: "
      print *, "- ANY: ", any(mesh%topo%global_indices == face_nb1)
      print *, "- local_index: ", local_index
      print *, "- Face neighbour index: ", face_nb1
      print *, "- Global indices: ", mesh%topo%global_indices
      stop
    end if
<<<<<<< HEAD

    fctr = tmp_int2d(local_index(1), topo%max_faces + 1) + 1 ! Increment number of faces for this cell
=======
         
    fctr = tmp_int2d(local_index(1), mesh%topo%max_faces + 1) + 1 ! Increment number of faces for this cell
>>>>>>> 15abfcb1
    tmp_int2d(local_index(1), fctr) = face_nb2               ! Store global index of neighbour cell
    tmp_int2d(local_index(1), mesh%topo%max_faces + 1) = fctr     ! Store number of faces for this cell
    mesh%topo%num_nb(local_index(1)) = fctr

  end subroutine

  !v Take the 2D connectivity graph and convert to 1D
  !  Note that cell neighbours are still globally numbered at this point.
<<<<<<< HEAD
  subroutine flatten_connectivity(tmp_int2d, topo)
=======
  subroutine flatten_connectivity(tmp_int2d, mesh)
>>>>>>> 15abfcb1

    integer, dimension(:, :), intent(in) :: tmp_int2d
    type(ccs_mesh), target, intent(inout) :: mesh        !< The mesh for which to compute the partition

    integer :: i, j
    integer, dimension(:), allocatable :: tmp1
    integer, dimension(:), allocatable :: tmp2

    integer :: ctr
    integer, dimension(1) :: local_idx

    mesh%topo%halo_num_cells = 0

    ctr = 1

<<<<<<< HEAD
    allocate (tmp1(topo%local_num_cells))
=======
    allocate(tmp1(mesh%topo%local_num_cells))
>>>>>>> 15abfcb1
    tmp1(:) = -1

    do i = 1, mesh%topo%local_num_cells
      mesh%topo%xadj(i) = ctr

      ! Loop over connections of cell i
<<<<<<< HEAD
      do j = 1, tmp_int2d(i, topo%max_faces + 1)
        associate (nbidx => tmp_int2d(i, j))
          if (.not. any(topo%global_indices == nbidx)) then
=======
      do j = 1, tmp_int2d(i, mesh%topo%max_faces + 1)
        associate( nbidx => tmp_int2d(i, j) )
          if (.not. any(mesh%topo%global_indices == nbidx)) then
>>>>>>> 15abfcb1
            ! Halo cell
            if (.not. any(tmp1 == nbidx)) then
              ! New halo cell
              ! Copy and extend size of halo cells buffer

<<<<<<< HEAD
              topo%halo_num_cells = topo%halo_num_cells + 1
              if (topo%halo_num_cells > size(tmp1)) then
                allocate (tmp2(size(tmp1) + topo%local_num_cells))
=======
              mesh%topo%halo_num_cells = mesh%topo%halo_num_cells + 1
              if (mesh%topo%halo_num_cells > size(tmp1)) then
                allocate(tmp2(size(tmp1) + mesh%topo%local_num_cells))
>>>>>>> 15abfcb1

                tmp2(:) = -1
                tmp2(1:size(tmp1)) = tmp1(1:size(tmp1))

                deallocate (tmp1)
                allocate (tmp1, source=tmp2)
                deallocate (tmp2)
              end if

              tmp1(mesh%topo%halo_num_cells) = nbidx
            end if

            local_idx = findloc(tmp1, nbidx)
            !topo%adjncy(ctr) = local_idx(1)
          end if

          mesh%topo%adjncy(ctr) = nbidx
        end associate

        ctr = ctr + 1
      end do ! End j

    end do
    mesh%topo%xadj(mesh%topo%local_num_cells + 1) = ctr

<<<<<<< HEAD
    allocate (tmp2(topo%local_num_cells + topo%halo_num_cells))
    do i = 1, topo%local_num_cells
      tmp2(i) = topo%global_indices(i)
=======
    allocate(tmp2(mesh%topo%local_num_cells + mesh%topo%halo_num_cells))
    do i = 1, mesh%topo%local_num_cells
      tmp2(i) = mesh%topo%global_indices(i)
>>>>>>> 15abfcb1
    end do
    do i = 1, mesh%topo%halo_num_cells
      tmp2(mesh%topo%local_num_cells + i) = tmp1(i)
    end do
<<<<<<< HEAD
    deallocate (topo%global_indices)
    allocate (topo%global_indices, source=tmp2)
=======
    deallocate(mesh%topo%global_indices)
    allocate(mesh%topo%global_indices, source=tmp2)
>>>>>>> 15abfcb1

    deallocate (tmp1)
    deallocate (tmp2)

  end subroutine

end submodule<|MERGE_RESOLUTION|>--- conflicted
+++ resolved
@@ -8,81 +8,6 @@
   implicit none
 
 contains
-
-<<<<<<< HEAD
-  !v Read the topology data from an input (HDF5) file
-  ! This subroutine assumes the following names are used in the file:
-  ! "ncel" - the total number of cells
-  ! "nfac" - the total number of faces
-  ! "maxfaces" - the maximum number of faces per cell
-  ! "/face/cell1" and "/face/cell2" - the arrays the face edge data
-  module subroutine read_topology(par_env, case_name, topo)
-
-    use constants, only: geoext, adiosconfig
-    use io, only: initialise_io, cleanup_io, configure_io, &
-                  open_file, close_file, &
-                  read_scalar, read_array
-    use types, only: io_environment, io_process
-    use parallel, only: read_command_line_arguments
-
-    class(parallel_environment), allocatable, target, intent(in) :: par_env !< The parallel environment
-    character(len=:), allocatable :: case_name                              !< The name of the case that is computed
-    type(topology), target, intent(inout) :: topo                           !< The topology for which to compute the parition
-
-    ! Local variables
-    character(len=:), allocatable :: geo_file    ! Geo file name
-    character(len=:), allocatable :: adios2_file ! ADIOS2 config file name
-
-    class(io_environment), allocatable :: io_env
-    class(io_process), allocatable :: geo_reader
-
-    integer(ccs_long), dimension(1) :: sel_start
-    integer(ccs_long), dimension(1) :: sel_count
-
-    integer(ccs_long), dimension(2) :: sel2_start
-    integer(ccs_long), dimension(2) :: sel2_count
-
-    geo_file = case_name // geoext
-    adios2_file = case_name // adiosconfig
-
-    call initialise_io(par_env, adios2_file, io_env)
-    call configure_io(io_env, "geo_reader", geo_reader)
-
-    call open_file(geo_file, "read", geo_reader)
-
-    ! Read attribute "ncel" - the total number of cells
-    call read_scalar(geo_reader, "ncel", topo%global_num_cells)
-    ! Read attribute "nfac" - the total number of faces
-    call read_scalar(geo_reader, "nfac", topo%global_num_faces)
-    ! Read attribute "maxfaces" - the maximum number of faces per cell
-    call read_scalar(geo_reader, "maxfaces", topo%max_faces)
-
-    allocate (topo%face_cell1(topo%global_num_faces))
-    allocate (topo%face_cell2(topo%global_num_faces))
-    allocate (topo%global_face_indices(topo%max_faces, topo%global_num_cells))
-
-    sel_start(1) = 0 ! Global index to start reading from
-    sel_count(1) = topo%global_num_faces ! How many elements to read in total
-
-    ! Read arrays face/cell1 and face/cell2
-    call read_array(geo_reader, "/face/cell1", sel_start, sel_count, topo%face_cell1)
-    call read_array(geo_reader, "/face/cell2", sel_start, sel_count, topo%face_cell2)
-
-    sel2_start = 0
-    sel2_count(1) = topo%max_faces! topo%global_num_cells
-    sel2_count(2) = topo%global_num_cells
-
-    call read_array(geo_reader, "/cell/cface", sel2_start, sel2_count, topo%global_face_indices)
-
-    ! Close the file and ADIOS2 engine
-    call close_file(geo_reader)
-
-    ! Finalise the ADIOS2 IO environment
-    call cleanup_io(io_env)
-
-  end subroutine read_topology
-=======
->>>>>>> 15abfcb1
 
   ! Compute the new topology connectivity after partitioning
   module subroutine compute_connectivity(par_env, mesh)
@@ -108,13 +33,8 @@
     isize = par_env%num_procs
 
     ! Count the new number of local cells per rank
-<<<<<<< HEAD
-    topo%local_num_cells = count(topo%global_partition == irank)
-    call dprint("Number of local cells after partitioning: " // str(topo%local_num_cells))
-=======
     mesh%topo%local_num_cells = count(mesh%topo%global_partition == irank)
     call dprint ("Number of local cells after partitioning: "//str(mesh%topo%local_num_cells))
->>>>>>> 15abfcb1
 
     ! Get global indices of local cells
     call compute_connectivity_get_local_cells(par_env, mesh)
@@ -127,22 +47,6 @@
 
     if (irank == 0) then
       do i = 1, isize + 1
-<<<<<<< HEAD
-        call dprint("new vtxdist(" // str(i) // "): " // str(int(topo%vtxdist(i))))
-      end do
-    end if
-
-    ! Deallocate old xadj array
-    if (allocated(topo%xadj)) then
-      deallocate (topo%xadj)
-    end if
-
-    ! Allocate new adjacency index array xadj based on new vtxdist
-    allocate (topo%xadj(topo%vtxdist(irank + 2) - topo%vtxdist(irank + 1) + 1))
-
-    if (allocated(topo%global_boundaries) .eqv. .false.) then
-      allocate (topo%global_boundaries(topo%global_num_cells))
-=======
         call dprint("new vtxdist("//str(i)//"): "//str(int(mesh%topo%vtxdist(i))))
       end do    
     end if
@@ -157,33 +61,19 @@
 
     if(allocated(mesh%topo%global_boundaries) .eqv. .false.) then
       allocate(mesh%topo%global_boundaries(mesh%topo%global_num_cells))
->>>>>>> 15abfcb1
     end if
 
     ! Reset global_boundaries array
     mesh%topo%global_boundaries = 0
 
     ! Allocate temporary 2D integer work array and initialise to 0
-<<<<<<< HEAD
-    allocate (tmp_int2d(topo%vtxdist(irank + 2) - topo%vtxdist(irank + 1), topo%max_faces + 1))
-=======
     allocate(tmp_int2d(mesh%topo%vtxdist(irank + 2) - mesh%topo%vtxdist(irank + 1), mesh%topo%max_faces + 1))
->>>>>>> 15abfcb1
     tmp_int2d = 0
 
     start_index = int(mesh%topo%vtxdist(irank + 1), int32)
     end_index = int(mesh%topo%vtxdist(irank + 2), int32) - 1
 
     ! Allocate array to hold number of neighbours for local cells
-<<<<<<< HEAD
-    if (allocated(topo%num_nb)) then
-      deallocate (topo%num_nb)
-    end if
-    allocate (topo%num_nb(topo%local_num_cells))
-
-    ! All ranks loop over all the faces again
-    do i = 1, topo%global_num_faces
-=======
     if (allocated(mesh%topo%num_nb)) then
       deallocate(mesh%topo%num_nb)
     end if
@@ -191,28 +81,12 @@
     
     ! All ranks loop over all the faces again
     do i=1,mesh%topo%global_num_faces
->>>>>>> 15abfcb1
 
       face_nb1 = mesh%topo%face_cell1(i)
       face_nb2 = mesh%topo%face_cell2(i)
 
       ! If face neighbour 1 is local to the current rank
       ! and face neighbour 2 is not 0
-<<<<<<< HEAD
-      if (any(topo%global_indices == face_nb1) .and. (face_nb2 .ne. 0)) then
-        call compute_connectivity_add_connection(face_nb1, face_nb2, topo, tmp_int2d)
-      end if
-
-      ! If face neighbour 2 is local to the current rank
-      ! and face neighbour 1 is not 0
-      if (any(topo%global_indices == face_nb2) .and. (face_nb1 .ne. 0)) then
-        call compute_connectivity_add_connection(face_nb2, face_nb1, topo, tmp_int2d)
-      end if
-
-      ! If face neighbour 2 is 0 we have a boundary face
-      if (face_nb2 .eq. 0) then
-        topo%global_boundaries(face_nb1) = topo%global_boundaries(face_nb1) + 1
-=======
       if(any(mesh%topo%global_indices == face_nb1) .and. (face_nb2 .ne. 0)) then
          call compute_connectivity_add_connection(face_nb1, face_nb2, mesh, tmp_int2d)
       endif
@@ -226,95 +100,11 @@
       ! If face neighbour 2 is 0 we have a boundary face
       if(face_nb2 .eq. 0) then
         mesh%topo%global_boundaries(face_nb1) = mesh%topo%global_boundaries(face_nb1) + 1
->>>>>>> 15abfcb1
       end if
 
     end do
 
     ! New number of local connections
-<<<<<<< HEAD
-    num_connections = sum(tmp_int2d(:, topo%max_faces + 1))
-    call dprint("Number of connections after partitioning: " // str(num_connections))
-
-    ! Allocate new adjncy array based on the new number of computed connections
-    if (allocated(topo%adjncy)) then
-      deallocate (topo%adjncy)
-    end if
-
-    allocate (topo%adjncy(num_connections))
-
-    call flatten_connectivity(tmp_int2d, topo)
-
-    call dprint("Number of halo cells after partitioning: " // str(topo%halo_num_cells))
-
-    topo%total_num_cells = topo%local_num_cells + topo%halo_num_cells
-
-    call dprint("Total number of cells (local + halo) after partitioning: " // str(topo%total_num_cells))
-
-    !! ! First the indices of the local cells
-    !! k = 1
-    !! do i = 1, topo%global_num_cells
-    !!   if(topo%global_partition(i) == irank) then
-    !!     topo%global_indices(k) = i
-    !!     call dprint("Index of local cell: topo%global_indices("  //  str(k)  //  ") = "  //  str(i))
-    !!     k = k + 1
-    !!   end if
-    !! end do
-    !! ! Then the indices of the halo cells
-    !! k = topo%local_num_cells + 1
-    !! do i = 1, size(topo%adjncy)
-    !!   if (topo%global_partition(topo%adjncy(i)) /= irank) then
-    !!     call dprint("Index of halo cell: topo%global_indices("  //  str(k)  //  ") = "  //  str(i))
-    !!     topo%global_indices(k) = topo%adjncy(i)
-    !!     topo%global_indices(k) = int(topo%adjncy(i)) ! XXX: OK for small meshes...
-    !!     k = k + 1
-    !!   end if
-    !! end do
-
-    !! ! Now compute the face indices for the local vector
-    !! allocate(topo%face_indices(topo%max_faces, topo%local_num_cells))
-    !! do i = 1, topo%local_num_cells
-    !!   k = topo%global_indices(i)
-    !!   do j = 1, topo%max_faces
-    !!     topo%face_indices(j,i) = topo%global_face_indices(j,k) ! XXX: currently using global faces numbers
-    !!   end do
-    !! end do
-
-    !! do i = 1, size(topo%global_indices)
-    !!   call dprint("Global index "  //  str(i)  //  ": "  //  str(int(topo%global_indices(i))))
-    !! end do
-
-    !! deallocate(topo%global_face_indices) ! No longer needed now we have the local face indices
-
-    !! topo%num_faces = 0
-    !! previous = 0
-
-    !! ! Next, compute the number of local faces, which
-    !! ! equals the maximum value in the face_indices array
-    !! topo%num_faces = maxval(topo%face_indices)
-
-    !! call dprint("Number of local faces "  //  str(topo%num_faces))
-
-    !! if(irank == 0) print*,"Global boundaries: ", topo%global_boundaries(1:10)
-
-    ! ! Finally, allocate and compute the neighbour indices
-    ! if (allocated(topo%nb_indices)) then
-    !   deallocate(topo%nb_indices)
-    ! end if
-    ! allocate(topo%nb_indices(topo%max_faces, topo%local_num_cells))
-
-    ! do i = 1, size(topo%xadj) - 1
-    !   n = int(topo%xadj(i+1) - topo%xadj(i)) ! XXX: OK for small meshes!
-    !   do j = 1, n
-    !     topo%nb_indices(j, i) = int(topo%adjncy(j+topo%xadj(i)-1)) ! XXX: OK for small meshes!
-    !   end do
-    !   do k = n + 1, topo%max_faces
-    !     topo%nb_indices(k, i) = 0 ! Set boundaries to 0 - will be updated with correct BCs
-    !   end do
-    ! end do
-
-    ! if (irank == 0) print*, "Neighbour indices ", topo%nb_indices
-=======
     num_connections = sum(tmp_int2d(:, mesh%topo%max_faces+1))
     call dprint ("Number of connections after partitioning: "//str(num_connections))
 
@@ -332,7 +122,6 @@
     mesh%topo%total_num_cells = mesh%topo%local_num_cells + mesh%topo%halo_num_cells
 
     call dprint ("Total number of cells (local + halo) after partitioning: "//str(mesh%topo%total_num_cells))
->>>>>>> 15abfcb1
 
   end subroutine compute_connectivity
 
@@ -345,18 +134,6 @@
     integer :: ctr
 
     ! Allocate and then compute global indices
-<<<<<<< HEAD
-    if (allocated(topo%global_indices)) then
-      deallocate (topo%global_indices)
-    end if
-    allocate (topo%global_indices(topo%local_num_cells))
-    topo%global_indices(:) = -1 ! This will allow us to check later
-
-    ctr = 1
-    associate (irank => par_env%proc_id, &
-               partition => topo%global_partition)
-      do i = 1, topo%global_num_cells
-=======
     if(allocated(mesh%topo%global_indices)) then
       deallocate(mesh%topo%global_indices)
     end if
@@ -367,7 +144,6 @@
     associate( irank => par_env%proc_id, &
                partition => mesh%topo%global_partition )
       do i = 1, mesh%topo%global_num_cells
->>>>>>> 15abfcb1
         if (partition(i) == irank) then
           mesh%topo%global_indices(ctr) = i
           ctr = ctr + 1
@@ -411,13 +187,8 @@
       print *, "- Global indices: ", mesh%topo%global_indices
       stop
     end if
-<<<<<<< HEAD
-
-    fctr = tmp_int2d(local_index(1), topo%max_faces + 1) + 1 ! Increment number of faces for this cell
-=======
          
     fctr = tmp_int2d(local_index(1), mesh%topo%max_faces + 1) + 1 ! Increment number of faces for this cell
->>>>>>> 15abfcb1
     tmp_int2d(local_index(1), fctr) = face_nb2               ! Store global index of neighbour cell
     tmp_int2d(local_index(1), mesh%topo%max_faces + 1) = fctr     ! Store number of faces for this cell
     mesh%topo%num_nb(local_index(1)) = fctr
@@ -426,11 +197,7 @@
 
   !v Take the 2D connectivity graph and convert to 1D
   !  Note that cell neighbours are still globally numbered at this point.
-<<<<<<< HEAD
-  subroutine flatten_connectivity(tmp_int2d, topo)
-=======
   subroutine flatten_connectivity(tmp_int2d, mesh)
->>>>>>> 15abfcb1
 
     integer, dimension(:, :), intent(in) :: tmp_int2d
     type(ccs_mesh), target, intent(inout) :: mesh        !< The mesh for which to compute the partition
@@ -446,40 +213,24 @@
 
     ctr = 1
 
-<<<<<<< HEAD
-    allocate (tmp1(topo%local_num_cells))
-=======
     allocate(tmp1(mesh%topo%local_num_cells))
->>>>>>> 15abfcb1
     tmp1(:) = -1
 
     do i = 1, mesh%topo%local_num_cells
       mesh%topo%xadj(i) = ctr
 
       ! Loop over connections of cell i
-<<<<<<< HEAD
-      do j = 1, tmp_int2d(i, topo%max_faces + 1)
-        associate (nbidx => tmp_int2d(i, j))
-          if (.not. any(topo%global_indices == nbidx)) then
-=======
       do j = 1, tmp_int2d(i, mesh%topo%max_faces + 1)
         associate( nbidx => tmp_int2d(i, j) )
           if (.not. any(mesh%topo%global_indices == nbidx)) then
->>>>>>> 15abfcb1
             ! Halo cell
             if (.not. any(tmp1 == nbidx)) then
               ! New halo cell
               ! Copy and extend size of halo cells buffer
 
-<<<<<<< HEAD
-              topo%halo_num_cells = topo%halo_num_cells + 1
-              if (topo%halo_num_cells > size(tmp1)) then
-                allocate (tmp2(size(tmp1) + topo%local_num_cells))
-=======
               mesh%topo%halo_num_cells = mesh%topo%halo_num_cells + 1
               if (mesh%topo%halo_num_cells > size(tmp1)) then
                 allocate(tmp2(size(tmp1) + mesh%topo%local_num_cells))
->>>>>>> 15abfcb1
 
                 tmp2(:) = -1
                 tmp2(1:size(tmp1)) = tmp1(1:size(tmp1))
@@ -505,26 +256,15 @@
     end do
     mesh%topo%xadj(mesh%topo%local_num_cells + 1) = ctr
 
-<<<<<<< HEAD
-    allocate (tmp2(topo%local_num_cells + topo%halo_num_cells))
-    do i = 1, topo%local_num_cells
-      tmp2(i) = topo%global_indices(i)
-=======
     allocate(tmp2(mesh%topo%local_num_cells + mesh%topo%halo_num_cells))
     do i = 1, mesh%topo%local_num_cells
       tmp2(i) = mesh%topo%global_indices(i)
->>>>>>> 15abfcb1
     end do
     do i = 1, mesh%topo%halo_num_cells
       tmp2(mesh%topo%local_num_cells + i) = tmp1(i)
     end do
-<<<<<<< HEAD
-    deallocate (topo%global_indices)
-    allocate (topo%global_indices, source=tmp2)
-=======
     deallocate(mesh%topo%global_indices)
     allocate(mesh%topo%global_indices, source=tmp2)
->>>>>>> 15abfcb1
 
     deallocate (tmp1)
     deallocate (tmp2)
