submodule(partitioning) partitioning_common
#include "ccs_macros.inc"

<<<<<<< HEAD
  use kinds, only: ccs_int, ccs_err
  use utils, only: str, debug_print, exit_print
=======
  use kinds, only: ccs_int
  use types, only: cell_locator, neighbour_locator
  use utils, only: str, debug_print
>>>>>>> 3b8541be
  use parallel_types_mpi, only: parallel_environment_mpi
  use mesh_utils, only: count_mesh_faces, set_cell_face_indices
  use meshing, only: set_local_num_cells, get_local_num_cells, get_global_num_cells, &
                     get_halo_num_cells, get_global_num_faces, &
                     get_total_num_cells, set_total_num_cells, &
                     set_num_faces, &
                     get_max_faces, &
                     create_cell_locator, create_neighbour_locator, &
                     get_global_index, &
                     set_local_index

  implicit none

contains

  ! Compute the new topology connectivity after partitioning
  module subroutine compute_connectivity(par_env, mesh)

    use mpi

    class(parallel_environment), allocatable, target, intent(in) :: par_env !< The parallel environment
    type(ccs_mesh), target, intent(inout) :: mesh                           !< The mesh for which to compute the parition

    ! Local variables
    integer(ccs_int) :: irank ! MPI rank ID
    integer(ccs_int) :: isize ! Size of MPI world
    integer(ccs_int) :: local_num_cells
<<<<<<< HEAD
    integer(ccs_int) :: i
    
=======
    integer(ccs_int) :: total_num_cells
    integer(ccs_int) :: global_num_cells
    integer(ccs_int) :: halo_num_cells
    integer(ccs_int) :: global_num_faces
    integer(ccs_int) :: max_faces

>>>>>>> 3b8541be
    irank = par_env%proc_id
    isize = par_env%num_procs

    ! Prepare global data needed later
    call store_global_vertex_connectivity(par_env, mesh)
    
    ! Count the new number of local cells per rank
    local_num_cells = count(mesh%topo%global_partition == irank)
    call set_local_num_cells(local_num_cells, mesh)
    call get_local_num_cells(mesh, local_num_cells) ! Ensure using value set within mesh
    call dprint("Number of local cells after partitioning: " // str(local_num_cells))

    ! Get global indices of local cells
    call compute_connectivity_get_local_cells(par_env, mesh)

    ! Recompute vtxdist array based on the new partition
    mesh%topo%vtxdist(1) = 1
    do i = 2, isize + 1
      mesh%topo%vtxdist(i) = count(mesh%topo%global_partition == (i - 2)) + mesh%topo%vtxdist(i - 1)
    end do

    if (irank == 0) then
      do i = 1, isize + 1
        call dprint("new vtxdist(" // str(i) // "): " // str(int(mesh%topo%vtxdist(i))))
      end do
    end if

    call compute_face_connectivity(par_env, mesh)
    call compute_vertex_connectivity(par_env, mesh)
    
  end subroutine compute_connectivity

  subroutine compute_face_connectivity(par_env, mesh)

    use iso_fortran_env, only: int32

    class(parallel_environment), allocatable, target, intent(in) :: par_env !< The parallel environment
    type(ccs_mesh), target, intent(inout) :: mesh                           !< The mesh for which to compute the parition

    ! Local variables
    integer(ccs_int), dimension(:, :), allocatable :: tmp_int2d ! Temporary 2D integer array
    integer(ccs_int) :: irank ! MPI rank ID
    integer(ccs_int) :: isize ! Size of MPI world
    integer(ccs_int) :: i
    integer(ccs_int) :: start_index
    integer(ccs_int) :: end_index
    integer(ccs_int) :: face_nb1
    integer(ccs_int) :: face_nb2
    integer(ccs_int) :: num_connections
    integer(ccs_int) :: local_num_cells

    irank = par_env%proc_id
    isize = par_env%num_procs

    call get_local_num_cells(mesh, local_num_cells)
    
    ! Deallocate old xadj array
    if (allocated(mesh%topo%xadj)) then
      deallocate (mesh%topo%xadj)
    end if

    ! Allocate new adjacency index array xadj based on new vtxdist
    allocate (mesh%topo%xadj(mesh%topo%vtxdist(irank + 2) - mesh%topo%vtxdist(irank + 1) + 1))

    if (allocated(mesh%topo%global_boundaries) .eqv. .false.) then
      call get_global_num_cells(mesh, global_num_cells)
      allocate (mesh%topo%global_boundaries(global_num_cells))
    end if

    ! Reset global_boundaries array
    mesh%topo%global_boundaries = 0

    call get_max_faces(mesh, max_faces)

    ! Allocate temporary 2D integer work array and initialise to 0
    allocate (tmp_int2d(mesh%topo%vtxdist(irank + 2) - mesh%topo%vtxdist(irank + 1), max_faces + 1))
    tmp_int2d = 0

    start_index = int(mesh%topo%vtxdist(irank + 1), int32)
    end_index = int(mesh%topo%vtxdist(irank + 2), int32) - 1

    ! Allocate array to hold number of neighbours for local cells
    if (allocated(mesh%topo%num_nb)) then
      deallocate (mesh%topo%num_nb)
    end if
    allocate (mesh%topo%num_nb(local_num_cells))

    ! All ranks loop over all the faces again
    call get_global_num_faces(mesh, global_num_faces)
    do i = 1, global_num_faces

      face_nb1 = mesh%topo%face_cell1(i)
      face_nb2 = mesh%topo%face_cell2(i)

      ! If face neighbour 1 is local to the current rank
      ! and face neighbour 2 is not 0
      if (any(mesh%topo%global_indices == face_nb1) .and. (face_nb2 .ne. 0)) then
        call compute_connectivity_add_connection(face_nb1, face_nb2, mesh, tmp_int2d)
      end if

      ! If face neighbour 2 is local to the current rank
      ! and face neighbour 1 is not 0
      if (any(mesh%topo%global_indices == face_nb2) .and. (face_nb1 .ne. 0)) then
        call compute_connectivity_add_connection(face_nb2, face_nb1, mesh, tmp_int2d)
      end if

      ! If face neighbour 1 is local and if face neighbour 2 is 0 we have a boundary face
      if (any(mesh%topo%global_indices == face_nb1) .and. (face_nb2 .eq. 0)) then
        mesh%topo%global_boundaries(face_nb1) = mesh%topo%global_boundaries(face_nb1) + 1

        ! read the boundary id from bnd_rid
        face_nb2 = mesh%topo%bnd_rid(i)
        call compute_connectivity_add_connection(face_nb1, face_nb2, mesh, tmp_int2d)
      end if

    end do

    ! New number of local connections
    num_connections = sum(tmp_int2d(:, max_faces + 1))
    call dprint("Number of connections after partitioning: " // str(num_connections))

    ! Allocate new adjncy array based on the new number of computed connections
    if (allocated(mesh%topo%adjncy)) then
      deallocate (mesh%topo%adjncy)
    end if

    allocate (mesh%topo%adjncy(num_connections))

    if (allocated(mesh%topo%face_indices)) then
      deallocate (mesh%topo%face_indices)
    end if
    allocate (mesh%topo%face_indices(max_faces, local_num_cells))

    call flatten_connectivity(tmp_int2d, mesh)

    call get_halo_num_cells(mesh, halo_num_cells)
    call dprint("Number of halo cells after partitioning: " // str(halo_num_cells))

    call get_total_num_cells(mesh, total_num_cells)
    call dprint("Total number of cells (local + halo) after partitioning: " // str(total_num_cells))

    call set_cell_face_indices(mesh)

<<<<<<< HEAD
    mesh%topo%num_faces = count_mesh_faces(mesh)
    
  end subroutine compute_face_connectivity
=======
    call set_num_faces(count_mesh_faces(mesh), mesh)
>>>>>>> 3b8541be

  subroutine store_global_vertex_connectivity(par_env, mesh)

    use mpi
    
    class(parallel_environment), intent(in) :: par_env
    type(ccs_mesh), intent(inout) :: mesh

    integer(ccs_int) :: local_num_cells
    integer(ccs_int) :: global_num_cells
    integer(ccs_int) :: max_vert_nb

    integer(ccs_int), dimension(:), allocatable :: tmp_arr
    integer(ccs_int) :: i, j
    integer(ccs_int) :: idx
    integer(ccs_int) :: vert_nb_idx
    
    integer(ccs_err) :: ierr
    
    global_num_cells = mesh%topo%global_num_cells

    if (size(mesh%topo%vert_nb_indices, 2) /= global_num_cells) then
      ! We only have a local view of vertex neighbours

      max_vert_nb = maxval(mesh%topo%num_vert_nb)
      select type(par_env)
      type is(parallel_environment_mpi)
        call MPI_Allreduce(MPI_IN_PLACE, max_vert_nb, 1, MPI_INTEGER, MPI_MAX, par_env%comm, ierr)
      class default
        call error_abort("Unsupported parallel environment!")
      end select

      allocate(tmp_arr(max_vert_nb * global_num_cells))
      tmp_arr(:) = 0

      ! XXX: cannot read local_num_cells - arrays haven't been resized!
      local_num_cells = size(mesh%topo%num_vert_nb)

      do i = 1, local_num_cells
        idx = max_vert_nb * (mesh%topo%global_indices(i) - 1)
        
        do j = 1, mesh%topo%num_vert_nb(i)
          vert_nb_idx = mesh%topo%vert_nb_indices(j, i)
          if (vert_nb_idx > 0) then
            tmp_arr(idx + j) = mesh%topo%global_indices(vert_nb_idx)
          else
            tmp_arr(idx + j) = vert_nb_idx
          end if
        end do
      end do

      select type(par_env)
      type is(parallel_environment_mpi)
        call MPI_Allreduce(MPI_IN_PLACE, tmp_arr, max_vert_nb * global_num_cells, MPI_INTEGER, MPI_SUM, par_env%comm, ierr)
      class default
        call error_abort("Unsupported parallel environment!")
      end select

      deallocate(mesh%topo%vert_nb_indices)
      allocate(mesh%topo%vert_nb_indices(max_vert_nb, global_num_cells))
      mesh%topo%vert_nb_indices(:, :) = 0
      do i = 1, global_num_cells
        do j = 1, max_vert_nb
          idx = max_vert_nb * (i - 1) + j
          mesh%topo%vert_nb_indices(j, i) = tmp_arr(idx)
        end do
      end do
      
      deallocate(tmp_arr)
    end if
    
  end subroutine store_global_vertex_connectivity
  
  subroutine compute_vertex_connectivity(par_env, mesh)

    use mpi

    class(parallel_environment), intent(in) :: par_env
    type(ccs_mesh), target, intent(inout) :: mesh !< The mesh for which to compute the parition

    integer(ccs_int) :: local_num_cells

    integer(ccs_int) :: i, j
    integer(ccs_int) :: local_idx
    integer(ccs_int) :: global_idx
    
    integer(ccs_int) :: max_vert_nb
    
    integer(ccs_err) :: ierr

    integer(ccs_int), dimension(:, :), allocatable :: tmp_vert_nb_indices
    integer(ccs_int), dimension(:), allocatable :: tmp_arr

    if (.not. allocated(mesh%topo%global_vertex_indices)) then
      call error_abort("The global vertex indices array was deallocated prematurely!")
    else
      if (size(mesh%topo%global_vertex_indices, 2) /= mesh%topo%global_num_cells) then
        call error_abort("Need the global cell-vertex connnectivity, not just local!")
      end if
    end if

    call get_local_num_cells(mesh, local_num_cells)

    max_vert_nb = maxval(mesh%topo%num_vert_nb)
    select type(par_env)
    type is(parallel_environment_mpi)
      call MPI_Allreduce(MPI_IN_PLACE, max_vert_nb, 1, MPI_INTEGER, MPI_MAX, par_env%comm, ierr)
    class default
      call error_abort("Unsupported parallel environment!")
    end select

    !! XXX: Need to get the maximum number of vertex neighbours BEFORE deallocating
    if (allocated(mesh%topo%num_vert_nb)) then
      deallocate(mesh%topo%num_vert_nb)
    end if
    allocate(mesh%topo%num_vert_nb(local_num_cells))

    ! Copy vertex neighbour indices from global array
    allocate(tmp_vert_nb_indices, source=mesh%topo%vert_nb_indices)
    deallocate(mesh%topo%vert_nb_indices)
    allocate(mesh%topo%vert_nb_indices(max_vert_nb, local_num_cells))
    do local_idx = 1, local_num_cells
      global_idx = mesh%topo%global_indices(local_idx)

      mesh%topo%vert_nb_indices(:, local_idx) = tmp_vert_nb_indices(:, global_idx)
      mesh%topo%num_vert_nb(local_idx) = count(mesh%topo%vert_nb_indices(:, local_idx) /= 0)
    end do
    deallocate(tmp_vert_nb_indices)
    
    do i = 1, local_num_cells

      ! Convert global->local indices
      do j = 1, mesh%topo%num_vert_nb(i)
        global_idx = mesh%topo%vert_nb_indices(j, i)
        if (global_idx > 0) then
          local_idx = findloc(mesh%topo%global_indices, global_idx, 1)
          if (local_idx == 0) then
            ! New global index
            allocate(tmp_arr(mesh%topo%total_num_cells + 1))
            tmp_arr(1:mesh%topo%total_num_cells) = mesh%topo%global_indices(1:mesh%topo%total_num_cells)
            tmp_arr(mesh%topo%total_num_cells + 1) = global_idx
            deallocate(mesh%topo%global_indices)
            mesh%topo%total_num_cells = mesh%topo%total_num_cells + 1
            allocate(mesh%topo%global_indices(mesh%topo%total_num_cells))
            mesh%topo%global_indices(:) = tmp_arr(:)
            deallocate(tmp_arr)

            mesh%topo%halo_num_cells = mesh%topo%halo_num_cells + 1

            local_idx = mesh%topo%total_num_cells
          end if
          mesh%topo%vert_nb_indices(j, i) = local_idx
        end if
      end do
    end do
    
  end subroutine compute_vertex_connectivity
  
  subroutine compute_connectivity_get_local_cells(par_env, mesh)

    class(parallel_environment), allocatable, target, intent(in) :: par_env !< The parallel environment
    type(ccs_mesh), target, intent(inout) :: mesh                           !< The mesh for which to compute the parition

    integer :: i
    integer :: ctr
    integer :: local_num_cells
    integer(ccs_int) :: global_num_cells

    ! Allocate and then compute global indices
    if (allocated(mesh%topo%global_indices)) then
      deallocate (mesh%topo%global_indices)
    end if
    call get_local_num_cells(mesh, local_num_cells)
    allocate (mesh%topo%global_indices(local_num_cells))
    mesh%topo%global_indices(:) = -1 ! This will allow us to check later

    ctr = 1
    associate (irank => par_env%proc_id, &
               partition => mesh%topo%global_partition)
      call get_global_num_cells(mesh, global_num_cells)
      do i = 1, global_num_cells
        if (partition(i) == irank) then
          mesh%topo%global_indices(ctr) = i
          ctr = ctr + 1
        end if
      end do
    end associate

    if (ctr /= (local_num_cells + 1)) then
      print *, "ERROR: didn't find all my cells!"
      stop
    end if

    if (minval(mesh%topo%global_indices) < 1) then
      print *, "ERROR: didn't register all cells properly!"
      stop
    end if

    call get_global_num_cells(mesh, global_num_cells)
    if (maxval(mesh%topo%global_indices) > global_num_cells) then
      print *, "ERROR: global index exceeds range!"
      stop
    end if

  end subroutine

  subroutine compute_connectivity_add_connection(face_nb1, face_nb2, mesh, tmp_int2d)

    integer(ccs_int), intent(in) :: face_nb1             !< Local cell global index
    integer(ccs_int), intent(in) :: face_nb2             !< Neighbouring cell global index
    type(ccs_mesh), target, intent(inout) :: mesh        !< The mesh for which to compute the partition
    integer, dimension(:, :), intent(inout) :: tmp_int2d !< Temporary connectivity array

    integer, dimension(1) :: local_index
    integer :: fctr

    integer(ccs_int) :: max_faces

    local_index = findloc(mesh%topo%global_indices, face_nb1)
    if (local_index(1) <= 0) then
      print *, "ERROR: failed to find face neighbour in global indices, findloc: "
      print *, "- ANY: ", any(mesh%topo%global_indices == face_nb1)
      print *, "- local_index: ", local_index
      print *, "- Face neighbour index: ", face_nb1
      print *, "- Global indices: ", mesh%topo%global_indices
      stop
    end if

    call get_max_faces(mesh, max_faces)
    fctr = tmp_int2d(local_index(1), max_faces + 1) + 1 ! Increment number of faces for this cell
    tmp_int2d(local_index(1), fctr) = face_nb2               ! Store global index of neighbour cell
    tmp_int2d(local_index(1), max_faces + 1) = fctr     ! Store number of faces for this cell
    mesh%topo%num_nb(local_index(1)) = fctr

  end subroutine

  !v Take the 2D connectivity graph and convert to 1D
  !  Note that cell neighbours are still globally numbered at this point.
  subroutine flatten_connectivity(tmp_int2d, mesh)

    use meshing, only: set_halo_num_cells

    integer, dimension(:, :), intent(in) :: tmp_int2d
    type(ccs_mesh), target, intent(inout) :: mesh        !< The mesh for which to compute the partition

    integer :: i, j
    integer, dimension(:), allocatable :: tmp1
    integer, dimension(:), allocatable :: tmp2

    integer :: ctr
    integer, dimension(1) :: local_idx

    integer(ccs_int) :: local_num_cells
    integer(ccs_int) :: halo_num_cells
    integer(ccs_int) :: max_faces

    type(cell_locator) :: loc_p
    integer(ccs_int) :: global_index_p

    type(neighbour_locator) :: loc_nb

    call set_halo_num_cells(0, mesh)
    call get_halo_num_cells(mesh, halo_num_cells)
    call get_local_num_cells(mesh, local_num_cells)
    call get_max_faces(mesh, max_faces)

    ctr = 1

    allocate (tmp1(local_num_cells))
    if (allocated(mesh%topo%nb_indices)) then
      deallocate (mesh%topo%nb_indices)
    end if
    allocate (mesh%topo%nb_indices(max_faces, local_num_cells))

    tmp1(:) = -1

    ! Initialise neighbour indices
    mesh%topo%nb_indices(:, :) = 0_ccs_int

    call get_halo_num_cells(mesh, halo_num_cells)
    call set_total_num_cells(local_num_cells + halo_num_cells, mesh)
    do i = 1, local_num_cells
      call create_cell_locator(mesh, i, loc_p)

      mesh%topo%xadj(i) = ctr

      ! Loop over connections of cell i
      do j = 1, tmp_int2d(i, max_faces + 1)
        associate (nbidx => tmp_int2d(i, j))
          if ((.not. any(mesh%topo%global_indices == nbidx)) .and. (nbidx .gt. 0)) then
            ! Halo cell
            if (.not. any(tmp1 == nbidx)) then
              ! New halo cell
              ! Copy and extend size of halo cells buffer

              call get_halo_num_cells(mesh, halo_num_cells)
              call set_halo_num_cells(halo_num_cells + 1, mesh)
              call get_halo_num_cells(mesh, halo_num_cells)
              call set_total_num_cells(local_num_cells + halo_num_cells, mesh)
              if (halo_num_cells > size(tmp1)) then
                allocate (tmp2(size(tmp1) + local_num_cells))

                tmp2(:) = -1
                tmp2(1:size(tmp1)) = tmp1(1:size(tmp1))

                deallocate (tmp1)
                allocate (tmp1, source=tmp2)
                deallocate (tmp2)
              end if

              tmp1(halo_num_cells) = nbidx
            end if

            local_idx = findloc(tmp1, nbidx)
            call create_neighbour_locator(loc_p, j, loc_nb)
            call set_local_index(local_num_cells + local_idx(1), loc_nb)
          end if

          !local_idx = findloc(tmp1, nbidx)
          !topo%adjncy(ctr) = local_idx(1)

          if (nbidx .lt. 0) then
            ! boundary 'cell'
            call create_neighbour_locator(loc_p, j, loc_nb)
            call set_local_index(nbidx, loc_nb)
          end if

          if (any(mesh%topo%global_indices == nbidx)) then
            ! local in cell
            local_idx = findloc(mesh%topo%global_indices, nbidx)
            call create_neighbour_locator(loc_p, j, loc_nb)
            call set_local_index(local_idx(1), loc_nb)
          end if

          mesh%topo%adjncy(ctr) = nbidx
        end associate

        ctr = ctr + 1
      end do ! End j

    end do
    mesh%topo%xadj(local_num_cells + 1) = ctr

    allocate (tmp2(local_num_cells + halo_num_cells))
    do i = 1, local_num_cells
      call create_cell_locator(mesh, i, loc_p)
      call get_global_index(loc_p, global_index_p)
      tmp2(i) = global_index_p
    end do
    do i = 1, halo_num_cells
      tmp2(local_num_cells + i) = tmp1(i)
    end do
    deallocate (mesh%topo%global_indices)
    allocate (mesh%topo%global_indices, source=tmp2)

    deallocate (tmp1)
    deallocate (tmp2)

  end subroutine

end submodule<|MERGE_RESOLUTION|>--- conflicted
+++ resolved
@@ -1,14 +1,9 @@
 submodule(partitioning) partitioning_common
 #include "ccs_macros.inc"
 
-<<<<<<< HEAD
   use kinds, only: ccs_int, ccs_err
+  use types, only: cell_locator, neighbour_locator
   use utils, only: str, debug_print, exit_print
-=======
-  use kinds, only: ccs_int
-  use types, only: cell_locator, neighbour_locator
-  use utils, only: str, debug_print
->>>>>>> 3b8541be
   use parallel_types_mpi, only: parallel_environment_mpi
   use mesh_utils, only: count_mesh_faces, set_cell_face_indices
   use meshing, only: set_local_num_cells, get_local_num_cells, get_global_num_cells, &
@@ -36,17 +31,8 @@
     integer(ccs_int) :: irank ! MPI rank ID
     integer(ccs_int) :: isize ! Size of MPI world
     integer(ccs_int) :: local_num_cells
-<<<<<<< HEAD
     integer(ccs_int) :: i
     
-=======
-    integer(ccs_int) :: total_num_cells
-    integer(ccs_int) :: global_num_cells
-    integer(ccs_int) :: halo_num_cells
-    integer(ccs_int) :: global_num_faces
-    integer(ccs_int) :: max_faces
-
->>>>>>> 3b8541be
     irank = par_env%proc_id
     isize = par_env%num_procs
 
@@ -97,7 +83,12 @@
     integer(ccs_int) :: face_nb2
     integer(ccs_int) :: num_connections
     integer(ccs_int) :: local_num_cells
-
+    integer(ccs_int) :: global_num_cells
+    integer(ccs_int) :: halo_num_cells
+    integer(ccs_int) :: total_num_cells
+    integer(ccs_int) :: global_num_faces
+    integer(ccs_int) :: max_faces
+    
     irank = par_env%proc_id
     isize = par_env%num_procs
 
@@ -190,13 +181,9 @@
 
     call set_cell_face_indices(mesh)
 
-<<<<<<< HEAD
-    mesh%topo%num_faces = count_mesh_faces(mesh)
+    call set_num_faces(count_mesh_faces(mesh), mesh)
     
   end subroutine compute_face_connectivity
-=======
-    call set_num_faces(count_mesh_faces(mesh), mesh)
->>>>>>> 3b8541be
 
   subroutine store_global_vertex_connectivity(par_env, mesh)
 
