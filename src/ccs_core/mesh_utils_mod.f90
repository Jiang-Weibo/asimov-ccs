--- conflicted
+++ resolved
@@ -86,28 +86,18 @@
           allocate(square_mesh%idx_global(square_mesh%nlocal))
           allocate(square_mesh%nnb(square_mesh%nlocal))
           allocate(square_mesh%nbidx(4, square_mesh%nlocal))
-<<<<<<< HEAD
-          allocate(square_mesh%xc(2, square_mesh%nlocal))    !> @note Currently hardcoded as a 2D mesh!
-          allocate(square_mesh%xf(2, 4, square_mesh%nlocal)) !> @note Currently hardcoded as a 2D mesh!
-          allocate(square_mesh%vol(square_mesh%nlocal))
-          allocate(square_mesh%Af(4, square_mesh%nlocal))    !> @note Currently hardcoded as a 2D mesh!
-=======
           allocate(square_mesh%xc(ndim, square_mesh%nlocal))    
           allocate(square_mesh%xf(ndim, 4, square_mesh%nlocal)) !> @note Currently hardcoded as a 2D mesh!
           allocate(square_mesh%vol(square_mesh%nlocal))
           allocate(square_mesh%Af(4, square_mesh%nlocal))    
           allocate(square_mesh%nf(ndim, 4, square_mesh%nlocal)) !> @note Currently hardcoded as a 2D mesh!
->>>>>>> 4a62bcb4
           
           square_mesh%nnb(:) = 4 ! All cells have 4 neighbours (possibly ghost/boundary cells)
           square_mesh%vol(:) = square_mesh%h**2 !> @note Mesh is square and 2D
           square_mesh%Af(:, :) = square_mesh%h  !> @note Mesh is square and 2D
-<<<<<<< HEAD
-=======
           square_mesh%nf(:, :, :) = 0.0_accs_real
           square_mesh%xc(:, :) = 0.0_accs_real
           square_mesh%xf(:, :, :) = 0.0_accs_real
->>>>>>> 4a62bcb4
           
           !! Get neighbour indices
           !! XXX: These are global indices and thus may be off-process
