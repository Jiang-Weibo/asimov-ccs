--- conflicted
+++ resolved
@@ -22,18 +22,11 @@
   integer(kind=int32) :: i
   integer :: ierr
 #endif
-<<<<<<< HEAD
   
   integer, public, parameter :: ccs_real = kind(x)       !< Real kind to be used in ASiMoV-CCS
   integer, public, parameter :: ccs_int = kind(i)        !< Integer kind to be used in ASiMoV-CCS
   integer, public, parameter :: ccs_long = kind(1_int64) !< Long integer kind to be used in ASiMoV-CCS
   integer, public, parameter :: ccs_err = kind(ierr)     !< Error kind to be used in ASiMoV-CCS
-=======
-
-  integer, public, parameter :: ccs_real = kind(x)   !< Real kind to be used in ASiMoV-CCS
-  integer, public, parameter :: ccs_int = kind(i)    !< Integer kind to be used in ASiMoV-CCS
-  integer, public, parameter :: ccs_err = kind(ierr) !< Error kind to be used in ASiMoV-CCS
->>>>>>> 8ddcecfc
 
   private
 
