--- conflicted
+++ resolved
@@ -34,11 +34,7 @@
   integer, public, parameter :: face_centred = 0         !< Indicates face centred variable
   integer, public, parameter :: cell_centred_upwind = 1  !< Indicates cell centred variable (upwind scheme)
   integer, public, parameter :: cell_centred_central = 2 !< Indicates cell centred variable (central scheme)
-
-<<<<<<< HEAD
-  integer(ccs_int), public, parameter :: ccs_string_len = 128
   
-=======
   ! field names
   integer(ccs_int), public, parameter :: field_u = 0
   integer(ccs_int), public, parameter :: field_v = 1
@@ -47,5 +43,6 @@
   integer(ccs_int), public, parameter :: field_p_prime = 4
   integer(ccs_int), public, parameter :: field_mf = 5
 
->>>>>>> 458d0d35
+  integer(ccs_int), public, parameter :: ccs_string_len = 128
+
 end module constants