!v Module file constants.mod
!
!  Defines constants for use in ASiMoV-CCS

module constants

<<<<<<< HEAD
  use mpi_f08
=======
>>>>>>> 5e13e332
  use kinds, only: ccs_int

  implicit none

  private

  ! Constants to control setting values in objects
  integer(ccs_int), public, parameter :: add_mode = 1    !< Add to existing value
  integer(ccs_int), public, parameter :: insert_mode = 2 !< Overwrite existing value

  ! String constants
  character(len=4), public, parameter :: geoext = ".geo"
  character(len=18), public, parameter :: adiosconfig = "_adios2_config.xml"
  character(len=12), public, parameter :: ccsconfig = "_config.yaml"

  !> Dimensionality of problems
  integer(ccs_int), public, parameter :: ndim = 3        ! Always 3D

  ! Discretisation schemes
  integer(ccs_int), public, parameter :: uds = 0
  integer(ccs_int), public, parameter :: cds = 1

  ! Location of vector data
  integer(ccs_int), public, parameter :: cell = 1
  integer(ccs_int), public, parameter :: face = 2

  ! Field types
  integer, public, parameter :: face_centred = 0         !< Indicates face centred variable
  integer, public, parameter :: cell_centred_upwind = 1  !< Indicates cell centred variable (upwind scheme)
  integer, public, parameter :: cell_centred_central = 2 !< Indicates cell centred variable (central scheme)

  ! field names
  integer(ccs_int), public, parameter :: field_u = 0
  integer(ccs_int), public, parameter :: field_v = 1
  integer(ccs_int), public, parameter :: field_w = 2
  integer(ccs_int), public, parameter :: field_p = 3
  integer(ccs_int), public, parameter :: field_p_prime = 4
  integer(ccs_int), public, parameter :: field_mf = 5

  ! Constants for splitting mpi communicator
  integer, public, parameter :: ccs_split_type_shared = 0
  integer, public, parameter :: ccs_split_undefined = -1 ! Our own splits need to be negative so as to not conflict with any possible colouring used
  integer, public, parameter :: ccs_split_type_low_high = -2 

  integer(ccs_int), public, parameter :: ccs_string_len = 128

end module constants<|MERGE_RESOLUTION|>--- conflicted
+++ resolved
@@ -4,10 +4,6 @@
 
 module constants
 
-<<<<<<< HEAD
-  use mpi_f08
-=======
->>>>>>> 5e13e332
   use kinds, only: ccs_int
 
   implicit none
