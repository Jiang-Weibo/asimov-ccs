!> @brief Module file constants.mod
!
!> @details Defines constants for use in ASiMoV-CCS

module constants

  use kinds, only : accs_int

  implicit none

  private
  
  !> @brief Constants to control setting values in objects
  integer(accs_int), public, parameter :: add_mode = 1    !> Add to existing value
  integer(accs_int), public, parameter :: insert_mode = 2 !> Overwrite existing value

  !> @brief String constants
  character(len=4), public, parameter :: geoext = ".geo" 
  character(len=18), public, parameter :: adiosconfig = "_adios2_config.xml" 
  character(len=12), public, parameter :: ccsconfig = "_config.yaml" 

  !> @brief Dimensionality of problems
  integer(accs_int), public, parameter :: ndim = 3        !> Always 3D

<<<<<<< HEAD
  !> @brief Discretisation schemes
  integer(accs_int), public, parameter :: uds = 0
  integer(accs_int), public, parameter :: cds = 1
=======
  !> @brief Location of vector data
  integer(accs_int), public, parameter :: cell = 1
  integer(accs_int), public, parameter :: face = 2
>>>>>>> 9ee526ee
  
end module constants<|MERGE_RESOLUTION|>--- conflicted
+++ resolved
@@ -22,14 +22,12 @@
   !> @brief Dimensionality of problems
   integer(accs_int), public, parameter :: ndim = 3        !> Always 3D
 
-<<<<<<< HEAD
   !> @brief Discretisation schemes
   integer(accs_int), public, parameter :: uds = 0
   integer(accs_int), public, parameter :: cds = 1
-=======
+
   !> @brief Location of vector data
   integer(accs_int), public, parameter :: cell = 1
   integer(accs_int), public, parameter :: face = 2
->>>>>>> 9ee526ee
   
 end module constants