!v Module file types.mod
!
!  Provides concrete types and bases of extensible types.

module types

  use kinds, only: ccs_int, ccs_real, ccs_long
  use parallel_types, only: parallel_environment

  implicit none

  private

  !> Stub type for vectors to be extended in sub-modules.
  type, public :: ccs_vector
    character(len=:), allocatable :: name  !< Name of the vector object
  end type ccs_vector

  !> Stub type for matrices to be extended in sub-modules.
  type, public :: ccs_matrix
    character(len=:), allocatable :: name  !< Name of the matrix object
  end type ccs_matrix

  !> Container type for data required to initialise a vector.
  type, public :: vector_spec
    class(parallel_environment), pointer :: par_env !< The parallel environment
    type(ccs_mesh), pointer :: mesh                 !< The mesh object to build the vector on
    integer(ccs_int) :: storage_location            !< The storage location of the vector values (cell or face)
  end type vector_spec

  !> Container type for setting values in a vector.
  type, public :: vector_values
    integer(ccs_int), dimension(:), allocatable :: global_indices !< Array of (global) indices to set values
    !< on, must be same size as values array.
    real(ccs_real), dimension(:), allocatable :: values           !< Array of values, must be same size as
    !< index array.
    integer(ccs_int) :: setter_mode                               !< Which mode to use when setting values?
    integer(ccs_int) :: current_entry                             !< Which entry are we currently working on?
  end type vector_values

  !> Container type for data required to initialise a matrix.
  type, public :: matrix_spec
    type(ccs_mesh), pointer :: mesh                 !< The mesh
    class(parallel_environment), pointer :: par_env !< The parallel environment
    integer(ccs_int) :: nnz                         !< Non-zeros per row
  end type matrix_spec

  !> Container type for setting values in a matrix.
  type, public :: matrix_values
    integer(ccs_int), dimension(:), allocatable :: global_row_indices !< Array of (global) row indices to set values on.
    integer(ccs_int), dimension(:), allocatable :: global_col_indices !< Array of (global) column indices to set values on.
    real(ccs_real), dimension(:), allocatable :: values     !< Array of values, must be logically 2D and
    !< of size = size(row_indices) * size(col_indices). Uses
    !< row-major ordering.
    integer(ccs_int) :: setter_mode                         !< Which mode to use when setting values?
    integer(ccs_int) :: current_row, current_col            !< Which entry are we currently working on?
  end type matrix_values

  type, public :: matrix_values_spec
    integer(ccs_int) :: nrows = 0
    integer(ccs_int) :: ncols = 0
  end type matrix_values_spec

  !>  Container type representing a linear system.
  type, public :: equation_system
    character(len=:), allocatable :: name  !< Name of the equation system
    class(ccs_vector), pointer :: solution !< Solution vector
    class(ccs_vector), pointer :: rhs      !< Right-hand side vector
    class(ccs_matrix), pointer :: matrix   !< Matrix
    class(parallel_environment), pointer :: par_env !< The parallel environment
  end type equation_system

  !> Stub type for solvers to be extended in sub-modules.
  type, public :: linear_solver
    type(equation_system) :: linear_system !< System of equations
  end type linear_solver

  !v Graph connectivity type
  type, public :: graph_connectivity
    integer(ccs_long), dimension(:), allocatable :: xadj            !< Array that points to where in adjncy the list for each vertex
                                                                    !<   begins and ends  - name from ParMETIS
    integer(ccs_long), dimension(:), allocatable :: adjncy          !< Array storing adjacency lists for each vertex consecutively
                                                                    !<   - name from ParMETIS
    integer(ccs_long), dimension(:), allocatable :: vtxdist         !< Array that indicates vertices local to a processor. Rank p_i stores
                                                                    !<   the vertices from vtxdist[i] up to (but not including) vertex
                                                                    !<   vtxdist[i + 1] - name from ParMETIS
    integer(ccs_long), dimension(:), allocatable :: vwgt            !< Weights on vertices - name from ParMETIS
    integer(ccs_long), dimension(:), allocatable :: adjwgt          !< Weights on edges - name from ParMETIS
    integer(ccs_long), dimension(:), allocatable :: local_partition !< Local partition array
    integer(ccs_long), dimension(:), pointer :: global_partition    !< Global partition array
    integer :: global_partition_window                              !< Associated shared window
  end type graph_connectivity
  
  !v Topology type
  !
  !  Describes the topology (i.e. connectivity) of the mesh.
  !  This includes the numbering of cells, for which there are 3 important values:
  !  - local index: this is implicitly defined by 1 <= local_index <= n, with halo cells stored at local indices > local_num_cells,
  !  - natural index: this is the global index of the cells as originally defined by the mesh, a given process may have
  !                   discontiguous range(s) of natural indices.
  !  - global index: the index (i.e. row) of a cell in the linear system. Each process has a contiguous range of global indices,
  !                  i.e. each global index is given by the local index + a constant pre-process offset.
  type, public :: topology
    type(graph_connectivity) :: graph_conn                                  !< Object describing the connectivity
    integer(ccs_int) :: global_num_cells                                    !< Global number of cells
    integer(ccs_int) :: local_num_cells                                     !< Local number of cells
    integer(ccs_int) :: halo_num_cells                                      !< Local number of halo cells
    integer(ccs_int) :: global_num_vertices                                 !< Global number of vertices
    integer(ccs_int) :: vert_per_cell                                       !< Number of vertices per cell
    integer(ccs_int) :: vert_nb_per_cell                                    !< Number of neighbours via vertices per cell
    integer(ccs_int) :: total_num_cells                                     !< Number of local + halo cells
    integer(ccs_int) :: global_num_faces                                    !< Global number of faces
    integer(ccs_int) :: num_faces                                           !< Local number of faces
    integer(ccs_int) :: max_faces                                           !< Maximum number of faces per cell
    integer(ccs_int), dimension(:), allocatable :: natural_indices          !< The global index of cells in the original ordering (local + halo)
                                                                            !<   natural_icell = natural_indices(local_icell)
    integer(ccs_int), dimension(:), allocatable :: global_indices           !< The global index of cells (local + halo)
                                                                            !<   global_icell = global_indices(local_icell)
    integer(ccs_int), dimension(:, :), pointer :: global_face_indices       !< Global list of faces indices
                                                                            !<   global_iface = global_face_indices(cell_iface, global_icell)
                                                                            !<   (no special treatment for halo or boundary faces)
    integer :: global_face_indices_window                                   !< Associated shared window
    integer(ccs_int), dimension(:, :), allocatable :: loc_global_vertex_indices     !< local version of the global list of vertex indices
                                                                            !<   global_ivert = loc_global_vertex_indices(ivert, local_icell)
    integer(ccs_int), dimension(:, :), pointer :: global_vertex_indices     !< Global list of vertex indices
                                                                            !<   global_ivert = global_vertex_indices(ivert, global_icell)
    integer :: global_vertex_indices_window                                 !< Associated shared window
    integer(ccs_int), dimension(:, :), allocatable :: face_indices          !< Cell face index in local face vector (face, cell)
                                                                            !<   iface = global_face_indices(cell_iface, icell)
                                                                            !<   (no special treatment for halo or boundary faces)
    integer(ccs_int), dimension(:, :), allocatable :: nb_indices            !< Cell face index in local face vector (face, cell)
                                                                            !<   nb_icell = nb_indices(cell_iface, icell) -> returns <0 on boundaries
    integer(ccs_int), dimension(:, :), pointer :: global_vert_nb_indices    !< neighbour cell index via vertex in local neighbour vertex vector (neighbour, cell)
    integer :: global_vert_nb_indices_window                                !< Associated shared window
    integer(ccs_int), dimension(:, :), allocatable :: vert_nb_indices       !< neighbour cell index via vertex in local neighbour vertex vector (neighbour, cell)
    integer(ccs_int), dimension(:), allocatable :: num_nb                   !< The local number of neighbours per cell
                                                                            !<   num_nb = num_nb(icell), equiv to number of faces, boundary 'neighbours' are counted
    integer(ccs_int), dimension(:), allocatable :: num_vert_nb              !< The local number of vertex neighbours per cell
    integer(ccs_int), dimension(:), pointer :: face_cell1                   !< Array of 1st face cells
                                                                            !<   global_icell1 = face_cell1(global_iface).
    integer :: face_cell1_window                                            !< Associated shared window
    integer(ccs_int), dimension(:), pointer :: face_cell2                   !< Array of 2nd face cells
                                                                            !<   global_icell2 = face_cell2(global_iface) -> returns 0 on boundaries
    integer :: face_cell2_window                                            !< Associated shared window
    integer(ccs_int), dimension(:), pointer :: bnd_rid                      !< global face boundary index.
                                                                            !< 0 on internal faces
                                                                            !< -X on a bondary face according to the boundary index
    integer :: bnd_rid_window                                               !< Associated shared window
  end type topology

  !> Geometry type
  type, public :: geometry
    real(ccs_real) :: h                                                 !< The (constant) grid spacing XXX: remove!
    real(ccs_real) :: scalefactor                                       !< Scalefactor
    real(ccs_real), dimension(:, :), allocatable :: face_areas          !< Face areas (face, cell)
    real(ccs_real), dimension(:), allocatable :: volumes                !< Cell volumes
    real(ccs_real), dimension(:, :), allocatable :: x_p                 !< Cell centres (dimension, cell)
    real(ccs_real), dimension(:, :, :), allocatable :: x_f              !< Face centres (dimension, face, cell)
    real(ccs_real), dimension(:, :, :), allocatable :: face_normals     !< Face normals (dimension, face, cell)
    real(ccs_real), dimension(:, :, :), allocatable :: vert_coords      !< Vertex coordinates (dimension, vertex, cell)
    real(ccs_real), dimension(:), allocatable :: face_interpol          !< Face interpolation factor, factor = face_interpol(iface)
  end type geometry

  !> Mesh type
  type, public :: ccs_mesh
    type(topology) :: topo
    type(geometry) :: geo
    logical :: is_generated    !< Indicates whether mesh was generated (true) or read (false)
  end type ccs_mesh

  !> BC data type
  type, public :: bc_config
    integer(ccs_int), dimension(:), allocatable :: ids
    integer(ccs_int), dimension(:), allocatable :: bc_types
    real(ccs_real), dimension(:), allocatable :: values
    type(bc_profile), dimension(:), allocatable :: profiles
  end type bc_config

  !> Boundary condition profile
  type, public :: bc_profile
    real(ccs_real), dimension(:), allocatable :: centre      ! reference location for the coordinates
    real(ccs_real), dimension(:), allocatable :: coordinates ! coordinates at which a value is defined, this is the distance to the centre reference location
    real(ccs_real), dimension(:), allocatable :: values      ! boundary condition values associated to each coordinate
  end type bc_profile

  !v Wrapper class for ccs_vector
  !
  !  A wrapper is required for ccs_vector in order to allow the creation of
  !  an allocatable array of ccs_vectors. ccs_vectors need to be allocatable themselves,
  !  but it is not possible to have an allocatable array with allocatable elements. Having a wrapper
  !  gets around this issue by essentially enabling the creation of a dynamic array of pointers
  !  which point to ccs_vector elements. This is used in, e.g. the fields datatype to store
  !  (an unknown number of) past values for use by timestepping schemes.
  type :: ccs_vector_ptr
    class(ccs_vector), allocatable :: vec
  end type ccs_vector_ptr

  !> Scalar field type
  type, public :: field
    class(ccs_vector), allocatable :: values                      !< Vector representing the field
    class(ccs_vector), allocatable :: residuals                   !< Vector representing the field's residuals
    type(ccs_vector_ptr), dimension(:), allocatable :: old_values !< Vector representing the old fields
    class(ccs_vector), allocatable :: x_gradients                 !< Vector representing the x gradient
    class(ccs_vector), allocatable :: y_gradients                 !< Vector representing the y gradient
    class(ccs_vector), allocatable :: z_gradients                 !< Vector representing the z gradient
    real(ccs_real), dimension(:), pointer :: values_ro            !< Read only pointer to array containing values
    real(ccs_real), dimension(:), pointer :: x_gradients_ro       !< Read only pointer to array containing x_gradients
    real(ccs_real), dimension(:), pointer :: y_gradients_ro       !< Read only pointer to array containing y_gradients
    real(ccs_real), dimension(:), pointer :: z_gradients_ro       !< Read only pointer to array containing z_gradients
    type(bc_config) :: bcs                                        !< The bcs data structure for the cell
<<<<<<< HEAD
    real(ccs_real) :: Schmidt = 1.0                               !< Schmidt Number
=======
    logical :: enable_cell_corrections                            !< Whether or not deffered corrections should be used (non-orthogonality, excentricity etc.)
>>>>>>> 16dfd76b
  end type field

  type, public, extends(field) :: upwind_field
  end type
  type, public, extends(field) :: central_field
  end type
  type, public, extends(field) :: face_field
  end type
  type, public, extends(field) :: gamma_field
  end type
  type, public, extends(field) :: linear_upwind_field
  end type

  !> Field specification type, used for defining new fields.
  type, public :: field_spec
    character(len=:), allocatable :: ccs_config_file !< Config file containing field information
    type(vector_spec) :: vec_properties              !< Descriptor for the underlying vector
    integer :: field_type                            !< Flag to identify which type of field to create
    character(len=:), allocatable :: field_name      !< The name of the field
    integer(ccs_int) :: n_boundaries                 !< The number of boundaries involved...
    logical :: store_residuals = .false.             !< Whether or not residuals should be stored for this field
    logical :: enable_cell_corrections = .true.      !< Whether or not deffered corrections should be used (non-orthogonality, excentricity etc.)
  end type field_spec

  !> Type for storing pointer to a field
  type, public :: field_ptr
    class(field), pointer :: ptr => null()   !< Pointer to the field data
    character(len=:), allocatable :: name    !< Name of the field
  end type field_ptr

  !> Type for storing an allocatable field (for use in arrays, etc.)
  type, public :: field_elt
    class(field), allocatable :: f           !< The field data
    character(len=:), allocatable :: name    !< Name of the field
  end type field_elt

  !v Cell locator
  !
  ! Lightweight type to provide easy cell location based on a cell's cell connectivity.
  type, public :: cell_locator
    type(ccs_mesh), pointer :: mesh !< Pointer to the mesh -- we DON'T want to copy this!
    integer(ccs_int) :: index_p     !< Cell index
  end type cell_locator

  !v Face locator
  !
  !  Lightweight type to provide easy face location based on a cell's face connectivity.
  type, public :: face_locator
    type(ccs_mesh), pointer :: mesh   !< Pointer to the mesh -- we DON'T want to copy this!
    integer(ccs_int) :: index_p       !< Cell index
    integer(ccs_int) :: cell_face_ctr !< Cell-face ctr i.e. I want to access face "3" of the cell.
  end type face_locator

  !v Neighbour locator
  !
  !  Lightweight type to provide easy cell-neighbour connection.
  type, public :: neighbour_locator
    type(ccs_mesh), pointer :: mesh   !< Pointer to the mesh
    integer(ccs_int) :: index_p       !< the cell index relative to which this is a neighbour
    integer(ccs_int) :: nb_counter    !< the cell-relative counter identifying this neighbour
  end type neighbour_locator

  !v Vertex locator
  !
  !  Lightweight type to provide easy vertex location based on a cell's vertex connectivity.
  type, public :: vert_locator
    type(ccs_mesh), pointer :: mesh   !< Pointer to the mesh -- we DON'T want to copy this!
    integer(ccs_int) :: index_p       !< Cell index
    integer(ccs_int) :: cell_vert_ctr !< Cell-vertex ctr i.e. I want to access vertex "3" of the cell.
  end type vert_locator

  !v Vertex neighbour locator
  !
  !  Lightweight type to provide easy cell-neighbour connection via vertices.
  type, public :: vertex_neighbour_locator
    type(ccs_mesh), pointer :: mesh       !< Pointer to the mesh
    integer(ccs_int) :: index_p           !< the cell index relative to which this is a vertex neighbour
    integer(ccs_int) :: vert_nb_counter   !< the cell-relative counter identifying this neighbour
  end type vertex_neighbour_locator

  !v Fluid type
  !
  ! Type for accumulating all the fluid data
  type, public :: fluid
    type(field_ptr), dimension(:), allocatable :: fields
    integer(ccs_int), dimension(:), allocatable :: field_names
  end type fluid

  !v Fluid solve selector
  !
  ! Type for storing which fields are being solved for
  type, public :: fluid_solver_selector
    logical :: u
    logical :: v
    logical :: w
    logical :: p
  end type fluid_solver_selector

  !>  IO environment type
  type, public :: io_environment
  end type io_environment

  !> Process that will perform file IO
  type, public :: io_process
  end type io_process

end module types<|MERGE_RESOLUTION|>--- conflicted
+++ resolved
@@ -208,11 +208,8 @@
     real(ccs_real), dimension(:), pointer :: y_gradients_ro       !< Read only pointer to array containing y_gradients
     real(ccs_real), dimension(:), pointer :: z_gradients_ro       !< Read only pointer to array containing z_gradients
     type(bc_config) :: bcs                                        !< The bcs data structure for the cell
-<<<<<<< HEAD
     real(ccs_real) :: Schmidt = 1.0                               !< Schmidt Number
-=======
     logical :: enable_cell_corrections                            !< Whether or not deffered corrections should be used (non-orthogonality, excentricity etc.)
->>>>>>> 16dfd76b
   end type field
 
   type, public, extends(field) :: upwind_field
