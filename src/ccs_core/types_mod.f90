--- conflicted
+++ resolved
@@ -11,11 +11,7 @@
 
   private
 
-<<<<<<< HEAD
-
-=======
   !> Stub type for vectors to be extended in sub-modules.
->>>>>>> f955fe9a
   type, public :: ccs_vector
   end type ccs_vector
 
@@ -77,7 +73,6 @@
     type(equation_system) :: linear_system !< System of equations
   end type linear_solver
 
-<<<<<<< HEAD
   !> BC data type
   type, public :: bc_config
     integer(ccs_int), dimension(:), allocatable :: name  ! XXX: should we change this to names, bc_types, etc since these are arrays?
@@ -85,10 +80,7 @@
     real(ccs_real), dimension(:), allocatable :: value
   end type bc_config
 
-  !>  Mesh type
-=======
   !> Mesh type
->>>>>>> f955fe9a
   type, public :: ccs_mesh
     integer(ccs_int) :: nglobal      !< Global mesh size
     integer(ccs_int) :: nlocal       !< Local mesh size
@@ -148,20 +140,8 @@
     integer(ccs_int) :: index_p
     integer(ccs_int) :: nb_counter
   end type neighbour_locator
-<<<<<<< HEAD
   
   !>  IO environment type
-=======
-
-  type, public :: bc_config
-    integer(ccs_int), dimension(4) :: region
-    integer(ccs_int), dimension(4) :: bc_type
-    real(ccs_real), dimension(4, 2) :: endpoints ! Used in scalar_advection case and tests,
-    ! possibly remove/improve for general
-  end type bc_config
-
-  !> IO environment type
->>>>>>> f955fe9a
   type, public :: io_environment
   end type io_environment
 
