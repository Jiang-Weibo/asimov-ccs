--- conflicted
+++ resolved
@@ -95,7 +95,6 @@
     integer(ccs_int) :: global_num_faces                                    !< Global number of faces
     integer(ccs_int) :: num_faces                                           !< Local number of faces
     integer(ccs_int) :: max_faces                                           !< Maximum number of faces per cell
-<<<<<<< HEAD
     integer(ccs_int), dimension(:), allocatable :: natural_indices          !< The global index of cells in the original ordering (local + halo)
                                                                             !<   natural_icell = natural_indices(local_icell)
     integer(ccs_int), dimension(:), allocatable :: global_indices           !< The global index of cells (local + halo) 
@@ -105,15 +104,6 @@
                                                                             !<   (no special treatment for halo or boundary faces)
     integer(ccs_int), dimension(:, :), allocatable :: global_vertex_indices !< Global list of vertex indices 
                                                                     !<   global_ivert = global_vertex_indices(ivert, global_icell) 
-=======
-    integer(ccs_int), dimension(:), allocatable :: global_indices           !< The global index of cells (local + halo)
-    !<   global_icell = global_indices(local_icell)
-    integer(ccs_int), dimension(:, :), allocatable :: global_face_indices   !< Global list of faces indices
-    !<   global_iface = global_face_indices(cell_iface, global_icell)
-    !<   (no special treatment for halo or boundary faces)
-    integer(ccs_int), dimension(:, :), allocatable :: global_vertex_indices !< Global list of vertex indices
-    !<   global_ivert = global_vertex_indices(ivert, global_icell)
->>>>>>> 1916b20e
     integer(ccs_int), dimension(:, :), allocatable :: face_indices          !< Cell face index in local face vector (face, cell)
     !<   iface = global_face_indices(cell_iface, icell)
     !<   (no special treatment for halo or boundary faces)
