--- conflicted
+++ resolved
@@ -4,11 +4,7 @@
 
 module types
 
-<<<<<<< HEAD
-  use kinds, only : ccs_int, ccs_real, ccs_long
-=======
-  use kinds, only: ccs_int, ccs_real
->>>>>>> 8ddcecfc
+  use kinds, only: ccs_int, ccs_real, ccs_long
   use parallel_types, only: parallel_environment
 
   implicit none
@@ -77,7 +73,6 @@
     type(equation_system) :: linear_system !< System of equations
   end type linear_solver
 
-<<<<<<< HEAD
   !> Topology type
   type, public :: topology
     integer(ccs_int) :: global_num_cells                              !< Global number of cells
@@ -109,15 +104,6 @@
 
   end type topology  
 
-  !>  Mesh type
-  type, public :: ccs_mesh
-    type(topology) :: topo
-    integer(ccs_int) :: nglobal                                         !< Global mesh size
-    integer(ccs_int) :: nlocal                                          !< Local mesh size
-    integer(ccs_int) :: nhalo                                           !< How many cells in my halo?
-    integer(ccs_int) :: ntotal                                          !< How many cells do I interact with (nlocal + nhalo)?
-    integer(ccs_int) :: nfaces_local                                    !< Number of faces in local mesh
-=======
   !> BC data type
   type, public :: bc_config
     integer(ccs_int), dimension(:), allocatable :: ids
@@ -127,12 +113,12 @@
 
   !> Mesh type
   type, public :: ccs_mesh
+    type(topology) :: topo
     integer(ccs_int) :: nglobal      !< Global mesh size
     integer(ccs_int) :: nlocal       !< Local mesh size
     integer(ccs_int) :: nhalo        !< How many cells in my halo?
     integer(ccs_int) :: ntotal       !< How many cells do I interact with (nlocal + nhalo)?
     integer(ccs_int) :: nfaces_local !< Number of faces in local mesh
->>>>>>> 8ddcecfc
     integer(ccs_int), dimension(:), allocatable :: global_indices       !< The global index of cells (local + halo)
     integer(ccs_int), dimension(:), allocatable :: nnb                  !< The per-cell neighbour count
     integer(ccs_int), dimension(:, :), allocatable :: neighbour_indices !< Cell neighbours (neighbour/face, cell)
