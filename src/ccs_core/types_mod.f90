!> @brief Module file types.mod
!
!> @details Provides concrete types and bases of extensible types.

module types

  use kinds, only : ccs_int, ccs_real
  use parallel_types, only: parallel_environment
  
  implicit none

  private

  !> @brief Stub type for vectors to be extended in sub-modules.
  type, public :: ccs_vector
  end type ccs_vector

  !> @brief Stub type for matrices to be extended in sub-modules.
  type, public :: ccs_matrix
  end type ccs_matrix

  !> @brief Container type for data required to initialise a vector.
  type, public :: vector_init_data
    class(parallel_environment), pointer :: par_env !> The parallel environment
<<<<<<< HEAD
    type(ccs_mesh), pointer :: mesh !> The mesh object to build the vector on
    integer(accs_int) :: loc !> The location of the vector values (cell or face)
=======
    type(mesh), pointer :: mesh !> The mesh object to build the vector on
    integer(ccs_int) :: loc !> The location of the vector values (cell or face)
>>>>>>> a0fd286f
  end type vector_init_data


  !> @brief Container type for setting values in a vector.
  type, public :: vector_values
    integer(ccs_int), dimension(:), allocatable :: idx !> Array of (global) indices to set values
                                                        !! on, must be same size as values array.
    real(ccs_real), dimension(:), allocatable :: val   !> Array of values, must be same size as
                                                        !! index array.
    integer(ccs_int) :: mode                           !> Which mode to use when setting values?
  end type vector_values

  !> @brief Container type for data required to initialise a matrix.
  type, public :: matrix_init_data
    type(ccs_mesh), pointer :: mesh                     !> The mesh
    class(parallel_environment), pointer :: par_env !> The parallel environment
    integer(ccs_int) :: nnz                        !> Non-zeros per row
  end type matrix_init_data

  !> @brief Container type for setting values in a matrix.
  type, public :: matrix_values
    integer(ccs_int), dimension(:), allocatable :: rglob !> Array of (global) row indices to set values on.
    integer(ccs_int), dimension(:), allocatable :: cglob !> Array of (global) column indices to set values on.
    real(ccs_real), dimension(:), allocatable :: val     !> Array of values, must be logically 2D and 
                                                          !! of size = size(rglob) * size(cglob). Uses 
                                                          !! row-major ordering.
    integer(ccs_int) :: mode !> Which mode to use when setting values?
  end type matrix_values

  !> @brief Container type representing a linear system.
  type, public :: linear_system
    class(ccs_vector), pointer :: sol !> Solution vector
    class(ccs_vector), pointer :: rhs !> Right-hand side vector
    class(ccs_matrix), pointer :: M   !> Matrix
    class(parallel_environment), pointer :: par_env !> The parallel environment
  end type linear_system
  
  !> @brief Stub type for solvers to be extended in sub-modules.
  type, public :: linear_solver
    type(linear_system) :: eqsys !> System of equations
  end type linear_solver

  !> @brief Mesh type
<<<<<<< HEAD
  type, public :: ccs_mesh
    integer(accs_int) :: nglobal !> Global mesh size
    integer(accs_int) :: nlocal  !> Local mesh size
    integer(accs_int) :: nhalo   !> How many cells in my halo?
    integer(accs_int) :: ntotal  !> How many cells do I interact with (nlocal + nhalo)?
    integer(accs_int) :: nfaces_local !> Number of faces in local mesh
    integer(accs_int), dimension(:), allocatable :: idx_global ! The global index of cells (local + halo)
    integer(accs_int), dimension(:), allocatable :: nnb        ! The per-cell neighbour count
    integer(accs_int), dimension(:, :), allocatable :: nbidx !> Cell neighbours (neighbour/face, cell)
    integer(accs_int), dimension(:, :), allocatable :: faceidx !> Cell face index in local face vector (face, cell)
    real(accs_real) :: h                                     !> The (constant) grid spacing XXX: remove!
    real(accs_real), dimension(:, :), allocatable :: Af      !> Face areas
    real(accs_real), dimension(:), allocatable :: vol        !> Cell volumes
    real(accs_real), dimension(:, :), allocatable :: xc      !> Cell centres (dimension, cell)
    real(accs_real), dimension(:, :, :), allocatable :: xf   !> Face centres (dimension, face, cell)
    real(accs_real), dimension(:, :, :), allocatable :: nf   !> Face normals (dimension, face, cell)
  end type ccs_mesh
=======
  type, public :: mesh
    integer(ccs_int) :: nglobal !> Global mesh size
    integer(ccs_int) :: nlocal  !> Local mesh size
    integer(ccs_int) :: nhalo   !> How many cells in my halo?
    integer(ccs_int) :: ntotal  !> How many cells do I interact with (nlocal + nhalo)?
    integer(ccs_int) :: nfaces_local !> Number of faces in local mesh
    integer(ccs_int), dimension(:), allocatable :: idx_global ! The global index of cells (local + halo)
    integer(ccs_int), dimension(:), allocatable :: nnb        ! The per-cell neighbour count
    integer(ccs_int), dimension(:, :), allocatable :: nbidx !> Cell neighbours (neighbour/face, cell)
    integer(ccs_int), dimension(:, :), allocatable :: faceidx !> Cell face index in local face vector (face, cell)
    real(ccs_real) :: h                                     !> The (constant) grid spacing XXX: remove!
    real(ccs_real), dimension(:, :), allocatable :: Af      !> Face areas
    real(ccs_real), dimension(:), allocatable :: vol        !> Cell volumes
    real(ccs_real), dimension(:, :), allocatable :: xc      !> Cell centres (dimension, cell)
    real(ccs_real), dimension(:, :, :), allocatable :: xf   !> Face centres (dimension, face, cell)
    real(ccs_real), dimension(:, :, :), allocatable :: nf   !> Face normals (dimension, face, cell)
  end type mesh
>>>>>>> a0fd286f

  !> @brief Scalar field type
  type, public :: field
    class(ccs_vector), allocatable :: vec   !> Vector representing the field
    class(ccs_vector), allocatable :: gradx !> Vector representing the x gradient
    class(ccs_vector), allocatable :: grady !> Vector representing the y gradient
    class(ccs_vector), allocatable :: gradz !> Vector representing the z gradient
  end type field

  type, public, extends(field) :: upwind_field
  end type
  type, public, extends(field) :: central_field
  end type
  type, public, extends(field) :: face_field
  end type

  !> @brief Cell locator
  !
  !> @description Lightweight type to provide easy cell location based on a cell's cell
  !!              connectivity.
  type, public :: cell_locator
<<<<<<< HEAD
    type(ccs_mesh), pointer :: mesh        !> Pointer to the mesh -- we DON'T want to copy this!
    integer(accs_int) :: cell_idx      !> Cell index
=======
    type(mesh), pointer :: mesh        !> Pointer to the mesh -- we DON'T want to copy this!
    integer(ccs_int) :: cell_idx      !> Cell index
>>>>>>> a0fd286f
  end type cell_locator

  !> @brief Face locator
  !
  !> @description Lightweight type to provide easy face location based on a cell's face
  !!              connectivity.
  type, public :: face_locator
<<<<<<< HEAD
    type(ccs_mesh), pointer :: mesh        !> Pointer to the mesh -- we DON'T want to copy this!
    integer(accs_int) :: cell_idx      !> Cell index
    integer(accs_int) :: cell_face_ctr !> Cell-face ctr i.e. I want to access face "3" of the cell.
=======
    type(mesh), pointer :: mesh        !> Pointer to the mesh -- we DON'T want to copy this!
    integer(ccs_int) :: cell_idx      !> Cell index
    integer(ccs_int) :: cell_face_ctr !> Cell-face ctr i.e. I want to access face "3" of the cell.
>>>>>>> a0fd286f
  end type face_locator

  !> @brief Neighbour locator
  !
  !> @description Lightweight type to provide easy cell-neighbour connection.
  type, public :: neighbour_locator
<<<<<<< HEAD
    type(ccs_mesh), pointer :: mesh
    integer(accs_int) :: cell_idx
    integer(accs_int) :: cell_neighbour_ctr
=======
    type(mesh), pointer :: mesh
    integer(ccs_int) :: cell_idx
    integer(ccs_int) :: cell_neighbour_ctr
>>>>>>> a0fd286f
  end type neighbour_locator

  type, public :: bc_config
    integer(ccs_int), dimension(4) :: region
    integer(ccs_int), dimension(4) :: bc_type
    real(ccs_real), dimension(4, 2) :: endpoints ! Used in scalar_advection case and tests, 
                                                  ! possibly remove/improve for general
  end type bc_config
  
  !> @brief IO environment type
  type, public :: io_environment
  end type io_environment

  !> @brief Process that will perform file IO
  type, public :: io_process
  end type io_process

end module types<|MERGE_RESOLUTION|>--- conflicted
+++ resolved
@@ -22,13 +22,8 @@
   !> @brief Container type for data required to initialise a vector.
   type, public :: vector_init_data
     class(parallel_environment), pointer :: par_env !> The parallel environment
-<<<<<<< HEAD
     type(ccs_mesh), pointer :: mesh !> The mesh object to build the vector on
-    integer(accs_int) :: loc !> The location of the vector values (cell or face)
-=======
-    type(mesh), pointer :: mesh !> The mesh object to build the vector on
     integer(ccs_int) :: loc !> The location of the vector values (cell or face)
->>>>>>> a0fd286f
   end type vector_init_data
 
 
@@ -72,26 +67,7 @@
   end type linear_solver
 
   !> @brief Mesh type
-<<<<<<< HEAD
   type, public :: ccs_mesh
-    integer(accs_int) :: nglobal !> Global mesh size
-    integer(accs_int) :: nlocal  !> Local mesh size
-    integer(accs_int) :: nhalo   !> How many cells in my halo?
-    integer(accs_int) :: ntotal  !> How many cells do I interact with (nlocal + nhalo)?
-    integer(accs_int) :: nfaces_local !> Number of faces in local mesh
-    integer(accs_int), dimension(:), allocatable :: idx_global ! The global index of cells (local + halo)
-    integer(accs_int), dimension(:), allocatable :: nnb        ! The per-cell neighbour count
-    integer(accs_int), dimension(:, :), allocatable :: nbidx !> Cell neighbours (neighbour/face, cell)
-    integer(accs_int), dimension(:, :), allocatable :: faceidx !> Cell face index in local face vector (face, cell)
-    real(accs_real) :: h                                     !> The (constant) grid spacing XXX: remove!
-    real(accs_real), dimension(:, :), allocatable :: Af      !> Face areas
-    real(accs_real), dimension(:), allocatable :: vol        !> Cell volumes
-    real(accs_real), dimension(:, :), allocatable :: xc      !> Cell centres (dimension, cell)
-    real(accs_real), dimension(:, :, :), allocatable :: xf   !> Face centres (dimension, face, cell)
-    real(accs_real), dimension(:, :, :), allocatable :: nf   !> Face normals (dimension, face, cell)
-  end type ccs_mesh
-=======
-  type, public :: mesh
     integer(ccs_int) :: nglobal !> Global mesh size
     integer(ccs_int) :: nlocal  !> Local mesh size
     integer(ccs_int) :: nhalo   !> How many cells in my halo?
@@ -107,8 +83,7 @@
     real(ccs_real), dimension(:, :), allocatable :: xc      !> Cell centres (dimension, cell)
     real(ccs_real), dimension(:, :, :), allocatable :: xf   !> Face centres (dimension, face, cell)
     real(ccs_real), dimension(:, :, :), allocatable :: nf   !> Face normals (dimension, face, cell)
-  end type mesh
->>>>>>> a0fd286f
+  end type ccs_mesh
 
   !> @brief Scalar field type
   type, public :: field
@@ -130,13 +105,8 @@
   !> @description Lightweight type to provide easy cell location based on a cell's cell
   !!              connectivity.
   type, public :: cell_locator
-<<<<<<< HEAD
     type(ccs_mesh), pointer :: mesh        !> Pointer to the mesh -- we DON'T want to copy this!
-    integer(accs_int) :: cell_idx      !> Cell index
-=======
-    type(mesh), pointer :: mesh        !> Pointer to the mesh -- we DON'T want to copy this!
     integer(ccs_int) :: cell_idx      !> Cell index
->>>>>>> a0fd286f
   end type cell_locator
 
   !> @brief Face locator
@@ -144,30 +114,18 @@
   !> @description Lightweight type to provide easy face location based on a cell's face
   !!              connectivity.
   type, public :: face_locator
-<<<<<<< HEAD
     type(ccs_mesh), pointer :: mesh        !> Pointer to the mesh -- we DON'T want to copy this!
-    integer(accs_int) :: cell_idx      !> Cell index
-    integer(accs_int) :: cell_face_ctr !> Cell-face ctr i.e. I want to access face "3" of the cell.
-=======
-    type(mesh), pointer :: mesh        !> Pointer to the mesh -- we DON'T want to copy this!
     integer(ccs_int) :: cell_idx      !> Cell index
     integer(ccs_int) :: cell_face_ctr !> Cell-face ctr i.e. I want to access face "3" of the cell.
->>>>>>> a0fd286f
   end type face_locator
 
   !> @brief Neighbour locator
   !
   !> @description Lightweight type to provide easy cell-neighbour connection.
   type, public :: neighbour_locator
-<<<<<<< HEAD
     type(ccs_mesh), pointer :: mesh
-    integer(accs_int) :: cell_idx
-    integer(accs_int) :: cell_neighbour_ctr
-=======
-    type(mesh), pointer :: mesh
     integer(ccs_int) :: cell_idx
     integer(ccs_int) :: cell_neighbour_ctr
->>>>>>> a0fd286f
   end type neighbour_locator
 
   type, public :: bc_config
