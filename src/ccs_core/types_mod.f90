!> @brief Module file types.mod
!
!> @details Provides concrete types and bases of extensible types.

module types

  use kinds, only : accs_int, accs_real
  use parallel_types, only: parallel_environment
  
  implicit none

  private

  !> @brief Stub type for vectors to be extended in sub-modules.
  type, public :: vector
  end type vector

  !> @brief Stub type for matrices to be extended in sub-modules.
  type, public :: matrix
  end type matrix

  !> @brief Container type for data required to initialise a vector.
  type, public :: vector_init_data
<<<<<<< HEAD
    !> The vector size can be specified either globally or per-process
    integer(accs_int) :: nglob !> The global vector size (set -1 to ignore)
    integer(accs_int) :: nloc  !> The local vector size (set -1 to ignore)
    integer(accs_int) :: loc   !> The location of values (cell or face)
=======
>>>>>>> 712c57c4
    class(parallel_environment), pointer :: par_env !> The parallel environment
    type(mesh), pointer :: mesh !> The mesh object to build the vector on
  end type vector_init_data


  !> @brief Container type for setting values in a vector.
  type, public :: vector_values
    integer(accs_int), dimension(:), allocatable :: idx !> Array of (global) indices to set values
                                                        !! on, must be same size as values array.
    real(accs_real), dimension(:), allocatable :: val   !> Array of values, must be same size as
                                                        !! index array.
    integer(accs_int) :: mode                           !> Which mode to use when setting values?
  end type vector_values

  !> @brief Container type for data required to initialise a matrix.
  type, public :: matrix_init_data
    type(mesh), pointer :: mesh                     !> The mesh
    class(parallel_environment), pointer :: par_env !> The parallel environment
    integer(accs_int) :: nnz                        !> Non-zeros per row
  end type matrix_init_data

  !> @brief Container type for setting values in a matrix.
  type, public :: matrix_values
    integer(accs_int), dimension(:), allocatable :: rglob !> Array of (global) row indices to set values on.
    integer(accs_int), dimension(:), allocatable :: cglob !> Array of (global) column indices to set values on.
    real(accs_real), dimension(:), allocatable :: val     !> Array of values, must be logically 2D and 
                                                          !! of size = size(rglob) * size(cglob). Uses 
                                                          !! row-major ordering.
    integer(accs_int) :: mode !> Which mode to use when setting values?
  end type matrix_values

  !> @brief Container type representing a linear system.
  type, public :: linear_system
    class(vector), pointer :: sol !> Solution vector
    class(vector), pointer :: rhs !> Right-hand side vector
    class(matrix), pointer :: M   !> Matrix
    class(parallel_environment), pointer :: par_env !> The parallel environment
  end type linear_system
  
  !> @brief Stub type for solvers to be extended in sub-modules.
  type, public :: linear_solver
    type(linear_system) :: eqsys !> System of equations
  end type linear_solver

  !> @brief Mesh type
  type, public :: mesh
    integer(accs_int) :: nglobal !> Global mesh size
    integer(accs_int) :: nlocal  !> Local mesh size
    integer(accs_int) :: nhalo   !> How many cells in my halo?
    integer(accs_int) :: ntotal  !> How many cells do I interact with (nlocal + nhalo)?
    integer(accs_int), dimension(:), allocatable :: idx_global ! The global index of cells (local + halo)
    integer(accs_int), dimension(:), allocatable :: nnb        ! The per-cell neighbour count
    integer(accs_int), dimension(:, :), allocatable :: nbidx !> Cell neighbours (neighbour/face, cell)
    real(accs_real) :: h                                     !> The (constant) grid spacing XXX: remove!
    real(accs_real), dimension(:, :), allocatable :: Af      !> Face areas
    real(accs_real), dimension(:), allocatable :: vol        !> Cell volumes
    real(accs_real), dimension(:, :), allocatable :: xc      !> Cell centres (dimension, cell)
    real(accs_real), dimension(:, :, :), allocatable :: xf   !> Face centres (dimension, face, cell)
    real(accs_real), dimension(:, :, :), allocatable :: nf   !> Face normals (dimension, face, cell)
  end type mesh

  !> @brief Scalar field type
  type, public :: field
    class(vector), allocatable :: vec
  end type field

  type, public, extends(field) :: upwind_field
  end type
  type, public, extends(field) :: central_field
  end type
  type, public, extends(field) :: face_field
  end type

  !> @brief Cell locator
  !
  !> @description Lightweight type to provide easy cell location based on a cell's cell
  !!              connectivity.
  type, public :: cell_locator
    type(mesh), pointer :: mesh        !> Pointer to the mesh -- we DON'T want to copy this!
    integer(accs_int) :: cell_idx      !> Cell index
  end type cell_locator

  !> @brief Face locator
  !
  !> @description Lightweight type to provide easy face location based on a cell's face
  !!              connectivity.
  type, public :: face_locator
    type(mesh), pointer :: mesh        !> Pointer to the mesh -- we DON'T want to copy this!
    integer(accs_int) :: cell_idx      !> Cell index
    integer(accs_int) :: cell_face_ctr !> Cell-face ctr i.e. I want to access face "3" of the cell.
  end type face_locator

  !> @brief Neighbour locator
  !
  !> @description Lightweight type to provide easy cell-neighbour connection.
  type, public :: neighbour_locator
    type(mesh), pointer :: mesh
    integer(accs_int) :: cell_idx
    integer(accs_int) :: cell_neighbour_ctr
  end type neighbour_locator

  type, public :: bc_config
    integer(accs_int), dimension(4) :: region
    integer(accs_int), dimension(4) :: bc_type
    real(accs_real), dimension(4, 2) :: endpoints ! Used in scalar_advection case and tests, 
                                                  ! possibly remove/improve for general
  end type bc_config
  
  !> @brief IO environment type
  type, public :: io_environment
  end type io_environment

  !> @brief Process that will perform file IO
  type, public :: io_process
  end type io_process

end module types<|MERGE_RESOLUTION|>--- conflicted
+++ resolved
@@ -21,15 +21,9 @@
 
   !> @brief Container type for data required to initialise a vector.
   type, public :: vector_init_data
-<<<<<<< HEAD
-    !> The vector size can be specified either globally or per-process
-    integer(accs_int) :: nglob !> The global vector size (set -1 to ignore)
-    integer(accs_int) :: nloc  !> The local vector size (set -1 to ignore)
-    integer(accs_int) :: loc   !> The location of values (cell or face)
-=======
->>>>>>> 712c57c4
     class(parallel_environment), pointer :: par_env !> The parallel environment
     type(mesh), pointer :: mesh !> The mesh object to build the vector on
+    integer(accs_int) :: loc !> The location of the vector values (cell or face)
   end type vector_init_data
 
 
@@ -78,6 +72,7 @@
     integer(accs_int) :: nlocal  !> Local mesh size
     integer(accs_int) :: nhalo   !> How many cells in my halo?
     integer(accs_int) :: ntotal  !> How many cells do I interact with (nlocal + nhalo)?
+    integer(accs_int) :: nfaces_local !> Number of faces in local mesh
     integer(accs_int), dimension(:), allocatable :: idx_global ! The global index of cells (local + halo)
     integer(accs_int), dimension(:), allocatable :: nnb        ! The per-cell neighbour count
     integer(accs_int), dimension(:, :), allocatable :: nbidx !> Cell neighbours (neighbour/face, cell)
