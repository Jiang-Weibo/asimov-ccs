--- conflicted
+++ resolved
@@ -55,15 +55,9 @@
 
   !> @brief Container type representing a linear system.
   type, public :: linear_system
-<<<<<<< HEAD
-    class(vector), pointer :: sol !> Solution vector
-    class(vector), pointer :: rhs !> Right-hand side vector
-    class(ccs_matrix), pointer :: M   !> Matrix
-=======
     class(ccs_vector), pointer :: sol !> Solution vector
     class(ccs_vector), pointer :: rhs !> Right-hand side vector
-    class(matrix), pointer :: M   !> Matrix
->>>>>>> d33639e9
+    class(ccs_matrix), pointer :: M   !> Matrix
     class(parallel_environment), pointer :: par_env !> The parallel environment
   end type linear_system
   
