!> @brief Module file types.mod
!
!> @details Provides concrete types and bases of extensible types.

module types

  use kinds, only : ccs_int, ccs_real
  use parallel_types, only: parallel_environment
  
  implicit none

  private

  !> @brief Stub type for vectors to be extended in sub-modules.
  type, public :: ccs_vector
  end type ccs_vector

  !> @brief Stub type for matrices to be extended in sub-modules.
  type, public :: ccs_matrix
  end type ccs_matrix

  !> @brief Container type for data required to initialise a vector.
  type, public :: vector_spec
    class(parallel_environment), pointer :: par_env !< The parallel environment
    type(ccs_mesh), pointer :: mesh !< The mesh object to build the vector on
    integer(ccs_int) :: storage_location !< The storage location of the vector values (cell or face)
  end type vector_spec


  !> @brief Container type for setting values in a vector.
  type, public :: vector_values
    integer(ccs_int), dimension(:), allocatable :: indices !< Array of (global) indices to set values
<<<<<<< HEAD
                                                           !! on, must be same size as values array.
    real(ccs_real), dimension(:), allocatable :: values    !< Array of values, must be same size as
                                                           !! index array.
    integer(ccs_int) :: setter_mode                        !< Which mode to use when setting values?
    integer(ccs_int) :: current_entry                      !< Which entry are we currently working on?
=======
                                                        !! on, must be same size as values array.
    real(ccs_real), dimension(:), allocatable :: values   !< Array of values, must be same size as
                                                        !! index array.
    integer(ccs_int) :: setter_mode                           !< Which mode to use when setting values?
>>>>>>> ee88718c
  end type vector_values

  !> @brief Container type for data required to initialise a matrix.
  type, public :: matrix_spec
    type(ccs_mesh), pointer :: mesh                     !< The mesh
    class(parallel_environment), pointer :: par_env !< The parallel environment
    integer(ccs_int) :: nnz                        !< Non-zeros per row
  end type matrix_spec

  !> @brief Container type for setting values in a matrix.
  type, public :: matrix_values
    integer(ccs_int), dimension(:), allocatable :: row_indices !< Array of (global) row indices to set values on.
    integer(ccs_int), dimension(:), allocatable :: col_indices !< Array of (global) column indices to set values on.
<<<<<<< HEAD
    real(ccs_real), dimension(:), allocatable :: values        !< Array of values, must be logically 2D and
                                                               !! of size = size(row_indices) *
                                                               !! size(col_indices). Uses row-major
                                                               !! ordering.
    integer(ccs_int) :: setter_mode                            !< Which mode to use when setting values?
    integer(ccs_int) :: current_entry                          !< Which entry are we currently working on?
=======
    real(ccs_real), dimension(:), allocatable :: values     !< Array of values, must be logically 2D and 
                                                          !! of size = size(row_indices) * size(col_indices). Uses 
                                                          !! row-major ordering.
    integer(ccs_int) :: setter_mode !< Which mode to use when setting values?
>>>>>>> ee88718c
  end type matrix_values

  !> @brief Container type representing a linear system.
  type, public :: equation_system
    class(ccs_vector), pointer :: solution !< Solution vector
    class(ccs_vector), pointer :: rhs !< Right-hand side vector
    class(ccs_matrix), pointer :: matrix   !< Matrix
    class(parallel_environment), pointer :: par_env !< The parallel environment
  end type equation_system
  
  !> @brief Stub type for solvers to be extended in sub-modules.
  type, public :: linear_solver
    type(equation_system) :: linear_system !< System of equations
  end type linear_solver

  !> @brief Mesh type
  type, public :: ccs_mesh
    integer(ccs_int) :: nglobal !< Global mesh size
    integer(ccs_int) :: nlocal  !< Local mesh size
    integer(ccs_int) :: nhalo   !< How many cells in my halo?
    integer(ccs_int) :: ntotal  !< How many cells do I interact with (nlocal + nhalo)?
    integer(ccs_int) :: nfaces_local !< Number of faces in local mesh
    integer(ccs_int), dimension(:), allocatable :: global_indices       !< The global index of cells (local + halo)
    integer(ccs_int), dimension(:), allocatable :: nnb                  !< The per-cell neighbour count
    integer(ccs_int), dimension(:, :), allocatable :: neighbour_indices !< Cell neighbours (neighbour/face, cell)
    integer(ccs_int), dimension(:, :), allocatable :: face_indices      !< Cell face index in local face vector (face, cell)
    real(ccs_real) :: h                                                 !< The (constant) grid spacing XXX: remove!
    real(ccs_real), dimension(:, :), allocatable :: face_areas          !< Face areas
    real(ccs_real), dimension(:), allocatable :: volumes                !< Cell volumes
    real(ccs_real), dimension(:, :), allocatable :: x_p                 !< Cell centres (dimension, cell)
    real(ccs_real), dimension(:, :, :), allocatable :: x_f              !< Face centres (dimension, face, cell)
    real(ccs_real), dimension(:, :, :), allocatable :: face_normals     !< Face normals (dimension, face, cell)
  end type ccs_mesh

  !> @brief Scalar field type
  type, public :: field
    class(ccs_vector), allocatable :: values   !< Vector representing the field
    class(ccs_vector), allocatable :: x_gradients !< Vector representing the x gradient
    class(ccs_vector), allocatable :: y_gradients !< Vector representing the y gradient
    class(ccs_vector), allocatable :: z_gradients !< Vector representing the z gradient
  end type field

  type, public, extends(field) :: upwind_field
  end type
  type, public, extends(field) :: central_field
  end type
  type, public, extends(field) :: face_field
  end type

  !> @brief Cell locator
  !
  !> @description Lightweight type to provide easy cell location based on a cell's cell
  !!              connectivity.
  type, public :: cell_locator
    type(ccs_mesh), pointer :: mesh        !< Pointer to the mesh -- we DON'T want to copy this!
    integer(ccs_int) :: index_p      !< Cell index
  end type cell_locator

  !> @brief Face locator
  !
  !> @description Lightweight type to provide easy face location based on a cell's face
  !!              connectivity.
  type, public :: face_locator
    type(ccs_mesh), pointer :: mesh        !< Pointer to the mesh -- we DON'T want to copy this!
    integer(ccs_int) :: index_p      !< Cell index
    integer(ccs_int) :: cell_face_ctr !< Cell-face ctr i.e. I want to access face "3" of the cell.
  end type face_locator

  !> @brief Neighbour locator
  !
  !> @description Lightweight type to provide easy cell-neighbour connection.
  type, public :: neighbour_locator
    type(ccs_mesh), pointer :: mesh
    integer(ccs_int) :: index_p
    integer(ccs_int) :: nb_counter
  end type neighbour_locator

  type, public :: bc_config
    integer(ccs_int), dimension(4) :: region
    integer(ccs_int), dimension(4) :: bc_type
    real(ccs_real), dimension(4, 2) :: endpoints ! Used in scalar_advection case and tests, 
                                                  ! possibly remove/improve for general
  end type bc_config
  
  !> @brief IO environment type
  type, public :: io_environment
  end type io_environment

  !> @brief Process that will perform file IO
  type, public :: io_process
  end type io_process

end module types<|MERGE_RESOLUTION|>--- conflicted
+++ resolved
@@ -30,18 +30,11 @@
   !> @brief Container type for setting values in a vector.
   type, public :: vector_values
     integer(ccs_int), dimension(:), allocatable :: indices !< Array of (global) indices to set values
-<<<<<<< HEAD
                                                            !! on, must be same size as values array.
     real(ccs_real), dimension(:), allocatable :: values    !< Array of values, must be same size as
                                                            !! index array.
     integer(ccs_int) :: setter_mode                        !< Which mode to use when setting values?
     integer(ccs_int) :: current_entry                      !< Which entry are we currently working on?
-=======
-                                                        !! on, must be same size as values array.
-    real(ccs_real), dimension(:), allocatable :: values   !< Array of values, must be same size as
-                                                        !! index array.
-    integer(ccs_int) :: setter_mode                           !< Which mode to use when setting values?
->>>>>>> ee88718c
   end type vector_values
 
   !> @brief Container type for data required to initialise a matrix.
@@ -55,19 +48,12 @@
   type, public :: matrix_values
     integer(ccs_int), dimension(:), allocatable :: row_indices !< Array of (global) row indices to set values on.
     integer(ccs_int), dimension(:), allocatable :: col_indices !< Array of (global) column indices to set values on.
-<<<<<<< HEAD
     real(ccs_real), dimension(:), allocatable :: values        !< Array of values, must be logically 2D and
                                                                !! of size = size(row_indices) *
                                                                !! size(col_indices). Uses row-major
                                                                !! ordering.
     integer(ccs_int) :: setter_mode                            !< Which mode to use when setting values?
     integer(ccs_int) :: current_entry                          !< Which entry are we currently working on?
-=======
-    real(ccs_real), dimension(:), allocatable :: values     !< Array of values, must be logically 2D and 
-                                                          !! of size = size(row_indices) * size(col_indices). Uses 
-                                                          !! row-major ordering.
-    integer(ccs_int) :: setter_mode !< Which mode to use when setting values?
->>>>>>> ee88718c
   end type matrix_values
 
   !> @brief Container type representing a linear system.
