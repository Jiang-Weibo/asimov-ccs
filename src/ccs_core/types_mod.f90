--- conflicted
+++ resolved
@@ -93,7 +93,7 @@
     real(accs_real), dimension(:), allocatable :: vol        !> Cell volumes
     real(accs_real), dimension(:, :), allocatable :: xc      !> Cell centres (dimension, cell)
     real(accs_real), dimension(:, :, :), allocatable :: xf   !> Face centres (dimension, face, cell)
-<<<<<<< HEAD
+    real(accs_real), dimension(:, :, :), allocatable :: nf   !> Face normals (dimension, face, cell)
   end type mesh
 
   !> @brief Scalar field type
@@ -105,10 +105,6 @@
   end type
   type, public, extends(field) :: central_field
   end type
-
-=======
-    real(accs_real), dimension(:, :, :), allocatable :: nf   !> Face normals (dimension, face, cell)
-  end type mesh
 
   !> @brief Cell locator
   !
@@ -138,7 +134,6 @@
     integer(accs_int) :: cell_neighbour_ctr
   end type neighbour_locator
   
->>>>>>> 4a62bcb4
   interface
   module subroutine set_global_matrix_size(mat, rows, columns, nnz, par_env)
     type(matrix_init_data), intent(inout) :: mat
