--- conflicted
+++ resolved
@@ -211,11 +211,8 @@
     real(ccs_real) :: Schmidt = 1.0                               !< Schmidt Number
     logical :: enable_cell_corrections                            !< Whether or not deffered corrections should be used (non-orthogonality, excentricity etc.)
     character(len=20) :: name
-<<<<<<< HEAD
     logical :: output = .false.                                   !< Should field be written in output?
-=======
     logical :: solve = .true.                                     !< Whether to solve a linear system for this variable or not
->>>>>>> 6068e8d0
   end type field
 
   type, public, extends(field) :: upwind_field
