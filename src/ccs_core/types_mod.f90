--- conflicted
+++ resolved
@@ -78,12 +78,8 @@
     integer(ccs_int) :: global_num_cells                              !< Global number of cells
     integer(ccs_int) :: local_num_cells                               !< Local number of cells
     integer(ccs_int) :: halo_num_cells                                !< Number of halo cells
-<<<<<<< HEAD
-    integer(ccs_int) :: total_num_cells                               !< Number of local + halo cells
-=======
     integer(ccs_int) :: global_num_vertices                           ! Global number of vertices
     integer(ccs_int) :: total_num_cells                               !< Number of local + halo cells        
->>>>>>> 51d544a7
     integer(ccs_int) :: global_num_faces                              !< Global number of faces
     integer(ccs_int) :: num_faces                                     !< Local number of faces
     integer(ccs_int) :: max_faces                                     !< Maximum number of faces per cell
