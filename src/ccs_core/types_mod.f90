!v Module file types.mod
!
!  Provides concrete types and bases of extensible types.

module types

  use kinds, only: ccs_int, ccs_real
  use parallel_types, only: parallel_environment

  implicit none

  private

  !> Stub type for vectors to be extended in sub-modules.
  type, public :: ccs_vector
  end type ccs_vector

  !> Stub type for matrices to be extended in sub-modules.
  type, public :: ccs_matrix
  end type ccs_matrix

  !> Container type for data required to initialise a vector.
  type, public :: vector_spec
    class(parallel_environment), pointer :: par_env !< The parallel environment
    type(ccs_mesh), pointer :: mesh                 !< The mesh object to build the vector on
    integer(ccs_int) :: storage_location            !< The storage location of the vector values (cell or face)
  end type vector_spec

<<<<<<< HEAD
  !>  Container type for setting values in a vector.
=======
  !> Container type for setting values in a vector.
>>>>>>> 05dee1b8
  type, public :: vector_values
    integer(ccs_int), dimension(:), allocatable :: global_indices !< Array of (global) indices to set values
                                                                  !< on, must be same size as values array.
    real(ccs_real), dimension(:), allocatable :: values           !< Array of values, must be same size as
                                                                  !< index array.
    integer(ccs_int) :: setter_mode                               !< Which mode to use when setting values?
    integer(ccs_int) :: current_entry                             !< Which entry are we currently working on?
  end type vector_values

  !> Container type for data required to initialise a matrix.
  type, public :: matrix_spec
    type(ccs_mesh), pointer :: mesh                 !< The mesh
    class(parallel_environment), pointer :: par_env !< The parallel environment
    integer(ccs_int) :: nnz                         !< Non-zeros per row
  end type matrix_spec

  !> Container type for setting values in a matrix.
  type, public :: matrix_values
    integer(ccs_int), dimension(:), allocatable :: global_row_indices !< Array of (global) row indices to set values on.
    integer(ccs_int), dimension(:), allocatable :: global_col_indices !< Array of (global) column indices to set values on.
<<<<<<< HEAD
    real(ccs_real), dimension(:), allocatable :: values     !< Array of values, must be logically 2D and 
                                                            !! of size = size(row_indices) * size(col_indices). Uses 
                                                            !! row-major ordering.
    integer(ccs_int) :: setter_mode                         !< Which mode to use when setting values?
    integer(ccs_int) :: current_row, current_col            !< Which entry are we currently working on?
  end type matrix_values

  type, public :: matrix_values_spec
    integer(ccs_int) :: nrows = 0
    integer(ccs_int) :: ncols = 0
  end type matrix_values_spec
  
  !>  Container type representing a linear system.
=======
    real(ccs_real), dimension(:), allocatable :: values               !< Array of values, must be logically 2D and
                                                                      !< of size = size(row_indices) * size(col_indices). Uses
                                                                      !< row-major ordering.
    integer(ccs_int) :: setter_mode                                   !< Which mode to use when setting values?
    integer(ccs_int) :: current_entry                                 !< Which entry are we currently working on?
  end type matrix_values

  !> Container type representing a linear system.
>>>>>>> 05dee1b8
  type, public :: equation_system
    class(ccs_vector), pointer :: solution          !< Solution vector
    class(ccs_vector), pointer :: rhs               !< Right-hand side vector
    class(ccs_matrix), pointer :: matrix            !< Matrix
    class(parallel_environment), pointer :: par_env !< The parallel environment
  end type equation_system

  !> Stub type for solvers to be extended in sub-modules.
  type, public :: linear_solver
    type(equation_system) :: linear_system !< System of equations
  end type linear_solver

  !> Mesh type
  type, public :: ccs_mesh
    integer(ccs_int) :: nglobal      !< Global mesh size
    integer(ccs_int) :: nlocal       !< Local mesh size
    integer(ccs_int) :: nhalo        !< How many cells in my halo?
    integer(ccs_int) :: ntotal       !< How many cells do I interact with (nlocal + nhalo)?
    integer(ccs_int) :: nfaces_local !< Number of faces in local mesh
    integer(ccs_int), dimension(:), allocatable :: global_indices       !< The global index of cells (local + halo)
    integer(ccs_int), dimension(:), allocatable :: nnb                  !< The per-cell neighbour count
    integer(ccs_int), dimension(:, :), allocatable :: neighbour_indices !< Cell neighbours (neighbour/face, cell)
    integer(ccs_int), dimension(:, :), allocatable :: face_indices      !< Cell face index in local face vector (face, cell)
    real(ccs_real) :: h                                                 !< The (constant) grid spacing XXX: remove!
    real(ccs_real), dimension(:, :), allocatable :: face_areas          !< Face areas
    real(ccs_real), dimension(:), allocatable :: volumes                !< Cell volumes
    real(ccs_real), dimension(:, :), allocatable :: x_p                 !< Cell centres (dimension, cell)
    real(ccs_real), dimension(:, :, :), allocatable :: x_f              !< Face centres (dimension, face, cell)
    real(ccs_real), dimension(:, :, :), allocatable :: face_normals     !< Face normals (dimension, face, cell)
  end type ccs_mesh

  !> Scalar field type
  type, public :: field
    class(ccs_vector), allocatable :: values      !< Vector representing the field
    class(ccs_vector), allocatable :: x_gradients !< Vector representing the x gradient
    class(ccs_vector), allocatable :: y_gradients !< Vector representing the y gradient
    class(ccs_vector), allocatable :: z_gradients !< Vector representing the z gradient
  end type field

  type, public, extends(field) :: upwind_field
  end type
  type, public, extends(field) :: central_field
  end type
  type, public, extends(field) :: face_field
  end type

  !v Cell locator
  !
  ! Lightweight type to provide easy cell location based on a cell's cell connectivity.
  type, public :: cell_locator
    type(ccs_mesh), pointer :: mesh !< Pointer to the mesh -- we DON'T want to copy this!
    integer(ccs_int) :: index_p     !< Cell index
  end type cell_locator

  !v Face locator
  !
  !  Lightweight type to provide easy face location based on a cell's face connectivity.
  type, public :: face_locator
    type(ccs_mesh), pointer :: mesh   !< Pointer to the mesh -- we DON'T want to copy this!
    integer(ccs_int) :: index_p       !< Cell index
    integer(ccs_int) :: cell_face_ctr !< Cell-face ctr i.e. I want to access face "3" of the cell.
  end type face_locator

  !v Neighbour locator
  !
  !  Lightweight type to provide easy cell-neighbour connection.
  type, public :: neighbour_locator
    type(ccs_mesh), pointer :: mesh
    integer(ccs_int) :: index_p
    integer(ccs_int) :: nb_counter
  end type neighbour_locator

  type, public :: bc_config
    integer(ccs_int), dimension(4) :: region
    integer(ccs_int), dimension(4) :: bc_type
    real(ccs_real), dimension(4, 2) :: endpoints ! Used in scalar_advection case and tests,
    ! possibly remove/improve for general
  end type bc_config

  !> IO environment type
  type, public :: io_environment
  end type io_environment

  !> Process that will perform file IO
  type, public :: io_process
  end type io_process

end module types<|MERGE_RESOLUTION|>--- conflicted
+++ resolved
@@ -26,11 +26,7 @@
     integer(ccs_int) :: storage_location            !< The storage location of the vector values (cell or face)
   end type vector_spec
 
-<<<<<<< HEAD
-  !>  Container type for setting values in a vector.
-=======
   !> Container type for setting values in a vector.
->>>>>>> 05dee1b8
   type, public :: vector_values
     integer(ccs_int), dimension(:), allocatable :: global_indices !< Array of (global) indices to set values
                                                                   !< on, must be same size as values array.
@@ -51,7 +47,6 @@
   type, public :: matrix_values
     integer(ccs_int), dimension(:), allocatable :: global_row_indices !< Array of (global) row indices to set values on.
     integer(ccs_int), dimension(:), allocatable :: global_col_indices !< Array of (global) column indices to set values on.
-<<<<<<< HEAD
     real(ccs_real), dimension(:), allocatable :: values     !< Array of values, must be logically 2D and 
                                                             !! of size = size(row_indices) * size(col_indices). Uses 
                                                             !! row-major ordering.
@@ -65,16 +60,6 @@
   end type matrix_values_spec
   
   !>  Container type representing a linear system.
-=======
-    real(ccs_real), dimension(:), allocatable :: values               !< Array of values, must be logically 2D and
-                                                                      !< of size = size(row_indices) * size(col_indices). Uses
-                                                                      !< row-major ordering.
-    integer(ccs_int) :: setter_mode                                   !< Which mode to use when setting values?
-    integer(ccs_int) :: current_entry                                 !< Which entry are we currently working on?
-  end type matrix_values
-
-  !> Container type representing a linear system.
->>>>>>> 05dee1b8
   type, public :: equation_system
     class(ccs_vector), pointer :: solution          !< Solution vector
     class(ccs_vector), pointer :: rhs               !< Right-hand side vector
