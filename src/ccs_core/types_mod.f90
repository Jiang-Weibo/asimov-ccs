!v Module file types.mod
!
!  Provides concrete types and bases of extensible types.

module types

  use kinds, only: ccs_int, ccs_real, ccs_long
  use parallel_types, only: parallel_environment

  implicit none

  private

  !> Stub type for vectors to be extended in sub-modules.
  type, public :: ccs_vector
    character(len=:), allocatable :: name  !< Name of the vector object
  end type ccs_vector

  !> Stub type for matrices to be extended in sub-modules.
  type, public :: ccs_matrix
    character(len=:), allocatable :: name  !< Name of the matrix object
  end type ccs_matrix

  !> Container type for data required to initialise a vector.
  type, public :: vector_spec
    class(parallel_environment), pointer :: par_env !< The parallel environment
    type(ccs_mesh), pointer :: mesh                 !< The mesh object to build the vector on
    integer(ccs_int) :: storage_location            !< The storage location of the vector values (cell or face)
  end type vector_spec

  !> Container type for setting values in a vector.
  type, public :: vector_values
    integer(ccs_int), dimension(:), allocatable :: global_indices !< Array of (global) indices to set values
    !< on, must be same size as values array.
    real(ccs_real), dimension(:), allocatable :: values           !< Array of values, must be same size as
    !< index array.
    integer(ccs_int) :: setter_mode                               !< Which mode to use when setting values?
    integer(ccs_int) :: current_entry                             !< Which entry are we currently working on?
  end type vector_values

  !> Container type for data required to initialise a matrix.
  type, public :: matrix_spec
    type(ccs_mesh), pointer :: mesh                 !< The mesh
    class(parallel_environment), pointer :: par_env !< The parallel environment
    integer(ccs_int) :: nnz                         !< Non-zeros per row
  end type matrix_spec

  !> Container type for setting values in a matrix.
  type, public :: matrix_values
    integer(ccs_int), dimension(:), allocatable :: global_row_indices !< Array of (global) row indices to set values on.
    integer(ccs_int), dimension(:), allocatable :: global_col_indices !< Array of (global) column indices to set values on.
    real(ccs_real), dimension(:), allocatable :: values     !< Array of values, must be logically 2D and
    !< of size = size(row_indices) * size(col_indices). Uses
    !< row-major ordering.
    integer(ccs_int) :: setter_mode                         !< Which mode to use when setting values?
    integer(ccs_int) :: current_row, current_col            !< Which entry are we currently working on?
  end type matrix_values

  type, public :: matrix_values_spec
    integer(ccs_int) :: nrows = 0
    integer(ccs_int) :: ncols = 0
  end type matrix_values_spec

  !>  Container type representing a linear system.
  type, public :: equation_system
    character(len=:), allocatable :: name  !< Name of the equation system
    class(ccs_vector), pointer :: solution !< Solution vector
    class(ccs_vector), pointer :: rhs      !< Right-hand side vector
    class(ccs_matrix), pointer :: matrix   !< Matrix
    class(parallel_environment), pointer :: par_env !< The parallel environment
  end type equation_system

  !> Stub type for solvers to be extended in sub-modules.
  type, public :: linear_solver
    type(equation_system) :: linear_system !< System of equations
  end type linear_solver

  !> Topology type
  type, public :: topology
<<<<<<< HEAD
    integer(ccs_int) :: global_num_cells                              !< Global number of cells
    integer(ccs_int) :: local_num_cells                               !< Local number of cells
    integer(ccs_int) :: halo_num_cells                                !< Number of halo cells
    integer(ccs_int) :: global_num_vertices                           !< Global number of vertices
    integer(ccs_int) :: vert_per_cell                                 !< Number of vertices per cell
    integer(ccs_int) :: vert_nb_per_cell                              !< Number of neighbours via vertices per cell
    integer(ccs_int) :: total_num_cells                               !< Number of local + halo cells
    integer(ccs_int) :: global_num_faces                              !< Global number of faces
    integer(ccs_int) :: num_faces                                     !< Local number of faces
    integer(ccs_int) :: max_faces                                     !< Maximum number of faces per cell
    integer(ccs_int), dimension(:), allocatable :: global_indices         !< The global index of cells (local + halo)
    integer(ccs_int), dimension(:, :), allocatable :: global_face_indices !< Global list of faces indices
    integer(ccs_int), dimension(:, :), allocatable :: global_vertex_indices !< Global list of vertex indices
    integer(ccs_int), dimension(:, :), allocatable :: face_indices        !< Cell face index in local face vector (face, cell)
    integer(ccs_int), dimension(:, :), allocatable :: nb_indices      !< neighbour cell index in local neighbour vector (neighbour, cell)
    integer(ccs_int), dimension(:, :), allocatable :: vert_nb_indices !< neighbour cell index via vertex in local neighbour vertex vector (neighbour, cell)
    integer(ccs_int), dimension(:), allocatable :: num_nb             !< The local number of neighbours per cell
    integer(ccs_int), dimension(:), allocatable :: num_vert_nb        !< The local number of vertex neighbours per cell
    integer(ccs_int), dimension(:), allocatable :: global_boundaries  !< Array of boundary faces
    integer(ccs_int), dimension(:), allocatable :: face_cell1         !< Array of 1st face cells
    integer(ccs_int), dimension(:), allocatable :: face_cell2         !< Array of 2nd face cells
    integer(ccs_long), dimension(:), allocatable :: xadj              !< Array that points to where in adjncy the list for each vertex
    !< begins and ends  - name from ParMETIS
    integer(ccs_long), dimension(:), allocatable :: adjncy            !< Array storing adjacency lists for each vertex consecutively
    !< - name from ParMETIS
    integer(ccs_long), dimension(:), allocatable :: vtxdist           !< Array that indicates vertices local to a processor. Rank p_i stores
    !< the vertices from vtxdist[i] up to (but not including) vertex
    !< vtxdist[i + 1] - name from ParMETIS
    integer(ccs_long), dimension(:), allocatable :: vwgt              !< Weights on vertices - name from ParMETIS
    integer(ccs_long), dimension(:), allocatable :: adjwgt            !< Weights on edges - name from ParMETIS
    integer(ccs_long), dimension(:), allocatable :: local_partition   !< Local partition array
    integer(ccs_long), dimension(:), allocatable :: global_partition  !< Global partition array
=======
    integer(ccs_int) :: global_num_cells                                    !< Global number of cells
    integer(ccs_int) :: local_num_cells                                     !< Local number of cells
    integer(ccs_int) :: halo_num_cells                                      !< Local number of halo cells
    integer(ccs_int) :: global_num_vertices                                 !< Global number of vertices
    integer(ccs_int) :: vert_per_cell                                       !< Number of vertices per cell
    integer(ccs_int) :: total_num_cells                                     !< Number of local + halo cells
    integer(ccs_int) :: global_num_faces                                    !< Global number of faces
    integer(ccs_int) :: num_faces                                           !< Local number of faces
    integer(ccs_int) :: max_faces                                           !< Maximum number of faces per cell
    integer(ccs_int), dimension(:), allocatable :: global_indices           !< The global index of cells (local + halo) 
                                                                            !<   global_icell = global_indices(local_icell)
    integer(ccs_int), dimension(:, :), allocatable :: global_face_indices   !< Global list of faces indices        
                                                                 !<   global_iface = global_face_indices(cell_iface, global_icell)
                                                                            !<   (no special treatment for halo or boundary faces)
    integer(ccs_int), dimension(:, :), allocatable :: global_vertex_indices !< Global list of vertex indices 
                                                                    !<   global_ivert = global_vertex_indices(ivert, global_icell) 
    integer(ccs_int), dimension(:, :), allocatable :: face_indices          !< Cell face index in local face vector (face, cell)
                                                                            !<   iface = global_face_indices(cell_iface, icell)
                                                                            !<   (no special treatment for halo or boundary faces)
    integer(ccs_int), dimension(:, :), allocatable :: nb_indices            !< Cell face index in local face vector (face, cell) 
                                                          !<   nb_icell = nb_indices(cell_iface, icell) -> returns <0 on boundaries
    integer(ccs_int), dimension(:), allocatable :: num_nb                   !< The local number of neighbours per cell 
                                          !<   num_nb = num_nb(icell), equiv to number of faces, boundary 'neighbours' are counted 
    integer(ccs_int), dimension(:), allocatable :: global_boundaries        !< Array of boundary faces. 
                                                                            !<    Counts the number of boundary faces for each cell
                                                                            !<   num_boundary = global_boundary(global_icell)
    integer(ccs_int), dimension(:), allocatable :: face_cell1               !< Array of 1st face cells 
                                                                            !<   global_icell1 = face_cell1(global_iface). 
    integer(ccs_int), dimension(:), allocatable :: face_cell2               !< Array of 2nd face cells 
                                                           !<   global_icell2 = face_cell2(global_iface) -> returns 0 on boundaries
    integer(ccs_int), dimension(:), allocatable :: bnd_rid                  !< global face boundary index. 
                                                                            !< 0 on internal faces
                                                                            !< -X on a bondary face according to the boundary index
    integer(ccs_long), dimension(:), allocatable :: xadj                    !< Array that points to where in adjncy the list for each vertex
                                                                            !<   begins and ends  - name from ParMETIS
    integer(ccs_long), dimension(:), allocatable :: adjncy                  !< Array storing adjacency lists for each vertex consecutively
                                                                            !<   - name from ParMETIS
    integer(ccs_long), dimension(:), allocatable :: vtxdist                 !< Array that indicates vertices local to a processor. Rank p_i stores
                                                                            !<   the vertices from vtxdist[i] up to (but not including) vertex
                                                                            !<   vtxdist[i + 1] - name from ParMETIS
    integer(ccs_long), dimension(:), allocatable :: vwgt                    !< Weights on vertices - name from ParMETIS
    integer(ccs_long), dimension(:), allocatable :: adjwgt                  !< Weights on edges - name from ParMETIS
    integer(ccs_long), dimension(:), allocatable :: local_partition         !< Local partition array
    integer(ccs_long), dimension(:), allocatable :: global_partition        !< Global partition array
>>>>>>> f9605a29
  end type topology

  !> Geometry type
  type, public :: geometry
    real(ccs_real) :: h                                                 !< The (constant) grid spacing XXX: remove!
    real(ccs_real) :: scalefactor                                       !< Scalefactor
    real(ccs_real), dimension(:, :), allocatable :: face_areas          !< Face areas (face, cell)
    real(ccs_real), dimension(:), allocatable :: volumes                !< Cell volumes
    real(ccs_real), dimension(:, :), allocatable :: x_p                 !< Cell centres (dimension, cell)
    real(ccs_real), dimension(:, :, :), allocatable :: x_f              !< Face centres (dimension, face, cell)
    real(ccs_real), dimension(:, :, :), allocatable :: face_normals     !< Face normals (dimension, face, cell)
    real(ccs_real), dimension(:, :, :), allocatable :: vert_coords      !< Vertex coordinates (dimension, vertex, cell)
  end type geometry

  !> Mesh type
  type, public :: ccs_mesh
    type(topology) :: topo
    type(geometry) :: geo
  end type ccs_mesh

  !> BC data type
  type, public :: bc_config
    integer(ccs_int), dimension(:), allocatable :: ids
    integer(ccs_int), dimension(:), allocatable :: bc_types
    real(ccs_real), dimension(:), allocatable :: values
  end type bc_config

  !v Wrapper class for ccs_vector
  !
  !  A wrapper is required for ccs_vector in order to allow the creation of
  !  an allocatable array of ccs_vectors. ccs_vectors need to be allocatable themselves,
  !  but it is not possible to have an allocatable array with allocatable elements. Having a wrapper
  !  gets around this issue by essentially enabling the creation of a dynamic array of pointers
  !  which point to ccs_vector elements. This is used in, e.g. the fields datatype to store
  !  (an unknown number of) past values for use by timestepping schemes.
  type :: ccs_vector_ptr
    class(ccs_vector), allocatable :: vec
  end type ccs_vector_ptr

  !> Scalar field type
  type, public :: field
    class(ccs_vector), allocatable :: values                      !< Vector representing the field
    type(ccs_vector_ptr), dimension(:), allocatable :: old_values !< Vector representing the old fields
    class(ccs_vector), allocatable :: x_gradients                 !< Vector representing the x gradient
    class(ccs_vector), allocatable :: y_gradients                 !< Vector representing the y gradient
    class(ccs_vector), allocatable :: z_gradients                 !< Vector representing the z gradient
    type(bc_config) :: bcs                                        !< The bcs data structure for the cell
  end type field

  type, public, extends(field) :: upwind_field
  end type
  type, public, extends(field) :: central_field
  end type
  type, public, extends(field) :: face_field
  end type

  !> Type for storing pointer to a field
  type, public :: field_ptr
    class(field), pointer :: ptr => null()   !< Pointer to the field data
    character(len=:), allocatable :: name    !< Name of the field
  end type field_ptr

  !v Cell locator
  !
  ! Lightweight type to provide easy cell location based on a cell's cell connectivity.
  type, public :: cell_locator
    type(ccs_mesh), pointer :: mesh !< Pointer to the mesh -- we DON'T want to copy this!
    integer(ccs_int) :: index_p     !< Cell index
  end type cell_locator

  !v Face locator
  !
  !  Lightweight type to provide easy face location based on a cell's face connectivity.
  type, public :: face_locator
    type(ccs_mesh), pointer :: mesh   !< Pointer to the mesh -- we DON'T want to copy this!
    integer(ccs_int) :: index_p       !< Cell index
    integer(ccs_int) :: cell_face_ctr !< Cell-face ctr i.e. I want to access face "3" of the cell.
  end type face_locator

  !v Neighbour locator
  !
  !  Lightweight type to provide easy cell-neighbour connection.
  type, public :: neighbour_locator
    type(ccs_mesh), pointer :: mesh
    integer(ccs_int) :: index_p
    integer(ccs_int) :: nb_counter
  end type neighbour_locator

  !v Neighbour locator
  !
  !  Lightweight type to provide easy cell-neighbour connection.
  type, public :: vertex_neighbour_locator
    type(ccs_mesh), pointer :: mesh
    integer(ccs_int) :: index_p
    integer(ccs_int) :: vert_nb_counter
  end type vertex_neighbour_locator

  !v Vertex locator
  !
  !  Lightweight type to provide easy vertex location based on a cell's vertex connectivity.
  type, public :: vert_locator
    type(ccs_mesh), pointer :: mesh   !< Pointer to the mesh -- we DON'T want to copy this!
    integer(ccs_int) :: index_p       !< Cell index
    integer(ccs_int) :: cell_vert_ctr !< Cell-vertex ctr i.e. I want to access vertex "3" of the cell.
  end type vert_locator
  
  !v Fluid type
  !
  ! Type for accumulating all the fluid data
  type, public :: fluid
    type(field_ptr), dimension(:), allocatable :: fields
    integer(ccs_int), dimension(:), allocatable :: field_names
  end type fluid

  !v Fluid solve selector
  !
  ! Type for storing which fields are being solved for
  type, public :: fluid_solver_selector
    logical :: u
    logical :: v
    logical :: w
    logical :: p
  end type fluid_solver_selector

 !>  IO environment type
  type, public :: io_environment
  end type io_environment

  !> Process that will perform file IO
  type, public :: io_process
  end type io_process

end module types<|MERGE_RESOLUTION|>--- conflicted
+++ resolved
@@ -77,45 +77,12 @@
 
   !> Topology type
   type, public :: topology
-<<<<<<< HEAD
-    integer(ccs_int) :: global_num_cells                              !< Global number of cells
-    integer(ccs_int) :: local_num_cells                               !< Local number of cells
-    integer(ccs_int) :: halo_num_cells                                !< Number of halo cells
-    integer(ccs_int) :: global_num_vertices                           !< Global number of vertices
-    integer(ccs_int) :: vert_per_cell                                 !< Number of vertices per cell
-    integer(ccs_int) :: vert_nb_per_cell                              !< Number of neighbours via vertices per cell
-    integer(ccs_int) :: total_num_cells                               !< Number of local + halo cells
-    integer(ccs_int) :: global_num_faces                              !< Global number of faces
-    integer(ccs_int) :: num_faces                                     !< Local number of faces
-    integer(ccs_int) :: max_faces                                     !< Maximum number of faces per cell
-    integer(ccs_int), dimension(:), allocatable :: global_indices         !< The global index of cells (local + halo)
-    integer(ccs_int), dimension(:, :), allocatable :: global_face_indices !< Global list of faces indices
-    integer(ccs_int), dimension(:, :), allocatable :: global_vertex_indices !< Global list of vertex indices
-    integer(ccs_int), dimension(:, :), allocatable :: face_indices        !< Cell face index in local face vector (face, cell)
-    integer(ccs_int), dimension(:, :), allocatable :: nb_indices      !< neighbour cell index in local neighbour vector (neighbour, cell)
-    integer(ccs_int), dimension(:, :), allocatable :: vert_nb_indices !< neighbour cell index via vertex in local neighbour vertex vector (neighbour, cell)
-    integer(ccs_int), dimension(:), allocatable :: num_nb             !< The local number of neighbours per cell
-    integer(ccs_int), dimension(:), allocatable :: num_vert_nb        !< The local number of vertex neighbours per cell
-    integer(ccs_int), dimension(:), allocatable :: global_boundaries  !< Array of boundary faces
-    integer(ccs_int), dimension(:), allocatable :: face_cell1         !< Array of 1st face cells
-    integer(ccs_int), dimension(:), allocatable :: face_cell2         !< Array of 2nd face cells
-    integer(ccs_long), dimension(:), allocatable :: xadj              !< Array that points to where in adjncy the list for each vertex
-    !< begins and ends  - name from ParMETIS
-    integer(ccs_long), dimension(:), allocatable :: adjncy            !< Array storing adjacency lists for each vertex consecutively
-    !< - name from ParMETIS
-    integer(ccs_long), dimension(:), allocatable :: vtxdist           !< Array that indicates vertices local to a processor. Rank p_i stores
-    !< the vertices from vtxdist[i] up to (but not including) vertex
-    !< vtxdist[i + 1] - name from ParMETIS
-    integer(ccs_long), dimension(:), allocatable :: vwgt              !< Weights on vertices - name from ParMETIS
-    integer(ccs_long), dimension(:), allocatable :: adjwgt            !< Weights on edges - name from ParMETIS
-    integer(ccs_long), dimension(:), allocatable :: local_partition   !< Local partition array
-    integer(ccs_long), dimension(:), allocatable :: global_partition  !< Global partition array
-=======
     integer(ccs_int) :: global_num_cells                                    !< Global number of cells
     integer(ccs_int) :: local_num_cells                                     !< Local number of cells
     integer(ccs_int) :: halo_num_cells                                      !< Local number of halo cells
     integer(ccs_int) :: global_num_vertices                                 !< Global number of vertices
     integer(ccs_int) :: vert_per_cell                                       !< Number of vertices per cell
+    integer(ccs_int) :: vert_nb_per_cell                                    !< Number of neighbours via vertices per cell
     integer(ccs_int) :: total_num_cells                                     !< Number of local + halo cells
     integer(ccs_int) :: global_num_faces                                    !< Global number of faces
     integer(ccs_int) :: num_faces                                           !< Local number of faces
@@ -132,8 +99,10 @@
                                                                             !<   (no special treatment for halo or boundary faces)
     integer(ccs_int), dimension(:, :), allocatable :: nb_indices            !< Cell face index in local face vector (face, cell) 
                                                           !<   nb_icell = nb_indices(cell_iface, icell) -> returns <0 on boundaries
+    integer(ccs_int), dimension(:, :), allocatable :: vert_nb_indices       !< neighbour cell index via vertex in local neighbour vertex vector (neighbour, cell)
     integer(ccs_int), dimension(:), allocatable :: num_nb                   !< The local number of neighbours per cell 
                                           !<   num_nb = num_nb(icell), equiv to number of faces, boundary 'neighbours' are counted 
+    integer(ccs_int), dimension(:), allocatable :: num_vert_nb              !< The local number of vertex neighbours per cell
     integer(ccs_int), dimension(:), allocatable :: global_boundaries        !< Array of boundary faces. 
                                                                             !<    Counts the number of boundary faces for each cell
                                                                             !<   num_boundary = global_boundary(global_icell)
@@ -155,7 +124,6 @@
     integer(ccs_long), dimension(:), allocatable :: adjwgt                  !< Weights on edges - name from ParMETIS
     integer(ccs_long), dimension(:), allocatable :: local_partition         !< Local partition array
     integer(ccs_long), dimension(:), allocatable :: global_partition        !< Global partition array
->>>>>>> f9605a29
   end type topology
 
   !> Geometry type
