!v Module file types.mod
!
!  Provides concrete types and bases of extensible types.

module types

  use kinds, only: ccs_int, ccs_real, ccs_long
  use parallel_types, only: parallel_environment

  implicit none

  private

  !> Stub type for vectors to be extended in sub-modules.
  type, public :: ccs_vector
  end type ccs_vector

  !> Stub type for matrices to be extended in sub-modules.
  type, public :: ccs_matrix
  end type ccs_matrix

  !> Container type for data required to initialise a vector.
  type, public :: vector_spec
    class(parallel_environment), pointer :: par_env !< The parallel environment
    type(ccs_mesh), pointer :: mesh                 !< The mesh object to build the vector on
    integer(ccs_int) :: storage_location            !< The storage location of the vector values (cell or face)
  end type vector_spec

  !> Container type for setting values in a vector.
  type, public :: vector_values
    integer(ccs_int), dimension(:), allocatable :: global_indices !< Array of (global) indices to set values
                                                                  !< on, must be same size as values array.
    real(ccs_real), dimension(:), allocatable :: values           !< Array of values, must be same size as
                                                                  !< index array.
    integer(ccs_int) :: setter_mode                               !< Which mode to use when setting values?
    integer(ccs_int) :: current_entry                             !< Which entry are we currently working on?
  end type vector_values

  !> Container type for data required to initialise a matrix.
  type, public :: matrix_spec
    type(ccs_mesh), pointer :: mesh                 !< The mesh
    class(parallel_environment), pointer :: par_env !< The parallel environment
    integer(ccs_int) :: nnz                         !< Non-zeros per row
  end type matrix_spec

  !> Container type for setting values in a matrix.
  type, public :: matrix_values
    integer(ccs_int), dimension(:), allocatable :: global_row_indices !< Array of (global) row indices to set values on.
    integer(ccs_int), dimension(:), allocatable :: global_col_indices !< Array of (global) column indices to set values on.
    real(ccs_real), dimension(:), allocatable :: values     !< Array of values, must be logically 2D and
                                                            !< of size = size(row_indices) * size(col_indices). Uses
                                                            !< row-major ordering.
    integer(ccs_int) :: setter_mode                         !< Which mode to use when setting values?
    integer(ccs_int) :: current_row, current_col            !< Which entry are we currently working on?
  end type matrix_values

  type, public :: matrix_values_spec
    integer(ccs_int) :: nrows = 0
    integer(ccs_int) :: ncols = 0
  end type matrix_values_spec

  !>  Container type representing a linear system.
  type, public :: equation_system
    character(len=:), allocatable :: name  !< Name of the equation system
    class(ccs_vector), pointer :: solution !< Solution vector
    class(ccs_vector), pointer :: rhs      !< Right-hand side vector
    class(ccs_matrix), pointer :: matrix   !< Matrix
    class(parallel_environment), pointer :: par_env !< The parallel environment
  end type equation_system

  !> Stub type for solvers to be extended in sub-modules.
  type, public :: linear_solver
    type(equation_system) :: linear_system !< System of equations
  end type linear_solver

  !> Topology type
  type, public :: topology
    integer(ccs_int) :: global_num_cells                              !< Global number of cells
    integer(ccs_int) :: local_num_cells                               !< Local number of cells
    integer(ccs_int) :: halo_num_cells                                !< Number of halo cells
    integer(ccs_int) :: total_num_cells                               !< Number of local + halo cells        
    integer(ccs_int) :: global_num_faces                              !< Global number of faces
    integer(ccs_int) :: num_faces                                     !< Local number of faces
    integer(ccs_int) :: max_faces                                     !< Maximum number of faces per cell
    integer(ccs_int), dimension(:), allocatable :: global_indices         !< The global index of cells (local + halo)
    integer(ccs_int), dimension(:, :), allocatable :: global_face_indices !< Global list of faces indices
    integer(ccs_int), dimension(:, :), allocatable :: face_indices        !< Cell face index in local face vector (face, cell)
    integer(ccs_int), dimension(:, :), allocatable :: nb_indices      !< Cell face index in local face vector (face, cell)
    integer(ccs_int), dimension(:), allocatable :: num_nb             !< The local number of neighbours per cell
    integer(ccs_int), dimension(:), allocatable :: global_boundaries  !< Array of boundary faces
    integer(ccs_int), dimension(:), allocatable :: face_cell1         !< Array of 1st face cells
    integer(ccs_int), dimension(:), allocatable :: face_cell2         !< Array of 2nd face cells
    integer(ccs_long), dimension(:), allocatable :: xadj              !< Array that points to where in adjncy the list for each vertex 
                                                                      !< begins and ends  - name from ParMETIS
    integer(ccs_long), dimension(:), allocatable :: adjncy            !< Array storing adjacency lists for each vertex consecutively
                                                                      !< - name from ParMETIS
    integer(ccs_long), dimension(:), allocatable :: vtxdist           !< Array that indicates vertices local to a processor. Rank p_i stores 
                                                                      !< the vertices from vtxdist[i] up to (but not including) vertex 
                                                                      !< vtxdist[i + 1] - name from ParMETIS
    integer(ccs_long), dimension(:), allocatable :: vwgt              !< Weights on vertices - name from ParMETIS
    integer(ccs_long), dimension(:), allocatable :: adjwgt            !< Weights on edges - name from ParMETIS
    integer(ccs_long), dimension(:), allocatable :: local_partition   !< Local partition array
    integer(ccs_long), dimension(:), allocatable :: global_partition  !< Local partition array    
  end type topology  

  !> Geometry type
  type, public :: geometry
    real(ccs_real) :: h                                                 !< The (constant) grid spacing XXX: remove!
    real(ccs_real), dimension(:, :), allocatable :: face_areas          !< Face areas
    real(ccs_real), dimension(:), allocatable :: volumes                !< Cell volumes
    real(ccs_real), dimension(:, :), allocatable :: x_p                 !< Cell centres (dimension, cell)
    real(ccs_real), dimension(:, :, :), allocatable :: x_f              !< Face centres (dimension, face, cell)
    real(ccs_real), dimension(:, :, :), allocatable :: face_normals     !< Face normals (dimension, face, cell)
  end type geometry

  !> Mesh type
  type, public :: ccs_mesh
    type(topology) :: topo
    type(geometry) :: geo
  end type ccs_mesh

<<<<<<< HEAD
  !> BC data type
  type, public :: bc_config
    integer(ccs_int), dimension(:), allocatable :: ids
    integer(ccs_int), dimension(:), allocatable :: bc_types
    real(ccs_real), dimension(:), allocatable :: values
  end type bc_config

=======
  !v Wrapper class for ccs_vector 
  !
  !  A wrapper is required for ccs_vector in order to allow the creation of
  !  an allocatable array of ccs_vectors. ccs_vectors need to be allocatable themselves,
  !  but it is not possible to have an allocatable array with allocatable elements. Having a wrapper
  !  gets around this issue by essentially enabling the creation of a dynamic array of pointers
  !  which point to ccs_vector elements. This is used in, e.g. the fields datatype to store 
  !  (an unknown number of) past values for use by timestepping schemes.
  type :: ccs_vector_ptr
    class(ccs_vector), allocatable :: vec
  end type ccs_vector_ptr
>>>>>>> 82302d75

  !> Scalar field type
  type, public :: field
    class(ccs_vector), allocatable :: values                      !< Vector representing the field
    type(ccs_vector_ptr), dimension(:), allocatable :: old_values !< Vector representing the old fields
    class(ccs_vector), allocatable :: x_gradients                 !< Vector representing the x gradient
    class(ccs_vector), allocatable :: y_gradients                 !< Vector representing the y gradient
    class(ccs_vector), allocatable :: z_gradients                 !< Vector representing the z gradient
    type(bc_config) :: bcs                                        !< The bcs data structure for the cell
  end type field

  type, public, extends(field) :: upwind_field
  end type
  type, public, extends(field) :: central_field
  end type
  type, public, extends(field) :: face_field
  end type

  !v Cell locator
  !
  ! Lightweight type to provide easy cell location based on a cell's cell connectivity.
  type, public :: cell_locator
    type(ccs_mesh), pointer :: mesh !< Pointer to the mesh -- we DON'T want to copy this!
    integer(ccs_int) :: index_p     !< Cell index
  end type cell_locator

  !v Face locator
  !
  !  Lightweight type to provide easy face location based on a cell's face connectivity.
  type, public :: face_locator
    type(ccs_mesh), pointer :: mesh   !< Pointer to the mesh -- we DON'T want to copy this!
    integer(ccs_int) :: index_p       !< Cell index
    integer(ccs_int) :: cell_face_ctr !< Cell-face ctr i.e. I want to access face "3" of the cell.
  end type face_locator

  !v Neighbour locator
  !
  !  Lightweight type to provide easy cell-neighbour connection.
  type, public :: neighbour_locator
    type(ccs_mesh), pointer :: mesh
    integer(ccs_int) :: index_p
    integer(ccs_int) :: nb_counter
  end type neighbour_locator

  !>  IO environment type
  type, public :: io_environment
  end type io_environment

  !> Process that will perform file IO
  type, public :: io_process
  end type io_process

end module types<|MERGE_RESOLUTION|>--- conflicted
+++ resolved
@@ -119,7 +119,6 @@
     type(geometry) :: geo
   end type ccs_mesh
 
-<<<<<<< HEAD
   !> BC data type
   type, public :: bc_config
     integer(ccs_int), dimension(:), allocatable :: ids
@@ -127,7 +126,6 @@
     real(ccs_real), dimension(:), allocatable :: values
   end type bc_config
 
-=======
   !v Wrapper class for ccs_vector 
   !
   !  A wrapper is required for ccs_vector in order to allow the creation of
@@ -139,7 +137,6 @@
   type :: ccs_vector_ptr
     class(ccs_vector), allocatable :: vec
   end type ccs_vector_ptr
->>>>>>> 82302d75
 
   !> Scalar field type
   type, public :: field
