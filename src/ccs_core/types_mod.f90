!>  Module file types.mod
!
!>  Provides concrete types and bases of extensible types.

module types

  use kinds, only : ccs_int, ccs_real
  use parallel_types, only: parallel_environment
  
  implicit none

  private

  !>  Stub type for vectors to be extended in sub-modules.
  type, public :: ccs_vector
  end type ccs_vector

  !>  Stub type for matrices to be extended in sub-modules.
  type, public :: ccs_matrix
  end type ccs_matrix

  !>  Container type for data required to initialise a vector.
  type, public :: vector_spec
    class(parallel_environment), pointer :: par_env !< The parallel environment
    type(ccs_mesh), pointer :: mesh !< The mesh object to build the vector on
    integer(ccs_int) :: storage_location !< The storage location of the vector values (cell or face)
  end type vector_spec


  !>  Container type for setting values in a vector.
  type, public :: vector_values
    integer(ccs_int), dimension(:), allocatable :: global_indices !< Array of (global) indices to set values
                                                                  !! on, must be same size as values array.
    real(ccs_real), dimension(:), allocatable :: values !< Array of values, must be same size as
                                                        !! index array.
    integer(ccs_int) :: setter_mode                     !< Which mode to use when setting values?
    integer(ccs_int) :: current_entry                   !< Which entry are we currently working on?
  end type vector_values

  !>  Container type for data required to initialise a matrix.
  type, public :: matrix_spec
    type(ccs_mesh), pointer :: mesh                     !< The mesh
    class(parallel_environment), pointer :: par_env !< The parallel environment
    integer(ccs_int) :: nnz                        !< Non-zeros per row
  end type matrix_spec

  !>  Container type for setting values in a matrix.
  type, public :: matrix_values
    integer(ccs_int), dimension(:), allocatable :: global_row_indices !< Array of (global) row indices to set values on.
    integer(ccs_int), dimension(:), allocatable :: global_col_indices !< Array of (global) column indices to set values on.
    real(ccs_real), dimension(:), allocatable :: values     !< Array of values, must be logically 2D and 
                                                            !! of size = size(row_indices) * size(col_indices). Uses 
                                                            !! row-major ordering.
    integer(ccs_int) :: setter_mode !< Which mode to use when setting values?
    integer(ccs_int) :: current_entry                          !< Which entry are we currently working on?
  end type matrix_values

  !>  Container type representing a linear system.
  type, public :: equation_system
    class(ccs_vector), pointer :: solution !< Solution vector
    class(ccs_vector), pointer :: rhs !< Right-hand side vector
    class(ccs_matrix), pointer :: matrix   !< Matrix
    class(parallel_environment), pointer :: par_env !< The parallel environment
  end type equation_system
  
  !>  Stub type for solvers to be extended in sub-modules.
  type, public :: linear_solver
    type(equation_system) :: linear_system !< System of equations
  end type linear_solver

  !>  Mesh type
  type, public :: ccs_mesh
    integer(ccs_int) :: nglobal !< Global mesh size
    integer(ccs_int) :: nlocal  !< Local mesh size
    integer(ccs_int) :: nhalo   !< How many cells in my halo?
    integer(ccs_int) :: ntotal  !< How many cells do I interact with (nlocal + nhalo)?
    integer(ccs_int) :: nfaces_local !< Number of faces in local mesh
    integer(ccs_int), dimension(:), allocatable :: global_indices       !< The global index of cells (local + halo)
    integer(ccs_int), dimension(:), allocatable :: nnb                  !< The per-cell neighbour count
    integer(ccs_int), dimension(:, :), allocatable :: neighbour_indices !< Cell neighbours (neighbour/face, cell)
    integer(ccs_int), dimension(:, :), allocatable :: face_indices      !< Cell face index in local face vector (face, cell)
    real(ccs_real) :: h                                                 !< The (constant) grid spacing XXX: remove!
    real(ccs_real), dimension(:, :), allocatable :: face_areas          !< Face areas
    real(ccs_real), dimension(:), allocatable :: volumes                !< Cell volumes
    real(ccs_real), dimension(:, :), allocatable :: x_p                 !< Cell centres (dimension, cell)
    real(ccs_real), dimension(:, :, :), allocatable :: x_f              !< Face centres (dimension, face, cell)
    real(ccs_real), dimension(:, :, :), allocatable :: face_normals     !< Face normals (dimension, face, cell)
  end type ccs_mesh

<<<<<<< HEAD
  type, public :: bc_config
    integer(ccs_int), dimension(4) :: region
    integer(ccs_int), dimension(4) :: bc_type
    real(ccs_real), dimension(4, 2) :: endpoints ! Used in scalar_advection case and tests, 
                                                  ! possibly remove/improve for general
  end type bc_config

  !> @brief Scalar field type
=======
  !>  Scalar field type
>>>>>>> feac801d
  type, public :: field
    class(ccs_vector), allocatable :: values   !< Vector representing the field
    class(ccs_vector), allocatable :: x_gradients !< Vector representing the x gradient
    class(ccs_vector), allocatable :: y_gradients !< Vector representing the y gradient
    class(ccs_vector), allocatable :: z_gradients !< Vector representing the z gradient
    type(bc_config) :: bcs !> The bcs data structure for the cell XXX: seems like it could be a lot of wasted space since most cells are not on the boundary. 
  end type field

  type, public, extends(field) :: upwind_field
  end type
  type, public, extends(field) :: central_field
  end type
  type, public, extends(field) :: face_field
  end type

  !>  Cell locator
  !
  !> @description Lightweight type to provide easy cell location based on a cell's cell
  !!              connectivity.
  type, public :: cell_locator
    type(ccs_mesh), pointer :: mesh        !< Pointer to the mesh -- we DON'T want to copy this!
    integer(ccs_int) :: index_p      !< Cell index
  end type cell_locator

  !>  Face locator
  !
  !> @description Lightweight type to provide easy face location based on a cell's face
  !!              connectivity.
  type, public :: face_locator
    type(ccs_mesh), pointer :: mesh        !< Pointer to the mesh -- we DON'T want to copy this!
    integer(ccs_int) :: index_p      !< Cell index
    integer(ccs_int) :: cell_face_ctr !< Cell-face ctr i.e. I want to access face "3" of the cell.
  end type face_locator

  !>  Neighbour locator
  !
  !> @description Lightweight type to provide easy cell-neighbour connection.
  type, public :: neighbour_locator
    type(ccs_mesh), pointer :: mesh
    integer(ccs_int) :: index_p
    integer(ccs_int) :: nb_counter
  end type neighbour_locator

<<<<<<< HEAD
  !> @brief IO environment type
=======
  type, public :: bc_config
    integer(ccs_int), dimension(4) :: region
    integer(ccs_int), dimension(4) :: bc_type
    real(ccs_real), dimension(4, 2) :: endpoints ! Used in scalar_advection case and tests, 
                                                  ! possibly remove/improve for general
  end type bc_config
  
  !>  IO environment type
>>>>>>> feac801d
  type, public :: io_environment
  end type io_environment

  !>  Process that will perform file IO
  type, public :: io_process
  end type io_process

end module types<|MERGE_RESOLUTION|>--- conflicted
+++ resolved
@@ -87,18 +87,7 @@
     real(ccs_real), dimension(:, :, :), allocatable :: face_normals     !< Face normals (dimension, face, cell)
   end type ccs_mesh
 
-<<<<<<< HEAD
-  type, public :: bc_config
-    integer(ccs_int), dimension(4) :: region
-    integer(ccs_int), dimension(4) :: bc_type
-    real(ccs_real), dimension(4, 2) :: endpoints ! Used in scalar_advection case and tests, 
-                                                  ! possibly remove/improve for general
-  end type bc_config
-
-  !> @brief Scalar field type
-=======
   !>  Scalar field type
->>>>>>> feac801d
   type, public :: field
     class(ccs_vector), allocatable :: values   !< Vector representing the field
     class(ccs_vector), allocatable :: x_gradients !< Vector representing the x gradient
@@ -142,9 +131,6 @@
     integer(ccs_int) :: nb_counter
   end type neighbour_locator
 
-<<<<<<< HEAD
-  !> @brief IO environment type
-=======
   type, public :: bc_config
     integer(ccs_int), dimension(4) :: region
     integer(ccs_int), dimension(4) :: bc_type
@@ -153,7 +139,6 @@
   end type bc_config
   
   !>  IO environment type
->>>>>>> feac801d
   type, public :: io_environment
   end type io_environment
 
