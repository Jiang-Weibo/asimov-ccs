!v Module file utils.mod
!
!  Provides utility functions for ASiMoV-CCS, these should be polymorphic on their input
!  and call type-specific implementations of the interface in other modules.

module utils
#include "ccs_macros.inc"

  use iso_c_binding

  use vec, only: set_vector_values, update_vector, begin_update_vector, end_update_vector, &
                 initialise_vector, set_vector_size, &
                 set_vector_values_mode, set_vector_values_row, set_vector_values_entry, &
                 clear_vector_values_entries, &
                 mult_vec_vec, scale_vec, zero_vector, &
                 get_natural_data_vec
  use mat, only: set_matrix_values, update_matrix, begin_update_matrix, end_update_matrix, &
                 initialise_matrix, finalise_matrix, set_matrix_size, &
                 set_matrix_values_mode, set_matrix_values_row, set_matrix_values_col, set_matrix_values_entry, &
                 clear_matrix_values_entries, zero_matrix
  use solver, only: initialise_equation_system
  use kinds, only: ccs_int, ccs_real
  use types, only: field, fluid, fluid_solver_selector, ccs_mesh, field_ptr
  use parallel_types, only: parallel_environment
  use constants, only: field_u, field_v, field_w, field_p, field_p_prime, field_mf

  implicit none

  private

  public :: set_values
  public :: set_entry
  public :: clear_entries
  public :: begin_update
  public :: end_update
  public :: update
  public :: finalise
  public :: initialise
  public :: set_size
  public :: mult
  public :: zero
  public :: set_mode
  public :: set_row
  public :: set_col
  public :: str
  public :: debug_print
  public :: exit_print
  public :: calc_kinetic_energy
  public :: calc_enstrophy
  public :: add_field_to_outputlist
  public :: reset_outputlist_counter
  public :: get_field
  public :: get_fluid_solver_selector
  public :: set_field
  public :: set_fluid_solver_selector
  public :: allocate_fluid_fields
  public :: dealloc_fluid_fields
  public :: get_natural_data
  
  !> Generic interface to set values on an object.
  interface set_values
    module procedure set_vector_values
    module procedure set_matrix_values
  end interface set_values

  !> Generic interface to store a value for later setting.
  interface set_entry
    module procedure set_vector_values_entry
    module procedure set_matrix_values_entry
  end interface set_entry

  !> Generic interface to set the storage mode (ADD/INSERT) of an object.
  interface set_mode
    module procedure set_vector_values_mode
    module procedure set_matrix_values_mode
  end interface set_mode

  !> Generic interface to set the working row.
  interface set_row
    module procedure set_vector_values_row
    module procedure set_matrix_values_row
  end interface set_row
  !> Generic interface to set the working column.
  interface set_col
    module procedure set_matrix_values_col
  end interface set_col

  !> Generic interface to indicate an object is ready for use.
  interface finalise
    module procedure finalise_matrix
  end interface finalise

  !> Generic interface to clear stored entries.
  interface clear_entries
    module procedure clear_vector_values_entries
    module procedure clear_matrix_values_entries
  end interface clear_entries

  !> Generic interface to perform parallel update of an object.
  interface update
    module procedure update_vector
    module procedure update_matrix
  end interface update

  !v Generic interface to begin parallel update of an object.
  !
  !  This is to allow overlapping comms and compute.
  interface begin_update
    module procedure begin_update_vector
    module procedure begin_update_matrix
  end interface begin_update

  !v Generic interface to end parallel update of an object.
  !
  !  This is to allow overlapping comms and compute.
  interface end_update
    module procedure end_update_vector
    module procedure end_update_matrix
  end interface end_update

  !> Generic interface to initialse vectors, matrices and linear systems
  interface initialise
    module procedure initialise_vector
    module procedure initialise_matrix
    module procedure initialise_equation_system
  end interface initialise

  !> Generic interface to set vector and matrix sizes
  interface set_size
    module procedure set_vector_size
    module procedure set_matrix_size
  end interface set_size

  !> Generic interface to perform multiplications
  interface mult
    module procedure mult_vec_vec
  end interface mult

  !> Generic interface to zero an object
  interface zero
    module procedure zero_vector
    module procedure zero_matrix
  end interface zero

  !> Generic interface to converting numbers and bools to strings
  interface str
    module procedure int2str
    module procedure real2str
    module procedure bool2str
  end interface str

  !> Generic interface to debug printer
  interface debug_print
    module procedure debug_print_actual
    module procedure noop
  end interface debug_print

<<<<<<< HEAD
  !> Generic interface to get data in natural ordering
  interface get_natural_data
    module procedure get_natural_data_vec
  end interface get_natural_data
  
=======

  integer(ccs_int), save :: outputlist_counter = 0

>>>>>>> 1916b20e
contains

  !> Print a message, along with with its location.
  subroutine debug_print_actual(msg, filepath, line)
    use mpi

    character(*), intent(in) :: msg      !< text to be printed
    character(*), intent(in) :: filepath !< calling file, added by __FILE__ macro
    integer, intent(in) :: line          !< line number in calling file, added by __LINE__ macro

    character(len=:), allocatable :: filename
    integer :: slash_position
    integer :: rank, ierror
    logical :: init_flag

    slash_position = scan(trim(filepath), "/", back=.true.)
    if (slash_position .gt. 0) then
      filename = filepath(slash_position + 1:len_trim(filepath))
    else
      filename = filepath
    end if

    call mpi_initialized(init_flag, ierror)
    if (init_flag) then
      call mpi_comm_rank(MPI_COMM_WORLD, rank, ierror)
      print *, trim(filename), "(", int2str(line), ")[", int2str(rank), "] : ", msg
    else
      print *, trim(filename), "(", int2str(line), ") : ", msg
    end if
  end subroutine

  !> No-op routine, does nothing.
  subroutine noop()
  end subroutine

  !> Convert integer to string.
  function int2str(in_int, format_str) result(out_string)
    integer(ccs_int), intent(in) :: in_int           !< integer to convert
    character(*), optional, intent(in) :: format_str !< format string to use
    character(:), allocatable :: out_string          !< formatted string from input integer

    character(32) :: tmp_string

    if (present(format_str)) then
      write (tmp_string, format_str) in_int
    else
      write (tmp_string, *) in_int
    end if
    out_string = trim(adjustl(tmp_string))
  end function

  !> Convert real to string.
  function real2str(in_real, format_str) result(out_string)
    real(ccs_real), intent(in) :: in_real            !< real number to convert
    character(*), optional, intent(in) :: format_str !< format string to use
    character(:), allocatable :: out_string          !< formatted string from input real

    character(32) :: tmp_string

    if (present(format_str)) then
      write (tmp_string, format_str) in_real
    else
      write (tmp_string, *) in_real
    end if
    out_string = trim(adjustl(tmp_string))
  end function

  !> Convert bool to string.
  function bool2str(in_bool) result(out_string)
    logical, intent(in) :: in_bool          !< bool to convert
    character(:), allocatable :: out_string !< string from input bool

    character(32) :: tmp_string

    write (tmp_string, *) in_bool

    out_string = trim(adjustl(tmp_string))
  end function

  !> Print a message and stop program execution.
  subroutine exit_print(msg, filepath, line)
    character(*), intent(in) :: msg      !< text to be printed
    character(*), intent(in) :: filepath !< calling file, added by __FILE__ macro
    integer, intent(in) :: line          !< line number in calling file, added by __LINE__ macro

    call debug_print(msg, filepath, line)
    stop 1
  end subroutine exit_print

  !TODO: move this subroutine to more appropriate module
  !> Calculate kinetic energy over density
  subroutine calc_kinetic_energy(par_env, mesh, t, u, v, w)

    use mpi

    use constants, only: ndim, ccs_string_len
    use types, only: field, ccs_mesh
    use vec, only: get_vector_data, restore_vector_data
    use parallel, only: allreduce, error_handling
    use parallel_types_mpi, only: parallel_environment_mpi
    use parallel_types, only: parallel_environment
    use meshing, only: get_local_num_cells

    class(parallel_environment), allocatable, intent(in) :: par_env !< parallel environment
    type(ccs_mesh), intent(in) :: mesh !< the mesh
    integer(ccs_int), intent(in) :: t !< timestep
    class(field), intent(inout) :: u !< solve x velocity field
    class(field), intent(inout) :: v !< solve y velocity field
    class(field), intent(inout) :: w !< solve z velocity field

    integer(ccs_int) :: local_num_cells
    real(ccs_real) :: ek_local, ek_global, volume_local, volume_global
    real(ccs_real), dimension(:), pointer :: u_data, v_data, w_data
    real(ccs_real) :: rho
    integer(ccs_int) :: index_p
    character(len=ccs_string_len) :: fmt
    integer(ccs_int) :: ierr

    logical, save :: first_time = .true.
    integer :: io_unit

    rho = 1.0_ccs_real

    ek_local = 0.0_ccs_real
    ek_global = 0.0_ccs_real
    volume_local = 0.0_ccs_real
    volume_global = 0.0_ccs_real

    call get_vector_data(u%values, u_data)
    call get_vector_data(v%values, v_data)
    call get_vector_data(w%values, w_data)

    call get_local_num_cells(mesh, local_num_cells)
    do index_p = 1, local_num_cells

      ek_local = ek_local + 0.5 * rho * mesh%geo%volumes(index_p) * &
                 (u_data(index_p)**2 + v_data(index_p)**2 + w_data(index_p)**2)

      volume_local = volume_local + mesh%geo%volumes(index_p)

    end do

    call restore_vector_data(u%values, u_data)
    call restore_vector_data(v%values, v_data)
    call restore_vector_data(w%values, w_data)

    select type (par_env)
    type is (parallel_environment_mpi)
      call MPI_AllReduce(ek_local, ek_global, 1, MPI_DOUBLE, MPI_SUM, par_env%comm, ierr)
      call error_handling(ierr, "mpi", par_env)
      call MPI_AllReduce(volume_local, volume_global, 1, MPI_DOUBLE, MPI_SUM, par_env%comm, ierr)
      call error_handling(ierr, "mpi", par_env)
    class default
      call error_abort("ERROR: Unknown type")
    end select

    ek_global = ek_global / volume_global

    if (par_env%proc_id == par_env%root) then
      if (first_time) then
        first_time = .false.
        open (newunit=io_unit, file="tgv2d-ek.log", status="replace", form="formatted")
      else
        open (newunit=io_unit, file="tgv2d-ek.log", status="old", form="formatted", position="append")
      end if
      fmt = '(I0,1(1x,e12.4))'
      write (io_unit, fmt) t, ek_global
      close (io_unit)
    end if

  end subroutine calc_kinetic_energy

  !TODO: move this subroutine to more appropriate module
  !> Calculate enstrophy
  subroutine calc_enstrophy(par_env, mesh, t, u, v, w)

    use mpi

    use constants, only: ndim, ccs_string_len
    use types, only: field, ccs_mesh
    use vec, only: get_vector_data, restore_vector_data
    use parallel, only: allreduce, error_handling
    use parallel_types_mpi, only: parallel_environment_mpi
    use parallel_types, only: parallel_environment
    use meshing, only: get_local_num_cells

    class(parallel_environment), allocatable, intent(in) :: par_env !< parallel environment
    type(ccs_mesh), intent(in) :: mesh !< the mesh
    integer(ccs_int), intent(in) :: t !< timestep
    class(field), intent(inout) :: u !< solve x velocity field
    class(field), intent(inout) :: v !< solve y velocity field
    class(field), intent(inout) :: w !< solve z velocity field

    integer(ccs_int) :: local_num_cells
    real(ccs_real) :: ens_local, ens_global
    real(ccs_real), dimension(:), pointer :: dudy, dudz, dvdx, dvdz, dwdx, dwdy
    integer(ccs_int) :: index_p
    character(len=ccs_string_len) :: fmt
    integer(ccs_int) :: ierr

    logical, save :: first_time = .true.
    integer :: io_unit

    ens_local = 0.0_ccs_real
    ens_global = 0.0_ccs_real

    call get_vector_data(u%y_gradients, dudy)
    call get_vector_data(u%z_gradients, dudz)
    call get_vector_data(v%x_gradients, dvdx)
    call get_vector_data(v%z_gradients, dvdz)
    call get_vector_data(w%x_gradients, dwdx)
    call get_vector_data(w%y_gradients, dwdy)

    call get_local_num_cells(mesh, local_num_cells)
    do index_p = 1, local_num_cells

      ens_local = ens_local + (dwdy(index_p) - dvdz(index_p))**2 + &
                  (dudz(index_p) - dwdx(index_p))**2 + &
                  (dvdx(index_p) - dudy(index_p))**2

    end do
    ens_local = 0.5 * ens_local

    call restore_vector_data(u%y_gradients, dudy)
    call restore_vector_data(u%z_gradients, dudz)
    call restore_vector_data(v%x_gradients, dvdx)
    call restore_vector_data(v%z_gradients, dvdz)
    call restore_vector_data(w%x_gradients, dwdx)
    call restore_vector_data(w%y_gradients, dwdy)

    select type (par_env)
    type is (parallel_environment_mpi)
      call MPI_AllReduce(ens_local, ens_global, 1, MPI_DOUBLE, MPI_SUM, par_env%comm, ierr)
      call error_handling(ierr, "mpi", par_env)
    class default
      call error_abort("ERROR: Unknown type")
    end select

    if (par_env%proc_id == par_env%root) then
      if (first_time) then
        first_time = .false.
        open (newunit=io_unit, file="tgv2d-ens.log", status="replace", form="formatted")
      else
        open (newunit=io_unit, file="tgv2d-ens.log", status="old", form="formatted", position="append")
      end if
      fmt = '(I0,1(1x,e12.4))'
      write (io_unit, fmt) t, ens_global
      close (io_unit)
    end if

  end subroutine calc_enstrophy

  subroutine add_field_to_outputlist(var, name, list)

    use types, only: field, field_ptr

    ! Arguments
    class(field), pointer, intent(in) :: var
    character(len=*), intent(in) :: name
    type(field_ptr), dimension(:), intent(inout) :: list

    ! Local variables

    outputlist_counter = outputlist_counter + 1

    list(outputlist_counter)%ptr => var
    list(outputlist_counter)%name = name

  end subroutine add_field_to_outputlist

  subroutine reset_outputlist_counter()

    outputlist_counter = 0

  end subroutine

  !> Gets the field from the fluid structure specified by field_name
  subroutine get_field(flow, field_name, flow_field)
    type(fluid), intent(in) :: flow                   !< the structure containing all the fluid fields
    integer(ccs_int), intent(in) :: field_name        !< name of the field of interest
    class(field), pointer, intent(out) :: flow_field  !< the field of interest

    integer(ccs_int), dimension(1) :: field_index

    field_index = findloc(flow%field_names, field_name)
    flow_field => flow%fields(field_index(1))%ptr
  end subroutine get_field

  !< Sets the pointer to the field and the corresponding field name in the fluid structure
  subroutine set_field(field_index, field_name, flow_field, flow)
    integer(ccs_int), intent(in) :: field_index     !< index of arrays at which to set the field pointer and name
    integer(ccs_int), intent(in) :: field_name      !< the name of the field
    class(field), target, intent(in) :: flow_field  !< the field
    type(fluid), intent(inout) :: flow              !< the fluid structure

    flow%fields(field_index)%ptr => flow_field
    flow%field_names(field_index) = field_name
  end subroutine set_field

  !> Gets the solver selector for a specified field
  subroutine get_fluid_solver_selector(solver_selector, field_name, selector)
    type(fluid_solver_selector), intent(in) :: solver_selector  !< Structure containing all of the solver selectors
    integer(ccs_int), intent(in) :: field_name                  !< name of field
    logical, intent(out) :: selector                            !< flag indicating whether to solve for the given field

    select case (field_name)
    case (field_u)
      selector = solver_selector%u
    case (field_v)
      selector = solver_selector%v
    case (field_w)
      selector = solver_selector%w
    case (field_p)
      selector = solver_selector%p
    case default
      call error_abort("Unrecognised field index.")
    end select
  end subroutine get_fluid_solver_selector

  !> Sets the solver selector for a specified field
  subroutine set_fluid_solver_selector(field_name, selector, solver_selector)
    integer(ccs_int), intent(in) :: field_name                      !< name of field
    logical, intent(in) :: selector                                 !< flag indicating whether to solve for the given field
    type(fluid_solver_selector), intent(inout) :: solver_selector   !< Structure containing all of the solver selectors

    select case (field_name)
    case (field_u)
      solver_selector%u = selector
    case (field_v)
      solver_selector%v = selector
    case (field_w)
      solver_selector%w = selector
    case (field_p)
      solver_selector%p = selector
    case default
      call error_abort("Unrecognised field index.")
    end select
  end subroutine set_fluid_solver_selector

  ! Allocates arrays in fluid field structure to specified size
  subroutine allocate_fluid_fields(n_fields, flow)
    integer(ccs_int), intent(in) :: n_fields  !< Size of arrays in fluid structure
    type(fluid), intent(out) :: flow          !< the fluid structure

    allocate (flow%fields(n_fields))
    allocate (flow%field_names(n_fields))
  end subroutine allocate_fluid_fields

  ! Deallocates fluid arrays
  subroutine dealloc_fluid_fields(flow)
    type(fluid), intent(inout) :: flow  !< The fluid structure to deallocate

    deallocate (flow%fields)
    deallocate (flow%field_names)
  end subroutine dealloc_fluid_fields

end module utils<|MERGE_RESOLUTION|>--- conflicted
+++ resolved
@@ -155,17 +155,13 @@
     module procedure noop
   end interface debug_print
 
-<<<<<<< HEAD
   !> Generic interface to get data in natural ordering
   interface get_natural_data
     module procedure get_natural_data_vec
   end interface get_natural_data
   
-=======
-
   integer(ccs_int), save :: outputlist_counter = 0
 
->>>>>>> 1916b20e
 contains
 
   !> Print a message, along with with its location.
