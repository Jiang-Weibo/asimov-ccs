--- conflicted
+++ resolved
@@ -8,7 +8,6 @@
   use iso_c_binding
 
   use vec, only : set_vector_values, update_vector, begin_update_vector, end_update_vector, &
-<<<<<<< HEAD
                   initialise_vector, set_vector_size,         &
                   set_vector_values_mode, set_vector_values_row, set_vector_values_entry, &
                   clear_vector_values_entries, &
@@ -18,16 +17,7 @@
                   set_matrix_values_mode, set_matrix_values_row, set_matrix_values_entry, &
                   clear_matrix_values_entries, pack_one_matrix_coefficient, zero_matrix
   use solver, only: initialise_equation_system
-=======
-       initialise_vector, set_vector_size, pack_one_vector_element, &
-       mult_vec_vec, zero_vector
-  use mat, only : set_matrix_values, update_matrix, begin_update_matrix, end_update_matrix, &
-                  initialise_matrix, finalise_matrix, set_matrix_size, &
-                  pack_one_matrix_coefficient, zero_matrix
-  use solver, only : initialise_equation_system
   use kinds, only : ccs_int, ccs_real
-
->>>>>>> ee88718c
   
   implicit none
 
@@ -45,13 +35,10 @@
   public :: set_size
   public :: mult
   public :: zero
-<<<<<<< HEAD
   public :: set_mode
   public :: set_row
-=======
   public :: str
   public :: debug_print
->>>>>>> ee88718c
 
   !> @brief Generic interface to set values on an object.
   interface set_values
