!v Module file utils.mod
!
!  Provides utility functions for ASiMoV-CCS, these should be polymorphic on their input
!  and call type-specific implementations of the interface in other modules.

module utils
#include "ccs_macros.inc"

  use iso_c_binding

  use vec, only: set_vector_values, update_vector, begin_update_vector, end_update_vector, &
                 initialise_vector, set_vector_size, &
                 set_vector_values_mode, set_vector_values_row, set_vector_values_entry, &
                 clear_vector_values_entries, &
                 mult_vec_vec, scale_vec, zero_vector, &
                 get_natural_data_vec
  use mat, only: set_matrix_values, update_matrix, begin_update_matrix, end_update_matrix, &
                 initialise_matrix, finalise_matrix, set_matrix_size, &
                 set_matrix_values_mode, set_matrix_values_row, set_matrix_values_col, set_matrix_values_entry, &
                 clear_matrix_values_entries, zero_matrix
  use solver, only: initialise_equation_system
  use kinds, only: ccs_int, ccs_real
  use types, only: field, fluid, fluid_solver_selector, ccs_mesh, field_ptr
  use parallel_types, only: parallel_environment
  use constants, only: field_u, field_v, field_w, field_p, field_p_prime, field_mf

  implicit none

  private

  public :: set_values
  public :: set_entry
  public :: clear_entries
  public :: begin_update
  public :: end_update
  public :: update
  public :: finalise
  public :: initialise
  public :: set_size
  public :: mult
  public :: zero
  public :: set_mode
  public :: set_row
  public :: set_col
  public :: str
  public :: debug_print
  public :: exit_print
  public :: calc_kinetic_energy
  public :: calc_enstrophy
  public :: add_field_to_outputlist
  public :: reset_outputlist_counter
  public :: get_field
  public :: get_fluid_solver_selector
  public :: set_field
  public :: set_fluid_solver_selector
  public :: allocate_fluid_fields
  public :: dealloc_fluid_fields
  public :: get_natural_data
  
  !> Generic interface to set values on an object.
  interface set_values
    module procedure set_vector_values
    module procedure set_matrix_values
  end interface set_values

  !> Generic interface to store a value for later setting.
  interface set_entry
    module procedure set_vector_values_entry
    module procedure set_matrix_values_entry
  end interface set_entry

  !> Generic interface to set the storage mode (ADD/INSERT) of an object.
  interface set_mode
    module procedure set_vector_values_mode
    module procedure set_matrix_values_mode
  end interface set_mode

  !> Generic interface to set the working row.
  interface set_row
    module procedure set_vector_values_row
    module procedure set_matrix_values_row
  end interface set_row
  !> Generic interface to set the working column.
  interface set_col
    module procedure set_matrix_values_col
  end interface set_col

  !> Generic interface to indicate an object is ready for use.
  interface finalise
    module procedure finalise_matrix
  end interface finalise

  !> Generic interface to clear stored entries.
  interface clear_entries
    module procedure clear_vector_values_entries
    module procedure clear_matrix_values_entries
  end interface clear_entries

  !> Generic interface to perform parallel update of an object.
  interface update
    module procedure update_vector
    module procedure update_matrix
  end interface update

  !v Generic interface to begin parallel update of an object.
  !
  !  This is to allow overlapping comms and compute.
  interface begin_update
    module procedure begin_update_vector
    module procedure begin_update_matrix
  end interface begin_update

  !v Generic interface to end parallel update of an object.
  !
  !  This is to allow overlapping comms and compute.
  interface end_update
    module procedure end_update_vector
    module procedure end_update_matrix
  end interface end_update

  !> Generic interface to initialse vectors, matrices and linear systems
  interface initialise
    module procedure initialise_vector
    module procedure initialise_matrix
    module procedure initialise_equation_system
  end interface initialise

  !> Generic interface to set vector and matrix sizes
  interface set_size
    module procedure set_vector_size
    module procedure set_matrix_size
  end interface set_size

  !> Generic interface to perform multiplications
  interface mult
    module procedure mult_vec_vec
  end interface mult

  !> Generic interface to zero an object
  interface zero
    module procedure zero_vector
    module procedure zero_matrix
  end interface zero

  !> Generic interface to converting numbers and bools to strings
  interface str
    module procedure int2str
    module procedure real2str
    module procedure bool2str
  end interface str

  !> Generic interface to debug printer
  interface debug_print
    module procedure debug_print_actual
    module procedure noop
  end interface debug_print

<<<<<<< HEAD
  !> Generic interface to get data in natural ordering
  interface get_natural_data
    module procedure get_natural_data_vec
  end interface get_natural_data
  
=======
>>>>>>> 3b8541be
  integer(ccs_int), save :: outputlist_counter = 0

contains

  !> Print a message, along with with its location.
  subroutine debug_print_actual(msg, filepath, line)
    use mpi

    character(*), intent(in) :: msg      !< text to be printed
    character(*), intent(in) :: filepath !< calling file, added by __FILE__ macro
    integer, intent(in) :: line          !< line number in calling file, added by __LINE__ macro

    character(len=:), allocatable :: filename
    integer :: slash_position
    integer :: rank, ierror
    logical :: init_flag

    slash_position = scan(trim(filepath), "/", back=.true.)
    if (slash_position .gt. 0) then
      filename = filepath(slash_position + 1:len_trim(filepath))
    else
      filename = filepath
    end if

    call mpi_initialized(init_flag, ierror)
    if (init_flag) then
      call mpi_comm_rank(MPI_COMM_WORLD, rank, ierror)
      print *, trim(filename), "(", int2str(line), ")[", int2str(rank), "] : ", msg
    else
      print *, trim(filename), "(", int2str(line), ") : ", msg
    end if
  end subroutine

  !> No-op routine, does nothing.
  subroutine noop()
  end subroutine

  !> Convert integer to string.
  function int2str(in_int, format_str) result(out_string)
    integer(ccs_int), intent(in) :: in_int           !< integer to convert
    character(*), optional, intent(in) :: format_str !< format string to use
    character(:), allocatable :: out_string          !< formatted string from input integer

    character(32) :: tmp_string

    if (present(format_str)) then
      write (tmp_string, format_str) in_int
    else
      write (tmp_string, *) in_int
    end if
    out_string = trim(adjustl(tmp_string))
  end function

  !> Convert real to string.
  function real2str(in_real, format_str) result(out_string)
    real(ccs_real), intent(in) :: in_real            !< real number to convert
    character(*), optional, intent(in) :: format_str !< format string to use
    character(:), allocatable :: out_string          !< formatted string from input real

    character(32) :: tmp_string

    if (present(format_str)) then
      write (tmp_string, format_str) in_real
    else
      write (tmp_string, *) in_real
    end if
    out_string = trim(adjustl(tmp_string))
  end function

  !> Convert bool to string.
  function bool2str(in_bool) result(out_string)
    logical, intent(in) :: in_bool          !< bool to convert
    character(:), allocatable :: out_string !< string from input bool

    character(32) :: tmp_string

    write (tmp_string, *) in_bool

    out_string = trim(adjustl(tmp_string))
  end function

  !> Print a message and stop program execution.
  subroutine exit_print(msg, filepath, line)
    character(*), intent(in) :: msg      !< text to be printed
    character(*), intent(in) :: filepath !< calling file, added by __FILE__ macro
    integer, intent(in) :: line          !< line number in calling file, added by __LINE__ macro

    call debug_print(msg, filepath, line)
    stop 1
  end subroutine exit_print

  !TODO: move this subroutine to more appropriate module
  !> Calculate kinetic energy over density
  subroutine calc_kinetic_energy(par_env, mesh, u, v, w)

    use mpi

    use constants, only: ndim, ccs_string_len
    use types, only: field, ccs_mesh, cell_locator
    use vec, only: get_vector_data, restore_vector_data
    use parallel, only: allreduce, error_handling
    use parallel_types_mpi, only: parallel_environment_mpi
    use parallel_types, only: parallel_environment
    use meshing, only: get_local_num_cells, create_cell_locator, get_volume
    use timestepping, only: get_current_step

    class(parallel_environment), allocatable, intent(in) :: par_env !< parallel environment
    type(ccs_mesh), intent(in) :: mesh !< the mesh
    class(field), intent(inout) :: u !< solve x velocity field
    class(field), intent(inout) :: v !< solve y velocity field
    class(field), intent(inout) :: w !< solve z velocity field

    integer(ccs_int) :: local_num_cells
    real(ccs_real) :: ek_local, ek_global, volume_local, volume_global
    real(ccs_real), dimension(:), pointer :: u_data, v_data, w_data
    real(ccs_real) :: rho
    integer(ccs_int) :: index_p
    character(len=ccs_string_len) :: fmt
    integer(ccs_int) :: ierr
    integer(ccs_int) :: step !< timestep

    logical, save :: first_time = .true.
    integer :: io_unit

    type(cell_locator) :: loc_p
    real(ccs_real) :: volume

    call get_current_step(step)
    rho = 1.0_ccs_real

    ek_local = 0.0_ccs_real
    ek_global = 0.0_ccs_real
    volume_local = 0.0_ccs_real
    volume_global = 0.0_ccs_real

    call get_vector_data(u%values, u_data)
    call get_vector_data(v%values, v_data)
    call get_vector_data(w%values, w_data)

    call get_local_num_cells(mesh, local_num_cells)
    do index_p = 1, local_num_cells
      call create_cell_locator(mesh, index_p, loc_p)
      call get_volume(loc_p, volume)

      ek_local = ek_local + 0.5 * rho * volume * &
                 (u_data(index_p)**2 + v_data(index_p)**2 + w_data(index_p)**2)

      volume_local = volume_local + volume
    end do

    call restore_vector_data(u%values, u_data)
    call restore_vector_data(v%values, v_data)
    call restore_vector_data(w%values, w_data)

    select type (par_env)
    type is (parallel_environment_mpi)
      call MPI_AllReduce(ek_local, ek_global, 1, MPI_DOUBLE, MPI_SUM, par_env%comm, ierr)
      call error_handling(ierr, "mpi", par_env)
      call MPI_AllReduce(volume_local, volume_global, 1, MPI_DOUBLE, MPI_SUM, par_env%comm, ierr)
      call error_handling(ierr, "mpi", par_env)
    class default
      call error_abort("ERROR: Unknown type")
    end select

    ek_global = ek_global / volume_global

    if (par_env%proc_id == par_env%root) then
      if (first_time) then
        first_time = .false.
        open (newunit=io_unit, file="tgv2d-ek.log", status="replace", form="formatted")
      else
        open (newunit=io_unit, file="tgv2d-ek.log", status="old", form="formatted", position="append")
      end if
      fmt = '(I0,1(1x,e12.4))'
      write (io_unit, fmt) step, ek_global
      close (io_unit)
    end if

  end subroutine calc_kinetic_energy

  !TODO: move this subroutine to more appropriate module
  !> Calculate enstrophy
  subroutine calc_enstrophy(par_env, mesh, u, v, w)

    use mpi

    use constants, only: ndim, ccs_string_len
    use types, only: field, ccs_mesh
    use vec, only: get_vector_data, restore_vector_data
    use parallel, only: allreduce, error_handling
    use parallel_types_mpi, only: parallel_environment_mpi
    use parallel_types, only: parallel_environment
    use meshing, only: get_local_num_cells
    use timestepping, only: get_current_step

    class(parallel_environment), allocatable, intent(in) :: par_env !< parallel environment
    type(ccs_mesh), intent(in) :: mesh !< the mesh
    class(field), intent(inout) :: u !< solve x velocity field
    class(field), intent(inout) :: v !< solve y velocity field
    class(field), intent(inout) :: w !< solve z velocity field

    integer(ccs_int) :: local_num_cells
    real(ccs_real) :: ens_local, ens_global
    real(ccs_real), dimension(:), pointer :: dudy, dudz, dvdx, dvdz, dwdx, dwdy
    integer(ccs_int) :: index_p
    character(len=ccs_string_len) :: fmt
    integer(ccs_int) :: ierr
    integer(ccs_int) :: step !< timestep

    logical, save :: first_time = .true.
    integer :: io_unit

    call get_current_step(step)
    ens_local = 0.0_ccs_real
    ens_global = 0.0_ccs_real

    call get_vector_data(u%y_gradients, dudy)
    call get_vector_data(u%z_gradients, dudz)
    call get_vector_data(v%x_gradients, dvdx)
    call get_vector_data(v%z_gradients, dvdz)
    call get_vector_data(w%x_gradients, dwdx)
    call get_vector_data(w%y_gradients, dwdy)

    call get_local_num_cells(mesh, local_num_cells)
    do index_p = 1, local_num_cells

      ens_local = ens_local + (dwdy(index_p) - dvdz(index_p))**2 + &
                  (dudz(index_p) - dwdx(index_p))**2 + &
                  (dvdx(index_p) - dudy(index_p))**2

    end do
    ens_local = 0.5 * ens_local

    call restore_vector_data(u%y_gradients, dudy)
    call restore_vector_data(u%z_gradients, dudz)
    call restore_vector_data(v%x_gradients, dvdx)
    call restore_vector_data(v%z_gradients, dvdz)
    call restore_vector_data(w%x_gradients, dwdx)
    call restore_vector_data(w%y_gradients, dwdy)

    select type (par_env)
    type is (parallel_environment_mpi)
      call MPI_AllReduce(ens_local, ens_global, 1, MPI_DOUBLE, MPI_SUM, par_env%comm, ierr)
      call error_handling(ierr, "mpi", par_env)
    class default
      call error_abort("ERROR: Unknown type")
    end select

    if (par_env%proc_id == par_env%root) then
      if (first_time) then
        first_time = .false.
        open (newunit=io_unit, file="tgv2d-ens.log", status="replace", form="formatted")
      else
        open (newunit=io_unit, file="tgv2d-ens.log", status="old", form="formatted", position="append")
      end if
      fmt = '(I0,1(1x,e12.4))'
      write (io_unit, fmt) step, ens_global
      close (io_unit)
    end if

  end subroutine calc_enstrophy

  subroutine add_field_to_outputlist(var, name, list)

    use types, only: field, field_ptr

    ! Arguments
    class(field), pointer, intent(in) :: var
    character(len=*), intent(in) :: name
    type(field_ptr), dimension(:), intent(inout) :: list

    ! Local variables

    outputlist_counter = outputlist_counter + 1

    list(outputlist_counter)%ptr => var
    list(outputlist_counter)%name = name

  end subroutine add_field_to_outputlist

  subroutine reset_outputlist_counter()

    outputlist_counter = 0

  end subroutine

  !> Gets the field from the fluid structure specified by field_name
  subroutine get_field(flow, field_name, flow_field)
    type(fluid), intent(in) :: flow                   !< the structure containing all the fluid fields
    integer(ccs_int), intent(in) :: field_name        !< name of the field of interest
    class(field), pointer, intent(out) :: flow_field  !< the field of interest

    integer(ccs_int), dimension(1) :: field_index

    field_index = findloc(flow%field_names, field_name)
    flow_field => flow%fields(field_index(1))%ptr
  end subroutine get_field

  !< Sets the pointer to the field and the corresponding field name in the fluid structure
  subroutine set_field(field_index, field_name, flow_field, flow)
    integer(ccs_int), intent(in) :: field_index     !< index of arrays at which to set the field pointer and name
    integer(ccs_int), intent(in) :: field_name      !< the name of the field
    class(field), target, intent(in) :: flow_field  !< the field
    type(fluid), intent(inout) :: flow              !< the fluid structure

    flow%fields(field_index)%ptr => flow_field
    flow%field_names(field_index) = field_name
  end subroutine set_field

  !> Gets the solver selector for a specified field
  subroutine get_fluid_solver_selector(solver_selector, field_name, selector)
    type(fluid_solver_selector), intent(in) :: solver_selector  !< Structure containing all of the solver selectors
    integer(ccs_int), intent(in) :: field_name                  !< name of field
    logical, intent(out) :: selector                            !< flag indicating whether to solve for the given field

    select case (field_name)
    case (field_u)
      selector = solver_selector%u
    case (field_v)
      selector = solver_selector%v
    case (field_w)
      selector = solver_selector%w
    case (field_p)
      selector = solver_selector%p
    case default
      call error_abort("Unrecognised field index.")
    end select
  end subroutine get_fluid_solver_selector

  !> Sets the solver selector for a specified field
  subroutine set_fluid_solver_selector(field_name, selector, solver_selector)
    integer(ccs_int), intent(in) :: field_name                      !< name of field
    logical, intent(in) :: selector                                 !< flag indicating whether to solve for the given field
    type(fluid_solver_selector), intent(inout) :: solver_selector   !< Structure containing all of the solver selectors

    select case (field_name)
    case (field_u)
      solver_selector%u = selector
    case (field_v)
      solver_selector%v = selector
    case (field_w)
      solver_selector%w = selector
    case (field_p)
      solver_selector%p = selector
    case default
      call error_abort("Unrecognised field index.")
    end select
  end subroutine set_fluid_solver_selector

  ! Allocates arrays in fluid field structure to specified size
  subroutine allocate_fluid_fields(n_fields, flow)
    integer(ccs_int), intent(in) :: n_fields  !< Size of arrays in fluid structure
    type(fluid), intent(out) :: flow          !< the fluid structure

    allocate (flow%fields(n_fields))
    allocate (flow%field_names(n_fields))
  end subroutine allocate_fluid_fields

  ! Deallocates fluid arrays
  subroutine dealloc_fluid_fields(flow)
    type(fluid), intent(inout) :: flow  !< The fluid structure to deallocate

    deallocate (flow%fields)
    deallocate (flow%field_names)
  end subroutine dealloc_fluid_fields

end module utils<|MERGE_RESOLUTION|>--- conflicted
+++ resolved
@@ -155,14 +155,11 @@
     module procedure noop
   end interface debug_print
 
-<<<<<<< HEAD
   !> Generic interface to get data in natural ordering
   interface get_natural_data
     module procedure get_natural_data_vec
   end interface get_natural_data
   
-=======
->>>>>>> 3b8541be
   integer(ccs_int), save :: outputlist_counter = 0
 
 contains
