!>  Module file utils.mod
!
!v  Provides utility functions for ASiMoV-CCS, these should be polymorphic on their input
!          and call type-specific implementations of the interface in other modules.

module utils

  use iso_c_binding

  use vec, only : set_vector_values, update_vector, begin_update_vector, end_update_vector, &
                  initialise_vector, set_vector_size,         &
                  set_vector_values_mode, set_vector_values_row, set_vector_values_entry, &
                  clear_vector_values_entries, &
                  mult_vec_vec, scale_vec, zero_vector
  use mat, only : set_matrix_values, update_matrix, begin_update_matrix, end_update_matrix, &
                  initialise_matrix, finalise_matrix, set_matrix_size, &
                  set_matrix_values_mode, set_matrix_values_row, set_matrix_values_entry, &
                  clear_matrix_values_entries, pack_one_matrix_coefficient, zero_matrix
  use solver, only: initialise_equation_system
  use kinds, only : ccs_int, ccs_real
  
  implicit none

  private

  public :: set_values
  public :: set_entry
  public :: clear_entries
  public :: begin_update
  public :: end_update
  public :: update
  public :: finalise
  public :: pack_entries
  public :: initialise
  public :: set_size
  public :: mult
  public :: zero
  public :: set_mode
  public :: set_row
  public :: str
  public :: debug_print
  public :: exit_print 

  !>  Generic interface to set values on an object.
  interface set_values
     module procedure set_vector_values
     module procedure set_matrix_values
  end interface set_values

  interface set_entry
    module procedure set_vector_values_entry
    module procedure set_matrix_values_entry
  end interface set_entry
 
  interface set_mode
    module procedure set_vector_values_mode
    module procedure set_matrix_values_mode
  end interface set_mode

  interface set_row
    module procedure set_vector_values_row
    module procedure set_matrix_values_row
  end interface set_row
  
  interface finalise
    module procedure finalise_matrix
  end interface finalise

<<<<<<< HEAD
=======
  interface clear_entries
    module procedure clear_vector_values_entries
    module procedure clear_matrix_values_entries
  end interface clear_entries

>>>>>>> 9226d2f0
  !>  Generic interface to perform parallel update of an object.
  interface update
     module procedure update_vector
     module procedure update_matrix
  end interface update

  !>  Generic interface to begin parallel update of an object.
  !
  !>  This is to allow overlapping comms and compute.
  interface begin_update
     module procedure begin_update_vector
     module procedure begin_update_matrix
  end interface begin_update

  !>  Generic interface to end parallel update of an object.
  !
  !>  This is to allow overlapping comms and compute.
  interface end_update
    module procedure end_update_vector
    module procedure end_update_matrix
  end interface end_update

  !>  Generic interface to initialse vectors, matrices and linear systems
  interface initialise
    module procedure initialise_vector
    module procedure initialise_matrix
    module procedure initialise_equation_system
  end interface initialise

  !>  Generic interface to set vector and matrix sizes
  interface set_size
    module procedure set_vector_size
    module procedure set_matrix_size
  end interface set_size

  !>  Generic interface to pack entries (elements, coefficients) into a computational object.
  !
  !v  Stores the entries and elements in an object for later setting, this ensures the
  !   storage and values of indices in particular are set appropriately for each backend.
  interface pack_entries
    module procedure pack_one_matrix_coefficient
  end interface pack_entries

  !>  Generic interface to perform multiplications
  interface mult
    module procedure mult_vec_vec
  end interface mult

  !>  Generic interface to zero an object
  interface zero
    module procedure zero_vector
    module procedure zero_matrix
  end interface zero
  
  !> @brief Generic interface to converting numbers to strings
  interface str
    module procedure int2str
    module procedure real2str
  end interface str

  !> Generic interface to debug printer
  interface debug_print
    module procedure debug_print_actual
    module procedure noop
  end interface debug_print
  
contains

  !> @brief Print a message, along with with its location.
  subroutine debug_print_actual(msg, filepath, line)
    use mpi

    character(*), intent(in) :: msg      !< text to be printed
    character(*), intent(in) :: filepath !< calling file, added by __FILE__ macro
    integer, intent(in) :: line          !< line number in calling file, added by __LINE__ macro

    character(len=:), allocatable :: filename
    integer :: slash_position
    integer :: rank, ierror
    logical :: init_flag

    slash_position = scan(trim(filepath), "/", back=.true.)
    if (slash_position .gt. 0) then
      filename = filepath(slash_position+1:len_trim(filepath))
    else
      filename = filepath
    end if

    call mpi_initialized(init_flag, ierror)
    if (init_flag) then 
      call mpi_comm_rank(MPI_COMM_WORLD, rank, ierror)
      print *, trim(filename), "(", int2str(line), ")[", int2str(rank), "] : ", msg
    else
      print *, trim(filename), "(", int2str(line), ") : ", msg
    end if
  end subroutine
  
  !> No-op routine, does nothing.
  subroutine noop()
  end subroutine
  
  !> Convert integer to string.
  function int2str(in_int, format_str) result(out_string)
    integer(ccs_int), intent (in)       :: in_int     !< integer to convert
    character(*), optional, intent(in)  :: format_str !< format string to use
    character(:), allocatable           :: out_string !< formatted string from input integer

    character(32)                       :: tmp_string 
    
    if (present(format_str)) then
      write(tmp_string, format_str) in_int
    else
      write(tmp_string, *) in_int
    end if
    out_string = trim(adjustl(tmp_string))
  end function
  
  !> Convert real to string.
  function real2str(in_real, format_str) result(out_string)
    real(ccs_real), intent (in)         :: in_real    !< real number to convert 
    character(*), optional, intent(in)  :: format_str !< format string to use
    character(:), allocatable           :: out_string !< formatted string from input real

    character(32)                       :: tmp_string
    
    if (present(format_str)) then
      write(tmp_string, format_str) in_real
    else
      write(tmp_string, *) in_real
    end if
    out_string = trim(adjustl(tmp_string))
  end function

  !> Print a message and stop program execution.
  subroutine exit_print(msg, filepath, line)
    character(*), intent(in) :: msg      !< text to be printed
    character(*), intent(in) :: filepath !< calling file, added by __FILE__ macro
    integer, intent(in) :: line          !< line number in calling file, added by __LINE__ macro

    call debug_print(msg, filepath, line)
    stop 1
  end subroutine exit_print



end module utils<|MERGE_RESOLUTION|>--- conflicted
+++ resolved
@@ -66,14 +66,11 @@
     module procedure finalise_matrix
   end interface finalise
 
-<<<<<<< HEAD
-=======
   interface clear_entries
     module procedure clear_vector_values_entries
     module procedure clear_matrix_values_entries
   end interface clear_entries
 
->>>>>>> 9226d2f0
   !>  Generic interface to perform parallel update of an object.
   interface update
      module procedure update_vector
