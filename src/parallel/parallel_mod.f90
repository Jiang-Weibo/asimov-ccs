--- conflicted
+++ resolved
@@ -22,11 +22,8 @@
   public :: query_stop_run
   public :: create_shared_array
   public :: is_root
-<<<<<<< HEAD
   public :: is_valid
-=======
   public :: set_mpi_parameters
->>>>>>> 908fe4c6
 
   interface
 
@@ -107,20 +104,18 @@
       logical :: isroot
     end function
   
-<<<<<<< HEAD
     !> Check whether current process is root process in communicator
     module function is_valid(par_env) result(isvalid)
       class(parallel_environment), intent(in) :: par_env !< parallel environment
       logical :: isvalid
     end function is_valid
-=======
+
     !> Sets the colour for splitting the parallel environment based on the split value provided
     module subroutine set_colour_from_split(par_env, split_type, colour)
       class(parallel_environment), intent(in) :: par_env    !< The parallel environment
       integer, intent(in) :: split_type                     !< Split value provided
       integer, intent(out) :: colour                        !< The resulting colour
     end subroutine
->>>>>>> 908fe4c6
 
   end interface
 
