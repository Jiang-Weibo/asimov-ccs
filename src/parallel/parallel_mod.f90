!> @brief Module file parallel.mod
<<<<<<< HEAD
!!
!! @details Module that defines the parallel interace for ASiMoV-CCS
=======
!>
!> @details Module that defines the parallel interace for ASiMoV-CCS
>>>>>>> 9c29b0a0

module parallel

  use parallel_types
  use mpi_f08

  implicit none

  private

  interface

    !> @brief Create the parallel environment
    module subroutine initialise_parallel_environment(par_env)
      class(parallel_environment), allocatable, intent(out) :: par_env
    end subroutine

    !> @brief Cleanup the parallel environment
    module subroutine cleanup_parallel_environment(par_env)
      class(parallel_environment), intent(in) :: par_env
    end subroutine

    !> @brief Synchronise the parallel environment
    module subroutine sync(par_env)
      class(parallel_environment), intent(in) :: par_env
    end subroutine

    !> @brief Timer for parallel environment
    module subroutine timer(tick)
      double precision, intent(out) :: tick
    end subroutine

    !> @brief Global reduction of integer scalars
    module subroutine allreduce_scalar(input_value, result_value, rop, par_env)
      class(*), intent(in) :: input_value
      class(*), intent(inout) :: result_value
      class(reduction_operator), intent(in) :: rop
      class(parallel_environment), intent(in) :: par_env
    end subroutine

    !> @brief Error handling for parallel environment
    module subroutine error_handling(error_code, error_cat, par_env)
      integer, intent(in) :: error_code
      character (len=*), intent (in) :: error_cat
      class(parallel_environment), intent(in) :: par_env
    end subroutine

  end interface

  interface allreduce
    module procedure allreduce_scalar
  end interface allreduce

  public :: initialise_parallel_environment
  public :: cleanup_parallel_environment
  public :: sync
  public :: timer
  public :: allreduce

end module parallel<|MERGE_RESOLUTION|>--- conflicted
+++ resolved
@@ -1,11 +1,6 @@
 !> @brief Module file parallel.mod
-<<<<<<< HEAD
-!!
-!! @details Module that defines the parallel interace for ASiMoV-CCS
-=======
-!>
+!
 !> @details Module that defines the parallel interace for ASiMoV-CCS
->>>>>>> 9c29b0a0
 
 module parallel
 
