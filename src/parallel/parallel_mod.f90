!v Module file parallel.mod
!
!  Module that defines the parallel interace for ASiMoV-CCS

module parallel

  use parallel_types
<<<<<<< HEAD
  use kinds, only: ccs_int, ccs_real
=======
  use kinds, only: ccs_int, ccs_long
>>>>>>> 058aed3c

  implicit none

  private

  public :: initialise_parallel_environment
  public :: create_new_par_env
  public :: cleanup_parallel_environment
  public :: sync
  public :: read_command_line_arguments
  public :: timer
  public :: allreduce
  public :: error_handling !TODO: consider if this should be public (used with "raw" MPI calls in some places)
  public :: query_stop_run
  public :: create_shared_array
  public :: destroy_shared_array
  public :: is_root
  public :: is_valid
<<<<<<< HEAD
=======
  public :: set_mpi_parameters
  public :: create_shared_roots_comm
>>>>>>> 058aed3c

  interface

    !> Create the parallel environment
    module subroutine initialise_parallel_environment(par_env)
      class(parallel_environment), allocatable, intent(out) :: par_env
    end subroutine

    !v Creates a new parallel environment by splitting the existing one, splitting
    !  based on provided MPI constants or a provided colouring
    module subroutine create_new_par_env(parent_par_env, split, use_mpi_splitting, par_env)
      class(parallel_environment), intent(in) :: parent_par_env         !< The parent parallel environment
      integer, intent(in) :: split                                      !< The value indicating which type of split is being performed, or the user provided colour
      logical, intent(in) :: use_mpi_splitting                          !< Flag indicating whether to use mpi_comm_split_type
      class(parallel_environment), allocatable, intent(out) :: par_env  !< The resulting parallel environment
    end subroutine

    !> Cleanup the parallel environment
    module subroutine cleanup_parallel_environment(par_env)
      class(parallel_environment), intent(in) :: par_env
    end subroutine

    !> Synchronise the parallel environment
    module subroutine sync(par_env)
      class(parallel_environment), intent(in) :: par_env
    end subroutine

    !> Read command line arguments and their values
    module subroutine read_command_line_arguments(par_env, cps, case_name, in_dir)
      class(parallel_environment), intent(in) :: par_env
      integer(ccs_int), optional, intent(inout) :: cps
      character(len=:), optional, allocatable, intent(out) :: case_name
      character(len=:), optional, allocatable, intent(out) :: in_dir
    end subroutine read_command_line_arguments

    !> Timer for parallel environment
    module subroutine timer(tick)
      double precision, intent(out) :: tick
    end subroutine

    !> Global reduction of integer scalars
    module subroutine allreduce_scalar(input_value, rop, par_env, result_value)
      class(*), intent(in) :: input_value
      class(reduction_operator), intent(in) :: rop
      class(parallel_environment), intent(in) :: par_env
      class(*), intent(inout) :: result_value
    end subroutine

    !> Error handling for parallel environment
    module subroutine error_handling(error_code, error_category, par_env)
      integer, intent(in) :: error_code
      character(len=*), intent(in) :: error_category
      class(parallel_environment), intent(in) :: par_env
    end subroutine

    !> Query whether a STOP file exists
    module function query_stop_run(par_env) result(stop_run)
      class(parallel_environment), intent(in) :: par_env !< parallel_environment_mpi
      logical :: stop_run
    end function

    !> Sets mpi parameters inside a parallel environment
    module subroutine set_mpi_parameters(par_env)
      class(parallel_environment), intent(inout) :: par_env !< The parallel environment being updated
    end subroutine set_mpi_parameters

    !> Create an integer 1D MPI shared memory array
    module subroutine create_shared_array_int_1D(shared_env, length, array, window)
      class(parallel_environment), intent(in) :: shared_env
      integer(ccs_int), intent(in) :: length
      integer(ccs_int), pointer, dimension(:), intent(out) :: array
      integer, intent(out) :: window
    end subroutine

    !> Create an long integer 1D MPI shared memory array
    module subroutine create_shared_array_long_1D(shared_env, length, array, window)
      class(parallel_environment), intent(in) :: shared_env
      integer(ccs_int), intent(in) :: length
      integer(ccs_long), pointer, dimension(:), intent(out) :: array
      integer, intent(out) :: window
    end subroutine

    !> Create an integer 2D MPI shared memory array
    module subroutine create_shared_array_int_2D(shared_env, length, array, window)
      class(parallel_environment), intent(in) :: shared_env
      integer(ccs_int), dimension(2), intent(in) :: length
      integer(ccs_int), pointer, dimension(:,:), intent(out) :: array
      integer, intent(out) :: window
    end subroutine

<<<<<<< HEAD
    !> Create an real 1D MPI shared memory array
    module subroutine create_shared_array_real_1D(shared_env, length, array, window)
      class(parallel_environment), intent(in) :: shared_env
      integer(ccs_int), intent(in) :: length
      real(ccs_real), pointer, dimension(:), intent(out) :: array
      integer, intent(out) :: window
    end subroutine

    !> Create an real 2D MPI shared memory array
    module subroutine create_shared_array_real_2D(shared_env, length, array, window)
      class(parallel_environment), intent(in) :: shared_env
      integer(ccs_int), dimension(2), intent(in) :: length
      real(ccs_real), pointer, dimension(:,:), intent(out) :: array
      integer, intent(out) :: window
=======
    !> Destroy an integer 1D MPI shared memory array
    module subroutine destroy_shared_array_int_1D(shared_env, array, window)
      class(parallel_environment), intent(in) :: shared_env
      integer(ccs_int), pointer, dimension(:), intent(inout) :: array
      integer, intent(inout) :: window
    end subroutine

    !> Destroy an integer 1D MPI shared memory array
    module subroutine destroy_shared_array_long_1D(shared_env, array, window)
      class(parallel_environment), intent(in) :: shared_env
      integer(ccs_long), pointer, dimension(:), intent(inout) :: array
      integer, intent(inout) :: window
    end subroutine

    !> Destroy an integer 2D MPI shared memory array
    module subroutine destroy_shared_array_int_2D(shared_env, array, window)
      class(parallel_environment), intent(in) :: shared_env
      integer(ccs_int), pointer, dimension(:,:), intent(inout) :: array
      integer, intent(inout) :: window
>>>>>>> 058aed3c
    end subroutine

    !> Test whether current rank is root of communicator
    module function is_root(par_env) result(isroot)
      class(parallel_environment), intent(in) :: par_env
      logical :: isroot
    end function
  
    !> Check whether current process is root process in communicator
    module function is_valid(par_env) result(isvalid)
      class(parallel_environment), intent(in) :: par_env !< parallel environment
      logical :: isvalid
    end function is_valid
<<<<<<< HEAD
=======

    !> Sets the colour for splitting the parallel environment based on the split value provided
    module subroutine set_colour_from_split(par_env, split_type, use_mpi_splitting, colour)
      class(parallel_environment), intent(in) :: par_env    !< The parallel environment
      integer, intent(in) :: split_type                     !< Split value provided
      logical, intent(in) :: use_mpi_splitting              !< Flag indicating whether to use mpi_comm_split_type
      integer, intent(out) :: colour                        !< The resulting colour
    end subroutine
>>>>>>> 058aed3c

    !> Creates communicator of roots of specified shared environments
    module subroutine create_shared_roots_comm(par_env, shared_env, roots_env)
      class(parallel_environment), intent(in) :: par_env                     !< The parent parallel environment of the shared_envs
      class(parallel_environment), intent(in) :: shared_env                  !< The shared environments whose roots we want in the root environment
      class(parallel_environment), allocatable, intent(out) :: roots_env   !< The resulting root environment
    end subroutine 
    
  end interface

  interface create_shared_array
    module procedure create_shared_array_int_1D
    module procedure create_shared_array_long_1D
    module procedure create_shared_array_int_2D
    module procedure create_shared_array_real_1D
    module procedure create_shared_array_real_2D
  end interface

  interface destroy_shared_array
    module procedure destroy_shared_array_int_1D
    module procedure destroy_shared_array_long_1D
    module procedure destroy_shared_array_int_2D
  end interface

  interface allreduce
    module procedure allreduce_scalar
  end interface allreduce

end module parallel<|MERGE_RESOLUTION|>--- conflicted
+++ resolved
@@ -5,11 +5,7 @@
 module parallel
 
   use parallel_types
-<<<<<<< HEAD
-  use kinds, only: ccs_int, ccs_real
-=======
-  use kinds, only: ccs_int, ccs_long
->>>>>>> 058aed3c
+  use kinds, only: ccs_int, ccs_long, ccs_real
 
   implicit none
 
@@ -28,11 +24,8 @@
   public :: destroy_shared_array
   public :: is_root
   public :: is_valid
-<<<<<<< HEAD
-=======
   public :: set_mpi_parameters
   public :: create_shared_roots_comm
->>>>>>> 058aed3c
 
   interface
 
@@ -123,7 +116,6 @@
       integer, intent(out) :: window
     end subroutine
 
-<<<<<<< HEAD
     !> Create an real 1D MPI shared memory array
     module subroutine create_shared_array_real_1D(shared_env, length, array, window)
       class(parallel_environment), intent(in) :: shared_env
@@ -138,7 +130,8 @@
       integer(ccs_int), dimension(2), intent(in) :: length
       real(ccs_real), pointer, dimension(:,:), intent(out) :: array
       integer, intent(out) :: window
-=======
+    end subroutine create_shared_array_real_2D
+    
     !> Destroy an integer 1D MPI shared memory array
     module subroutine destroy_shared_array_int_1D(shared_env, array, window)
       class(parallel_environment), intent(in) :: shared_env
@@ -158,7 +151,6 @@
       class(parallel_environment), intent(in) :: shared_env
       integer(ccs_int), pointer, dimension(:,:), intent(inout) :: array
       integer, intent(inout) :: window
->>>>>>> 058aed3c
     end subroutine
 
     !> Test whether current rank is root of communicator
@@ -172,8 +164,6 @@
       class(parallel_environment), intent(in) :: par_env !< parallel environment
       logical :: isvalid
     end function is_valid
-<<<<<<< HEAD
-=======
 
     !> Sets the colour for splitting the parallel environment based on the split value provided
     module subroutine set_colour_from_split(par_env, split_type, use_mpi_splitting, colour)
@@ -182,7 +172,6 @@
       logical, intent(in) :: use_mpi_splitting              !< Flag indicating whether to use mpi_comm_split_type
       integer, intent(out) :: colour                        !< The resulting colour
     end subroutine
->>>>>>> 058aed3c
 
     !> Creates communicator of roots of specified shared environments
     module subroutine create_shared_roots_comm(par_env, shared_env, roots_env)
