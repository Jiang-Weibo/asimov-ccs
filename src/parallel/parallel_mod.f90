--- conflicted
+++ resolved
@@ -32,11 +32,7 @@
       class(parallel_environment), allocatable, intent(out) :: par_env
     end subroutine
 
-<<<<<<< HEAD
-    !> Creates a new parallel environment by splitting the existing one, splitting
-=======
     !v Creates a new parallel environment by splitting the existing one, splitting
->>>>>>> 5e13e332
     !  based on provided MPI constants or a provided colouring
     module subroutine create_new_par_env(parent_par_env, split, use_mpi_splitting, par_env)
       class(parallel_environment), intent(in) :: parent_par_env         !< The parent parallel environment
@@ -45,10 +41,6 @@
       class(parallel_environment), allocatable, intent(out) :: par_env  !< The resulting parallel environment
     end subroutine
 
-<<<<<<< HEAD
-
-=======
->>>>>>> 5e13e332
     !> Cleanup the parallel environment
     module subroutine cleanup_parallel_environment(par_env)
       class(parallel_environment), intent(in) :: par_env
@@ -93,16 +85,12 @@
       logical :: stop_run
     end function
 
-<<<<<<< HEAD
-    !> Create an integer 1D MPI shared memory array
-=======
     !> Sets mpi parameters inside a parallel environment
     module subroutine set_mpi_parameters(par_env)
       class(parallel_environment), intent(inout) :: par_env !< The parallel environment being updated
     end subroutine set_mpi_parameters
 
-    !> Create an MPI shared memory array
->>>>>>> 5e13e332
+    !> Create an integer 1D MPI shared memory array
     module subroutine create_shared_array_int_1D(shared_env, length, array, window)
       class(parallel_environment), intent(in) :: shared_env
       integer(ccs_int), intent(in) :: length
