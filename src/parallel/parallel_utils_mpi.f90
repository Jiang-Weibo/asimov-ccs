--- conflicted
+++ resolved
@@ -17,8 +17,6 @@
 
 contains
 
-<<<<<<< HEAD
-=======
   !v Creates a new parallel environment by splitting the existing one, splitting
   !  based on provided MPI constants or a provided colouring
   module subroutine create_new_par_env(parent_par_env, split, use_mpi_splitting, par_env)
@@ -91,7 +89,6 @@
     end select
   end subroutine set_mpi_parameters
 
->>>>>>> 058aed3c
   module subroutine create_shared_array_int_1D(shared_env, length, array, window)
 
     use iso_c_binding
@@ -212,7 +209,6 @@
 
   end subroutine
 
-<<<<<<< HEAD
   module subroutine create_shared_array_real_1D(shared_env, length, array, window)
 
     use iso_c_binding
@@ -270,7 +266,7 @@
     type is (parallel_environment_mpi)
       call mpi_win_allocate_shared(byte_size, disp_unit, MPI_INFO_NULL, shared_env%comm, c_array_ptr, window, ierr)
 
-      call c_f_pointer(c_array_ptr, array, shape=[length])
+      call c_f_pointer(c_array_ptr, array, shape=length)
 
       call mpi_barrier(shared_env%comm, ierr)
 
@@ -282,8 +278,6 @@
     end select
 
   end subroutine
-
-=======
 
   module subroutine destroy_shared_array_int_1D(shared_env, array, window)
     class(parallel_environment), intent(in) :: shared_env
@@ -334,8 +328,6 @@
 
   end subroutine
 
-
->>>>>>> 058aed3c
   !> Synchronise the parallel environment
   module subroutine sync(par_env)
 
@@ -497,11 +489,8 @@
     class(parallel_environment), intent(in) :: par_env !< parallel environment
     logical :: isvalid
 
-<<<<<<< HEAD
-=======
     isvalid = .false.
 
->>>>>>> 058aed3c
     select type (par_env)
     type is (parallel_environment_mpi)
       if (par_env%comm == MPI_COMM_NULL) then
@@ -519,8 +508,6 @@
 
   end function is_valid
 
-<<<<<<< HEAD
-=======
   !> Sets the colour for splitting the parallel environment based on the split value provided
   module subroutine set_colour_from_split(par_env, split_type, use_mpi_splitting, colour)
     use constants
@@ -575,5 +562,4 @@
 
   end subroutine create_shared_roots_comm
 
->>>>>>> 058aed3c
 end submodule parallel_utils_mpi