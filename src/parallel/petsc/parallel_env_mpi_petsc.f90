!
!  Implementation of the parallel environment using MPI and PETSc
!
!  @build mpi petsc
submodule(parallel) parallel_env_mpi_petsc
#include "ccs_macros.inc"

  use utils, only: exit_print
  use mpi
  use petsc, only: PetscInitialize, PetscFinalize, PETSC_NULL_CHARACTER
  use parallel_types_mpi, only: parallel_environment_mpi

  implicit none

contains

  !> Create the MPI and PETSc parallel environments
  module subroutine initialise_parallel_environment(par_env)

    class(parallel_environment), allocatable, intent(out) :: par_env !< parallel_environment_mpi

    integer :: ierr ! Error code

    allocate (parallel_environment_mpi :: par_env)

    select type (par_env)

    type is (parallel_environment_mpi)
      call mpi_init(ierr)
      call error_handling(ierr, "mpi", par_env)

      par_env%comm = MPI_COMM_WORLD

      call initialise_petsc(par_env)

      call mpi_comm_rank(par_env%comm, par_env%proc_id, ierr)
      call error_handling(ierr, "mpi", par_env)

      call mpi_comm_size(par_env%comm, par_env%num_procs, ierr)
      call error_handling(ierr, "mpi", par_env)

      call par_env%set_rop()

      par_env%root = 0

    class default
      call error_abort("Unsupported parallel environment")

    end select

  end subroutine

<<<<<<< HEAD
  !v Creates a new parallel environment by splitting the existing one, splitting
  !  based on provided MPI constants or a provided colouring
  module subroutine create_new_par_env(parent_par_env, split, use_mpi_splitting, par_env)
    class(parallel_environment), intent(in) :: parent_par_env         !< The parent parallel environment
    integer, intent(in) :: split                                      !< The value indicating which type of split is being performed, or the user provided colour
    logical, intent(in) :: use_mpi_splitting                          !< Flag indicating whether to use mpi_comm_split_type
    class(parallel_environment), allocatable, intent(out) :: par_env  !< The resulting parallel environment

    integer :: newcomm
    integer :: colour
    integer :: ierr

    select type (parent_par_env)
    type is (parallel_environment_mpi)
      call set_colour_from_split(parent_par_env, split, colour)
      if (use_mpi_splitting) then
        call mpi_comm_split_type(parent_par_env%comm, colour, 0, MPI_INFO_NULL, newcomm, ierr) 
      else 
        call mpi_comm_split(parent_par_env%comm, colour, 0, newcomm, ierr) 
      end if
      call error_handling(ierr, "mpi", parent_par_env)

      allocate(parallel_environment_mpi :: par_env)
      select type (par_env)
      type is (parallel_environment_mpi)
        call create_parallel_environment_from_comm(newcomm, par_env)
      class default
        call error_abort("Unsupported parallel environment")
      end select

    class default
      call error_abort("Unsupported parallel environment")
    end select
  end subroutine create_new_par_env

  !> Creates a parallel environment based on the provided communicator
  subroutine create_parallel_environment_from_comm(comm, par_env)
    integer, intent(in) :: comm                                          !< The communicator with which to make the parallel environment
    type(parallel_environment_mpi), intent(inout) :: par_env   !< The resulting parallel environment

    par_env%comm = comm
    call set_mpi_parameters(par_env)
  end subroutine create_parallel_environment_from_comm

=======
>>>>>>> 5bf54233
  !> Cleanup the PETSc and MPI parallel environments
  module subroutine cleanup_parallel_environment(par_env)

    class(parallel_environment), intent(in) :: par_env !< parallel_environment_mpi

    integer :: ierr ! Error code

    select type (par_env)

    type is (parallel_environment_mpi)
      call finalise_petsc(par_env)
      call mpi_finalize(ierr)
      call error_handling(ierr, "mpi", par_env)

    class default
      call error_abort("Unsupported parallel environment")

    end select

  end subroutine

  !> Initalise PETSc
  subroutine initialise_petsc(par_env)

    type(parallel_environment_mpi), intent(in) :: par_env !< parallel_environment_mpi

    integer :: ierr ! Error code

    call PetscInitialize(PETSC_NULL_CHARACTER, ierr)

    if (ierr /= 0) then
      call error_handling(ierr, "petsc", par_env)
    end if

  end subroutine

  !> Finalise PETSc
  subroutine finalise_petsc(par_env)

    type(parallel_environment_mpi), intent(in) :: par_env !< parallel_environment_mpi

    integer :: ierr ! Error code

    call PetscFinalize(ierr) ! Finalises MPI

    if (ierr /= 0) then
      call error_handling(ierr, "petsc", par_env)
    end if

  end subroutine

end submodule parallel_env_mpi_petsc<|MERGE_RESOLUTION|>--- conflicted
+++ resolved
@@ -50,53 +50,7 @@
 
   end subroutine
 
-<<<<<<< HEAD
-  !v Creates a new parallel environment by splitting the existing one, splitting
-  !  based on provided MPI constants or a provided colouring
-  module subroutine create_new_par_env(parent_par_env, split, use_mpi_splitting, par_env)
-    class(parallel_environment), intent(in) :: parent_par_env         !< The parent parallel environment
-    integer, intent(in) :: split                                      !< The value indicating which type of split is being performed, or the user provided colour
-    logical, intent(in) :: use_mpi_splitting                          !< Flag indicating whether to use mpi_comm_split_type
-    class(parallel_environment), allocatable, intent(out) :: par_env  !< The resulting parallel environment
 
-    integer :: newcomm
-    integer :: colour
-    integer :: ierr
-
-    select type (parent_par_env)
-    type is (parallel_environment_mpi)
-      call set_colour_from_split(parent_par_env, split, colour)
-      if (use_mpi_splitting) then
-        call mpi_comm_split_type(parent_par_env%comm, colour, 0, MPI_INFO_NULL, newcomm, ierr) 
-      else 
-        call mpi_comm_split(parent_par_env%comm, colour, 0, newcomm, ierr) 
-      end if
-      call error_handling(ierr, "mpi", parent_par_env)
-
-      allocate(parallel_environment_mpi :: par_env)
-      select type (par_env)
-      type is (parallel_environment_mpi)
-        call create_parallel_environment_from_comm(newcomm, par_env)
-      class default
-        call error_abort("Unsupported parallel environment")
-      end select
-
-    class default
-      call error_abort("Unsupported parallel environment")
-    end select
-  end subroutine create_new_par_env
-
-  !> Creates a parallel environment based on the provided communicator
-  subroutine create_parallel_environment_from_comm(comm, par_env)
-    integer, intent(in) :: comm                                          !< The communicator with which to make the parallel environment
-    type(parallel_environment_mpi), intent(inout) :: par_env   !< The resulting parallel environment
-
-    par_env%comm = comm
-    call set_mpi_parameters(par_env)
-  end subroutine create_parallel_environment_from_comm
-
-=======
->>>>>>> 5bf54233
   !> Cleanup the PETSc and MPI parallel environments
   module subroutine cleanup_parallel_environment(par_env)
 
