--- conflicted
+++ resolved
@@ -2,13 +2,8 @@
 
   use constants, only : ndim
   
-<<<<<<< HEAD
-  use kinds, only: accs_int, accs_real
+  use kinds, only: ccs_int, ccs_real
   use types, only: ccs_mesh, face_locator, cell_locator, neighbour_locator
-=======
-  use kinds, only: ccs_int, ccs_real
-  use types, only: mesh, face_locator, cell_locator, neighbour_locator
->>>>>>> a0fd286f
   use parallel_types, only: parallel_environment
   use parallel_types_mpi, only: parallel_environment_mpi
   use meshing, only: get_global_index, get_local_index, count_neighbours, &
@@ -262,19 +257,11 @@
   !> @param[inout] mesh meshobj - the mesh we are assembling neighbours on
   subroutine build_local_mesh_add_neighbour(cellidx, nbctr, nbidx, nbidxg, meshobj)
 
-<<<<<<< HEAD
-    integer(accs_int), intent(in) :: cellidx
-    integer(accs_int), intent(in) :: nbctr
-    integer(accs_int), intent(in) :: nbidx
-    integer(accs_int), intent(in) :: nbidxg
-    type(ccs_mesh), intent(inout) :: meshobj
-=======
     integer(ccs_int), intent(in) :: cellidx
     integer(ccs_int), intent(in) :: nbctr
     integer(ccs_int), intent(in) :: nbidx
     integer(ccs_int), intent(in) :: nbidxg
-    type(mesh), intent(inout) :: meshobj
->>>>>>> a0fd286f
+    type(ccs_mesh), intent(inout) :: meshobj
 
     integer(ccs_int) :: ng !> The current number of cells (total = local + halos)
     logical :: found        !> Indicates whether a halo cell was already present
