--- conflicted
+++ resolved
@@ -14,7 +14,7 @@
   use parallel, only: read_command_line_arguments
   use parallel_types, only: parallel_environment
   use parallel_types_mpi, only: parallel_environment_mpi
-  use meshing, only: get_global_index, get_local_index, count_neighbours, &
+  use meshing, only: get_global_index, get_natural_index, get_local_index, count_neighbours, &
                      create_cell_locator, create_neighbour_locator, create_face_locator, create_vert_locator, &
                      set_face_index, get_boundary_status, get_local_status, &
                      get_local_num_cells, set_local_num_cells, &
@@ -369,12 +369,8 @@
 
     !    do k = start, end ! loop over cells owned by current process
     do local_icell = 1, local_num_cells ! loop over cells owned by current process
-<<<<<<< HEAD
-      global_icell = mesh%topo%natural_indices(local_icell)
-=======
       call create_cell_locator(mesh, local_icell, loc_p)
-      call get_global_index(loc_p, global_icell)
->>>>>>> 3b8541be
+      call get_natural_index(loc_p, global_icell)
 
       do j = 1, max_faces ! loop over all faces for each cell
         call create_face_locator(mesh, local_icell, j, loc_f)
@@ -924,28 +920,7 @@
     type is (parallel_environment_mpi)
 
       call get_local_num_cells(mesh, local_num_cells)
-<<<<<<< HEAD
-=======
       call get_vert_per_cell(mesh, vert_per_cell)
-
-      if (allocated(mesh%topo%global_vertex_indices)) then
-        deallocate (mesh%topo%global_vertex_indices)
-      end if
-      allocate (mesh%topo%global_vertex_indices(vert_per_cell, local_num_cells))
-
-      ! Global vertex numbering
-      do i = 1, local_num_cells
-        associate (global_vert_index => mesh%topo%global_vertex_indices(:, i))
-          call create_cell_locator(mesh, i, loc_p)
-          call get_global_index(loc_p, ii)
-
-          global_vert_index(front_bottom_left) = ii + (ii - 1) / cps
-          global_vert_index(front_bottom_right) = ii + (ii - 1) / cps + 1
-          global_vert_index(front_top_left) = ii + cps + (ii + cps - 1) / cps
-          global_vert_index(front_top_right) = ii + cps + (ii + cps - 1) / cps + 1
-        end associate
-      end do
->>>>>>> 3b8541be
 
       call get_total_num_cells(mesh, total_num_cells)
       call get_max_faces(mesh, max_faces)
@@ -966,16 +941,9 @@
 
       ! Set cell centre
       associate (h => mesh%geo%h)
-<<<<<<< HEAD
-        do i = 1_ccs_int, mesh%topo%total_num_cells
-          call set_cell_location(mesh, i, loc_p)
-           
-          ii = mesh%topo%natural_indices(i)
-=======
         do i = 1_ccs_int, total_num_cells
           call create_cell_locator(mesh, i, loc_p)
-          call get_global_index(loc_p, ii)
->>>>>>> 3b8541be
+          call get_natural_index(loc_p, ii)
 
           x_p(1) = (modulo(ii - 1, cps) + 0.5_ccs_real) * h
           x_p(2) = ((ii - 1) / cps + 0.5_ccs_real) * h
@@ -1157,53 +1125,6 @@
     type is (parallel_environment_mpi)
 
       ! Set the global mesh parameters
-<<<<<<< HEAD
-      mesh%topo%global_num_cells = nx * ny * nz
-      mesh%topo%global_num_vertices = (nx + 1) * (ny + 1) * (nz + 1)
-
-      ! Associate aliases to make code easier to read
-      associate (nglobal => mesh%topo%global_num_cells)
-
-        ! Determine ownership range
-        start_global = global_start(nglobal, par_env%proc_id, par_env%num_procs)
-        local_num_cells = local_count(nglobal, par_env%proc_id, par_env%num_procs)
-        call set_local_num_cells(local_num_cells, mesh)
-        call get_local_num_cells(mesh, local_num_cells) ! Ensure using correct value
-        end_global = start_global + (local_num_cells - 1)
-
-        ! Set max number of faces (constant, 6)
-        mesh%topo%max_faces = 6_ccs_int
-
-        ! Set number of vertices per cell (constant, 8)
-        mesh%topo%vert_per_cell = 8_ccs_int
-
-        ! Set number of neighbours via vertex per cell
-        mesh%topo%vert_nb_per_cell = 20_ccs_int
-
-        ! Allocate mesh arrays
-        allocate (mesh%topo%global_indices(local_num_cells))
-        allocate (mesh%topo%num_nb(local_num_cells))
-        allocate (mesh%topo%num_vert_nb(local_num_cells))
-        allocate (mesh%topo%nb_indices(mesh%topo%max_faces, local_num_cells))
-        allocate (mesh%topo%vert_nb_indices(mesh%topo%vert_nb_per_cell, local_num_cells))
-        allocate (mesh%topo%face_indices(mesh%topo%max_faces, local_num_cells))
-        allocate (mesh%topo%global_vertex_indices(mesh%topo%vert_per_cell, local_num_cells))
-
-        ! Initialise mesh arrays
-        mesh%topo%num_nb(:) = mesh%topo%max_faces ! All cells have 6 neighbours (possibly ghost/boundary cells)
-        mesh%topo%num_vert_nb(:) = mesh%topo%vert_nb_per_cell
-
-        ! Initalise neighbour indices
-        mesh%topo%nb_indices(:, :) = 0_ccs_int
-        mesh%topo%vert_nb_indices(:, :) = 0_ccs_int
-
-        ! First set the global index of local cells
-        index_counter = 1_ccs_int
-        do i = start_global, end_global
-          mesh%topo%global_indices(index_counter) = i
-          index_counter = index_counter + 1
-        end do
-=======
       call set_global_num_cells(nx * ny * nz, mesh)
       call set_global_num_vertices((nx + 1) * (ny + 1) * (nz + 1), mesh)
 
@@ -1254,7 +1175,6 @@
         mesh%topo%global_indices(index_counter) = i
         index_counter = index_counter + 1
       end do
->>>>>>> 3b8541be
 
       ! Assemble cells and faces
       ! XXX: Negative neighbour indices are used to indicate boundaries using the same numbering
@@ -1643,42 +1563,6 @@
     select type (par_env)
     type is (parallel_environment_mpi)
 
-<<<<<<< HEAD
-      allocate (mesh%geo%x_p(ndim, mesh%topo%total_num_cells))
-      allocate (mesh%geo%x_f(ndim, mesh%topo%max_faces, local_num_cells))
-      allocate (mesh%geo%volumes(mesh%topo%total_num_cells))
-      allocate (mesh%geo%face_areas(mesh%topo%max_faces, local_num_cells))
-      allocate (mesh%geo%face_normals(ndim, mesh%topo%max_faces, local_num_cells))
-      allocate (mesh%geo%vert_coords(ndim, mesh%topo%vert_per_cell, local_num_cells))
-=======
-      if (allocated(mesh%topo%global_vertex_indices)) then
-        deallocate (mesh%topo%global_vertex_indices)
-      end if
-      allocate (mesh%topo%global_vertex_indices(vert_per_cell, local_num_cells))
-
-      ! Global vertex numbering
-      do i = 1, local_num_cells
-        associate (global_vert_index => mesh%topo%global_vertex_indices(:, i))
-          call create_cell_locator(mesh, i, loc_p)
-          call get_global_index(loc_p, ii)
-
-          a = modulo(ii - 1, nx * ny) + 1
-          b = (a - 1) / nx
-          c = ((ii - 1) / (nx * ny)) * (nx + 1) * (ny + 1)
-          d = (a + nx - 1) / nx
-          e = (nx + 1) * (ny + 1)
-
-          global_vert_index(front_bottom_left) = a + b + c
-          global_vert_index(front_bottom_right) = a + b + c + 1
-          global_vert_index(front_top_left) = a + c + d + nx
-          global_vert_index(front_top_right) = a + c + d + nx + 1
-          global_vert_index(back_bottom_left) = a + b + c + e
-          global_vert_index(back_bottom_right) = a + b + c + e + 1
-          global_vert_index(back_top_left) = a + c + d + e + nx
-          global_vert_index(back_top_right) = a + c + d + e + nx + 1
-        end associate
-      end do
-
       call get_total_num_cells(mesh, total_num_cells)
       call get_max_faces(mesh, max_faces)
       allocate (mesh%geo%x_p(ndim, total_num_cells))
@@ -1687,7 +1571,6 @@
       allocate (mesh%geo%face_areas(max_faces, local_num_cells))
       allocate (mesh%geo%face_normals(ndim, max_faces, local_num_cells))
       allocate (mesh%geo%vert_coords(ndim, vert_per_cell, local_num_cells))
->>>>>>> 3b8541be
 
       mesh%geo%h = side_length / real(nx, ccs_real) !< @note Assumes cube @endnote
       mesh%geo%volumes(:) = mesh%geo%h**3 !< @note Mesh is cube @endnote
@@ -1699,17 +1582,10 @@
 
       ! Set cell centre
       associate (h => mesh%geo%h)
-<<<<<<< HEAD
-        do i = 1_ccs_int, mesh%topo%total_num_cells
-          call set_cell_location(mesh, i, loc_p)
-            
-          ii = mesh%topo%natural_indices(i)
-=======
         do i = 1_ccs_int, total_num_cells
           call create_cell_locator(mesh, i, loc_p)
-          call get_global_index(loc_p, ii)
-
->>>>>>> 3b8541be
+          call get_natural_index(loc_p, ii)
+
           x_p(1) = (modulo(ii - 1, nx) + 0.5_ccs_real) * h
           x_p(2) = (modulo((ii - 1) / nx, ny) + 0.5_ccs_real) * h
           x_p(3) = (((ii - 1) / (nx * ny)) + 0.5_ccs_real) * h
