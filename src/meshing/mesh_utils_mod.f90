--- conflicted
+++ resolved
@@ -2,13 +2,8 @@
 #include "ccs_macros.inc"
 
   use constants, only: ndim, geoext, adiosconfig
-<<<<<<< HEAD
-  use utils, only: exit_print
+  use utils, only: exit_print, str
   use kinds, only: ccs_int, ccs_long, ccs_real, ccs_err
-=======
-  use utils, only: exit_print, str
-  use kinds, only: ccs_int, ccs_long, ccs_real
->>>>>>> f9605a29
   use types, only: ccs_mesh, topology, geometry, &
                    io_environment, io_process, &
                    face_locator, cell_locator, neighbour_locator, vert_locator
