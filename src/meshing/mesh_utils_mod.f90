module mesh_utils

  use constants, only : ndim
  
  use kinds, only: ccs_int, ccs_real
  use types, only: ccs_mesh, face_locator, cell_locator, neighbour_locator
  use parallel_types, only: parallel_environment
  use parallel_types_mpi, only: parallel_environment_mpi
  use meshing, only: get_global_index, get_local_index, count_neighbours, &
                     set_cell_location, set_neighbour_location, set_face_location, &
                     set_face_index, get_boundary_status, get_local_status

  
  implicit none

  !> @note Named constants for faces of hexahedral cells follow the convention that the lower
  !!       boundary on a given axis is numbered first, i.e.
  !!
  !!           4
  !!     +----------+
  !!     |          |
  !!     |          |
  !!   1 |          | 2
  !!     |          |
  !!     +----------+
  !!           3
  !!
  integer, parameter :: left = 1_ccs_int
  integer, parameter :: right = 2_ccs_int
  integer, parameter :: down = 3_ccs_int
  integer, parameter :: up = 4_ccs_int
  
  private
  public :: build_square_mesh
  public :: global_start
  public :: local_count
  public :: count_mesh_faces
  
contains

  !> @brief Utility constructor to build a square mesh.
  !
  !> @description Builds a Cartesian grid of NxN cells on the domain LxL.
  !
  !> @param[in] integer(ccs_int)    nps         - Number of cells per side of the mesh.
  !> @param[in] real(ccs_real)      l           - The length of each side
  !> @param[in] parallel_environment par_env     - The parallel environment to construct the mesh.
  !
  !> @returns   mesh                 mesh - The mesh
  function build_square_mesh(par_env, nps, l) result(mesh)

    class(parallel_environment), intent(in) :: par_env
    integer(ccs_int), intent(in) :: nps
    real(ccs_real), intent(in) :: l

    type(ccs_mesh) :: mesh

    integer(ccs_int) :: istart          !< The (global) starting index of a partition
    integer(ccs_int) :: iend            !< The (global) last index of a partition
    integer(ccs_int) :: i               !< Loop counter
    integer(ccs_int) :: ii              !< Zero-indexed loop counter (simplifies some operations)
    integer(ccs_int) :: ictr            !< Local index counter
    integer(ccs_int) :: fctr            !< Cell-local face counter
    integer(ccs_int) :: comm_rank       !< The process ID within the parallel environment
    integer(ccs_int) :: comm_size       !< The size of the parallel environment

    integer(ccs_int) :: index_nb        !< The local index of a neighbour cell
    integer(ccs_int) :: global_index_nb !< The global index of a neighbour cell

    select type(par_env)
      type is (parallel_environment_mpi)

        ! Set the global mesh parameters
        mesh%nglobal = nps**2            
        mesh%h = l / real(nps, ccs_real)

        ! Associate aliases to make code easier to read
        associate(nglobal=>mesh%nglobal, &
                  h=>mesh%h)
          
          ! Determine ownership range
          comm_rank = par_env%proc_id
          comm_size = par_env%num_procs
<<<<<<< HEAD
          istart = global_start(nglobal, par_env%proc_id, par_env%num_procs)
          square_mesh%nlocal = local_count(nglobal, par_env%proc_id, par_env%num_procs)
          iend = istart + (square_mesh%nlocal - 1)
=======
          istart = comm_rank * (nglobal / comm_size)
          if (modulo(nglobal, comm_size) < comm_rank) then
            istart = istart + modulo(nglobal, comm_size)
          else
            istart = istart + comm_rank
          end if
          iend = istart + nglobal / comm_size
          if (modulo(nglobal, comm_size) > comm_rank) then
            iend = iend + 1_ccs_int
          end if

          ! Fix indexing and determine size of local partition
          istart = istart + 1_ccs_int
          mesh%nlocal = (iend - (istart - 1_ccs_int))
>>>>>>> ee88718c

          ! Allocate mesh arrays
          allocate(mesh%global_indices(mesh%nlocal))
          allocate(mesh%nnb(mesh%nlocal))
          allocate(mesh%neighbour_indices(4, mesh%nlocal))
          allocate(mesh%face_indices(4, mesh%nlocal))

          ! Initialise mesh arrays
          mesh%nnb(:) = 4_ccs_int ! All cells have 4 neighbours (possibly ghost/boundary cells)

          ! First set the global index of local cells
          ictr = 1_ccs_int
          do i = istart, iend
            mesh%global_indices(ictr) = i
            ictr = ictr + 1
          end do
          
          ! Assemble cells and faces
          ! XXX: Negative neighbour indices are used to indicate boundaries using the same numbering
          !      as cell-relative neighbour indexing, i.e.
          !        -1 = left boundary
          !        -2 = right boundary
          !        -3 = down boundary
          !        -4 = up boundary
          ictr = 1_ccs_int ! Set local indexing starting from 1...n
          do i = istart, iend 
            ii = i - 1_ccs_int

            ! Construct left (1) face/neighbour
            fctr = left
            if (modulo(ii, nps) == 0_ccs_int) then
              index_nb = -left
              global_index_nb = -left
            else
              index_nb = ictr - 1_ccs_int
              global_index_nb = i - 1_ccs_int
            end if
            call build_local_mesh_add_neighbour(ictr, fctr, index_nb, global_index_nb, mesh)

            ! Construct right (2) face/neighbour
            fctr = right
            if (modulo(ii, nps) == (nps - 1_ccs_int)) then
              index_nb = -right
              global_index_nb = -right
            else
              index_nb = ictr + 1_ccs_int
              global_index_nb = i + 1_ccs_int
            end if
            call build_local_mesh_add_neighbour(ictr, fctr, index_nb, global_index_nb, mesh)

            ! Construct down (3) face/neighbour
            fctr = down
            if ((ii / nps) == 0_ccs_int) then
              index_nb = -down
              global_index_nb = -down
            else
              index_nb = ictr - nps
              global_index_nb = i - nps
            end if
            call build_local_mesh_add_neighbour(ictr, fctr, index_nb, global_index_nb, mesh)

            ! Construct up (4) face/neighbour
            fctr = up
            if ((ii / nps) == (nps - 1_ccs_int)) then
              index_nb = -up
              global_index_nb = -up
            else
              index_nb = ictr + nps
              global_index_nb = i + nps
            end if
            call build_local_mesh_add_neighbour(ictr, fctr, index_nb, global_index_nb, mesh)

            ictr = ictr + 1_ccs_int
          end do
        end associate

        mesh%ntotal = size(mesh%global_indices)
        mesh%nhalo = mesh%ntotal - mesh%nlocal

        allocate(mesh%x_p(ndim, mesh%ntotal))    
        allocate(mesh%x_f(ndim, 4, mesh%nlocal)) !< @note Currently hardcoded as a 2D mesh!
        allocate(mesh%volumes(mesh%ntotal))
        allocate(mesh%face_areas(4, mesh%nlocal))    
        allocate(mesh%face_normals(ndim, 4, mesh%nlocal)) !< @note Currently hardcoded as a 2D mesh!

        mesh%volumes(:) = mesh%h**2 !< @note Mesh is square and 2D
        mesh%face_normals(:, :, :) = 0.0_ccs_real
        mesh%x_p(:, :) = 0.0_ccs_real
        mesh%x_f(:, :, :) = 0.0_ccs_real
        mesh%face_areas(:, :) = mesh%h  !< @note Mesh is square and 2D

        associate(h => mesh%h)
          do i = 1_ccs_int, mesh%ntotal
            ii = mesh%global_indices(i)

            associate(x_p => mesh%x_p(:, i))
              ! Set cell centre
              x_p(1) = (modulo(ii-1, nps) + 0.5_ccs_real) * h
              x_p(2) = ((ii - 1) / nps + 0.5_ccs_real) * h
            end associate
          end do

          do i = 1_ccs_int, mesh%nlocal
            associate(x_p => mesh%x_p(:, i), &
                 x_f => mesh%x_f(:, :, i), &
                 normal => mesh%face_normals(:, :, i))

              fctr = left
              x_f(1, fctr) = x_p(1) - 0.5_ccs_real * h
              x_f(2, fctr) = x_p(2)
              normal(1, fctr) = -1.0_ccs_real
              normal(2, fctr) = 0.0_ccs_real

              fctr = right
              x_f(1, fctr) = x_p(1) + 0.5_ccs_real * h
              x_f(2, fctr) = x_p(2)
              normal(1, fctr) = 1.0_ccs_real
              normal(2, fctr) = 0.0_ccs_real
              
              fctr = down
              x_f(1, fctr) = x_p(1)
              x_f(2, fctr) = x_p(2) - 0.5_ccs_real * h
              normal(1, fctr) = 0.0_ccs_real
              normal(2, fctr) = -1.0_ccs_real

              fctr = up
              x_f(1, fctr) = x_p(1)
              x_f(2, fctr) = x_p(2) + 0.5_ccs_real * h
              normal(1, fctr) = 0.0_ccs_real
              normal(2, fctr) = 1.0_ccs_real
            end associate
          end do
        end associate

        mesh%nfaces_local = count_mesh_faces(mesh)

        call set_cell_face_indices(mesh)

      class default
        print *, "Unknown parallel environment type!"
        stop

    end select    
  end function build_square_mesh

  !> @brief Helper subroutine to add a neighbour to a cell's neighbour list.
  !
  !> @description Given a local and global index for a neighbour there are 3 possibilities:
  !!              1) the local and the neighbour is added immediately
  !!              2) the global index is negative indicating it is a boundary and the "neighbour" is
  !!                 added immediately
  !!              3) the index is not local:
  !!                 a) the global index is already in the off-process list (halos), the neighbour
  !!                    is added immediately
  !!                 b) this is a new halo cell, the list of global indices must be grown to
  !!                    accomodate before adding the neighbour.
  !
  !> @param[in]    integer(ccs_int) index_p - the index of the cell whose neighbours we are assembling
  !> @param[in]    integer(ccs_int) index_p_nb   - the cell-relative neighbour index
  !> @param[in]    integer(ccs_int) index_nb   - the local index of the neighbour cell
  !> @param[in]    integer(ccs_int) global_index_nb  - the global index of the neighbour cell
  !> @param[inout] mesh mesh - the mesh we are assembling neighbours on
  subroutine build_local_mesh_add_neighbour(index_p, index_p_nb, index_nb, global_index_nb, mesh)

    integer(ccs_int), intent(in) :: index_p
    integer(ccs_int), intent(in) :: index_p_nb
    integer(ccs_int), intent(in) :: index_nb
    integer(ccs_int), intent(in) :: global_index_nb
    type(ccs_mesh), intent(inout) :: mesh

    integer(ccs_int) :: ng !< The current number of cells (total = local + halos)
    logical :: found        !< Indicates whether a halo cell was already present
    integer(ccs_int) :: i  !< Cell iteration counter
    
    if ((index_nb >= 1_ccs_int) .and. (index_nb <= mesh%nlocal)) then
      ! Neighbour is local
      mesh%neighbour_indices(index_p_nb, index_p) = index_nb
    else if (global_index_nb < 0_ccs_int) then
      ! Boundary "neighbour" - local index should also be -ve
      if (.not. (index_nb < 0_ccs_int)) then
        print *, "ERROR: boundary neighbours should have -ve indices!"
        stop
      end if
      mesh%neighbour_indices(index_p_nb, index_p) = index_nb
    else
      ! Neighbour is in a halo

      ! First check if neighbour is already present in halo
      ng = size(mesh%global_indices)
      found = .false.
      do i = mesh%nlocal + 1, ng
        if (mesh%global_indices(i) == global_index_nb) then
          found = .true.
          mesh%neighbour_indices(index_p_nb, index_p) = i
          exit
        end if
      end do

      ! If neighbour was not present append to global index list (the end of the global index list
      ! becoming its local index).
      ! XXX: Note this currently copies into an n+1 temporary, reallocates and then copies back to
      !      the (extended) original array.
      if (.not. found) then
        if ((ng + 1) > mesh%nglobal) then
          print *, "ERROR: Trying to create halo that exceeds global mesh size!"
          stop
        end if
        
        call append_to_arr(global_index_nb, mesh%global_indices)
        ng = size(mesh%global_indices)
        mesh%neighbour_indices(index_p_nb, index_p) = ng
      end if
    end if
    
  end subroutine build_local_mesh_add_neighbour

  subroutine append_to_arr(i, arr)

    integer(ccs_int), intent(in) :: i
    integer(ccs_int), dimension(:), allocatable, intent(inout) :: arr ! XXX: Allocatable here be
                                                                       !      dragons! If this were
                                                                       !      intent(out) it would
                                                                       !      be deallocated on entry!

    integer(ccs_int) :: n
    integer(ccs_int), dimension(:), allocatable :: tmp

    n = size(arr)

    allocate(tmp(n + 1))

    tmp(1:n) = arr(1:n)

    n = n + 1
    tmp(n) = i

    deallocate(arr)
    allocate(arr(n))
    arr(:) = tmp(:)
    deallocate(tmp)
    
  end subroutine append_to_arr

  !> @brief Count the number of faces in the mesh
  !
  !> @param[in]  mesh - the mesh
  !> @param[out] nfaces    - number of cell faces
  function count_mesh_faces(mesh) result(nfaces)

    ! Arguments
    type(ccs_mesh), intent(in) :: mesh

    ! Result
    integer(ccs_int) :: nfaces

    ! Local variables
    type(cell_locator) :: loc_p
    type(neighbour_locator) :: loc_nb
    integer(ccs_int) :: global_index_p, index_p
    integer(ccs_int) :: j
    integer(ccs_int) :: nnb
    integer(ccs_int) :: nfaces_int       !< Internal face count
    integer(ccs_int) :: nfaces_bnd       !< Boundary face count
    integer(ccs_int) :: nfaces_interface !< Process interface face count
    logical :: is_boundary
    logical :: is_local

    ! Initialise
    nfaces_int = 0
    nfaces_bnd = 0
    nfaces_interface = 0

    ! Loop over cells
    do index_p = 1, mesh%nlocal
      call set_cell_location(mesh, index_p, loc_p)
      call get_global_index(loc_p, global_index_p)
      call count_neighbours(loc_p, nnb)

      do j = 1, nnb
        call set_neighbour_location(loc_p, j, loc_nb)
        call get_boundary_status(loc_nb, is_boundary)

        if (.not. is_boundary) then
          call get_local_status(loc_nb, is_local)
          
          if (is_local) then
            ! Interior face
            nfaces_int = nfaces_int + 1
          else
            ! Process boundary face
            nfaces_interface = nfaces_interface + 1
          end if
        else
          ! Boundary face
          nfaces_bnd = nfaces_bnd + 1
        endif
      end do
    end do

    ! Interior faces will be counted twice
    nfaces = (nfaces_int / 2) + nfaces_interface + nfaces_bnd

  end function count_mesh_faces

  subroutine set_cell_face_indices(mesh)

    ! Arguments
    type(ccs_mesh), intent(inout) :: mesh

    ! Local variables
    type(cell_locator) :: loc_p          !< Current cell
    type(neighbour_locator) :: loc_nb       !< Neighbour
    integer(ccs_int) :: index_nb, index_p
    integer(ccs_int) :: index_f
    integer(ccs_int) :: nnb
    integer(ccs_int) :: j
    integer(ccs_int) :: icnt                !< Face index counter
    logical :: is_boundary

    icnt = 0

    ! Loop over cells
    do index_p = 1, mesh%nlocal
      call set_cell_location(mesh, index_p, loc_p)
      call count_neighbours(loc_p, nnb)

      do j = 1, nnb
        call set_neighbour_location(loc_p, j, loc_nb)
        call get_local_index(loc_nb, index_nb)
        call get_boundary_status(loc_nb, is_boundary)

        if (.not. is_boundary) then
          ! Cell with lowest local index assigns an index to the face
          if (index_p < index_nb) then
            icnt = icnt + 1
            call set_face_index(index_p, j, icnt, mesh)
          else
            ! Find corresponding face in neighbour cell
            ! (To be improved, this seems inefficient!)
            index_f = get_neighbour_face_index(mesh, index_p, index_nb)
            call set_face_index(index_p, j, index_f, mesh)
          endif
        else
          icnt = icnt + 1
          call set_face_index(index_p, j, icnt, mesh)
        endif
      end do  ! End loop over current cell's neighbours
    end do    ! End loop over local cells

  end subroutine set_cell_face_indices

  !> @brief Computes the index of the face shared by the cells denoted by the specified 
  !!        local index and neighbouring index
  !<
  !> @param[in] mesh      - the mesh
  !> @param[in] index_p - the current cell index
  !> @param[in] index_nb  - the index of the neighbouring cell
  function get_neighbour_face_index(mesh, index_p, index_nb) result(index_f)
    type(ccs_mesh), intent(in) :: mesh
    integer(ccs_int), intent(in) :: index_p
    integer(ccs_int), intent(in) :: index_nb
    integer(ccs_int) :: index_f

    ! Local variables
    integer(ccs_int) :: k
    integer(ccs_int) :: nnb_nb
    type(cell_locator) :: loc_nb 
    type(neighbour_locator) :: loc_nb_nb
    type(face_locator) :: loc_f
    integer(ccs_int) :: index_nb_nb

    call set_cell_location(mesh, index_nb, loc_nb)
    call count_neighbours(loc_nb, nnb_nb)
    do k = 1, nnb_nb
      call set_neighbour_location(loc_nb, k, loc_nb_nb)
      call get_local_index(loc_nb_nb, index_nb_nb)
      if (index_nb_nb == index_p) then
        call set_face_location(mesh, index_nb, k, loc_f)
        call get_local_index(loc_f, index_f)
        exit ! Exit the loop, as found shared face
      else if (k == nnb_nb) then
        print *, "ERROR: Failed to find face in owning cell"
        stop 1
      endif
    end do
  end function get_neighbour_face_index
  
  integer function global_start(n, procid, nproc)

    integer(ccs_int), intent(in) :: n
    integer(ccs_int), intent(in) :: procid
    integer(ccs_int), intent(in) :: nproc

    !! Each PE gets an equal split of the problem with any remainder split equally between the lower
    !! PEs.
    global_start = procid * (n / nproc) + min(procid, modulo(n, nproc))

    !! Fortran indexing
    global_start = global_start + 1
    
  end function global_start

  integer function local_count(n, procid, nproc)

    integer(ccs_int), intent(in) :: n
    integer(ccs_int), intent(in) :: procid
    integer(ccs_int), intent(in) :: nproc

    if (procid < n) then
      local_count = global_start(n, procid, nproc)
      if (procid < (nproc - 1)) then
        local_count = global_start(n, procid + 1, nproc) - local_count
      else
        local_count = n - (local_count - 1)
      end if
    else
      local_count = 0
    end if
    
  end function local_count
  
end module mesh_utils<|MERGE_RESOLUTION|>--- conflicted
+++ resolved
@@ -81,26 +81,9 @@
           ! Determine ownership range
           comm_rank = par_env%proc_id
           comm_size = par_env%num_procs
-<<<<<<< HEAD
           istart = global_start(nglobal, par_env%proc_id, par_env%num_procs)
-          square_mesh%nlocal = local_count(nglobal, par_env%proc_id, par_env%num_procs)
-          iend = istart + (square_mesh%nlocal - 1)
-=======
-          istart = comm_rank * (nglobal / comm_size)
-          if (modulo(nglobal, comm_size) < comm_rank) then
-            istart = istart + modulo(nglobal, comm_size)
-          else
-            istart = istart + comm_rank
-          end if
-          iend = istart + nglobal / comm_size
-          if (modulo(nglobal, comm_size) > comm_rank) then
-            iend = iend + 1_ccs_int
-          end if
-
-          ! Fix indexing and determine size of local partition
-          istart = istart + 1_ccs_int
-          mesh%nlocal = (iend - (istart - 1_ccs_int))
->>>>>>> ee88718c
+          mesh%nlocal = local_count(nglobal, par_env%proc_id, par_env%num_procs)
+          iend = istart + (mesh%nlocal - 1)
 
           ! Allocate mesh arrays
           allocate(mesh%global_indices(mesh%nlocal))
