module mesh_utils

  use constants, only : ndim
  
  use kinds, only: ccs_int, ccs_real
  use types, only: ccs_mesh, face_locator, cell_locator, neighbour_locator
  use parallel_types, only: parallel_environment
  use parallel_types_mpi, only: parallel_environment_mpi
  use meshing, only: get_global_index, get_local_index, count_neighbours, &
                     set_cell_location, set_neighbour_location, set_face_location, &
                     set_face_index, get_boundary_status, get_local_status

  
  implicit none

  !> @note Named constants for faces of hexahedral cells follow the convention that the lower
  !!       boundary on a given axis is numbered first, i.e.
  !!
  !!           4
  !!     +----------+
  !!     |          |
  !!     |          |
  !!   1 |          | 2
  !!     |          |
  !!     +----------+
  !!           3
  !!
  integer, parameter :: left = 1_ccs_int
  integer, parameter :: right = 2_ccs_int
  integer, parameter :: down = 3_ccs_int
  integer, parameter :: up = 4_ccs_int
  
  private
  public :: build_square_mesh
  public :: count_mesh_faces
  
contains

  !> @brief Utility constructor to build a square mesh.
  !
  !> @description Builds a Cartesian grid of NxN cells on the domain LxL.
  !
  !> @param[in] integer(ccs_int)    nps         - Number of cells per side of the mesh.
  !> @param[in] real(ccs_real)      l           - The length of each side
  !> @param[in] parallel_environment par_env     - The parallel environment to construct the mesh.
  !
  !> @returns   mesh                 square_mesh - The mesh
  function build_square_mesh(par_env, nps, l) result(square_mesh)

    class(parallel_environment), intent(in) :: par_env
    integer(ccs_int), intent(in) :: nps
    real(ccs_real), intent(in) :: l

    type(ccs_mesh) :: square_mesh

<<<<<<< HEAD
    integer(ccs_int) :: istart    !> The (global) starting index of a partition
    integer(ccs_int) :: iend      !> The (global) last index of a partition
    integer(ccs_int) :: i         !> Loop counter
    integer(ccs_int) :: ii        !> Zero-indexed loop counter (simplifies some operations)
    integer(ccs_int) :: ictr      !> Local index counter
    integer(ccs_int) :: fctr      !> Cell-local face counter
    integer(ccs_int) :: comm_rank !> The process ID within the parallel environment
    integer(ccs_int) :: comm_size !> The size of the parallel environment

    integer(ccs_int) :: index_nb     !> The local index of a neighbour cell
    integer(ccs_int) :: global_index_nb    !> The global index of a neighbour cell
=======
    integer(ccs_int) :: istart    !< The (global) starting index of a partition
    integer(ccs_int) :: iend      !< The (global) last index of a partition
    integer(ccs_int) :: i         !< Loop counter
    integer(ccs_int) :: ii        !< Zero-indexed loop counter (simplifies some operations)
    integer(ccs_int) :: ictr      !< Local index counter
    integer(ccs_int) :: fctr      !< Cell-local face counter
    integer(ccs_int) :: comm_rank !< The process ID within the parallel environment
    integer(ccs_int) :: comm_size !< The size of the parallel environment

    integer(ccs_int) :: nbidx     !< The local index of a neighbour cell
    integer(ccs_int) :: nbidxg    !< The global index of a neighbour cell
>>>>>>> 21838d89

    select type(par_env)
      type is (parallel_environment_mpi)

        ! Set the global mesh parameters
        square_mesh%nglobal = nps**2            
        square_mesh%h = l / real(nps, ccs_real)

        ! Associate aliases to make code easier to read
        associate(nglobal=>square_mesh%nglobal, &
                  h=>square_mesh%h)
          
          ! Determine ownership range (based on PETSc ex3.c)
          comm_rank = par_env%proc_id
          comm_size = par_env%num_procs
          istart = comm_rank * (nglobal / comm_size)
          if (modulo(nglobal, comm_size) < comm_rank) then
            istart = istart + modulo(nglobal, comm_size)
          else
            istart = istart + comm_rank
          end if
          iend = istart + nglobal / comm_size
          if (modulo(nglobal, comm_size) > comm_rank) then
            iend = iend + 1_ccs_int
          end if

          ! Fix indexing and determine size of local partition
          istart = istart + 1_ccs_int
          square_mesh%nlocal = (iend - (istart - 1_ccs_int))

          ! Allocate mesh arrays
          allocate(square_mesh%idx_global(square_mesh%nlocal))
          allocate(square_mesh%nnb(square_mesh%nlocal))
          allocate(square_mesh%index_nb(4, square_mesh%nlocal))
          allocate(square_mesh%faceidx(4, square_mesh%nlocal))

          ! Initialise mesh arrays
          square_mesh%nnb(:) = 4_ccs_int ! All cells have 4 neighbours (possibly ghost/boundary cells)

          ! First set the global index of local cells
          ictr = 1_ccs_int
          do i = istart, iend
            square_mesh%idx_global(ictr) = i
            ictr = ictr + 1
          end do
          
          ! Assemble cells and faces
          ! XXX: Negative neighbour indices are used to indicate boundaries using the same numbering
          !      as cell-relative neighbour indexing, i.e.
          !        -1 = left boundary
          !        -2 = right boundary
          !        -3 = down boundary
          !        -4 = up boundary
          ictr = 1_ccs_int ! Set local indexing starting from 1...n
          do i = istart, iend 
            ii = i - 1_ccs_int

            ! Construct left (1) face/neighbour
            fctr = left
            if (modulo(ii, nps) == 0_ccs_int) then
              index_nb = -left
              global_index_nb = -left
            else
              index_nb = ictr - 1_ccs_int
              global_index_nb = i - 1_ccs_int
            end if
            call build_local_mesh_add_neighbour(ictr, fctr, index_nb, global_index_nb, square_mesh)

            ! Construct right (2) face/neighbour
            fctr = right
            if (modulo(ii, nps) == (nps - 1_ccs_int)) then
              index_nb = -right
              global_index_nb = -right
            else
              index_nb = ictr + 1_ccs_int
              global_index_nb = i + 1_ccs_int
            end if
            call build_local_mesh_add_neighbour(ictr, fctr, index_nb, global_index_nb, square_mesh)

            ! Construct down (3) face/neighbour
            fctr = down
            if ((ii / nps) == 0_ccs_int) then
              index_nb = -down
              global_index_nb = -down
            else
              index_nb = ictr - nps
              global_index_nb = i - nps
            end if
            call build_local_mesh_add_neighbour(ictr, fctr, index_nb, global_index_nb, square_mesh)

            ! Construct up (4) face/neighbour
            fctr = up
            if ((ii / nps) == (nps - 1_ccs_int)) then
              index_nb = -up
              global_index_nb = -up
            else
              index_nb = ictr + nps
              global_index_nb = i + nps
            end if
            call build_local_mesh_add_neighbour(ictr, fctr, index_nb, global_index_nb, square_mesh)

            ictr = ictr + 1_ccs_int
          end do
        end associate

        square_mesh%ntotal = size(square_mesh%idx_global)
        square_mesh%nhalo = square_mesh%ntotal - square_mesh%nlocal

        allocate(square_mesh%xc(ndim, square_mesh%ntotal))    
        allocate(square_mesh%xf(ndim, 4, square_mesh%nlocal)) !< @note Currently hardcoded as a 2D mesh!
        allocate(square_mesh%vol(square_mesh%ntotal))
        allocate(square_mesh%Af(4, square_mesh%nlocal))    
        allocate(square_mesh%nf(ndim, 4, square_mesh%nlocal)) !< @note Currently hardcoded as a 2D mesh!

        square_mesh%vol(:) = square_mesh%h**2 !< @note Mesh is square and 2D
        square_mesh%nf(:, :, :) = 0.0_ccs_real
        square_mesh%xc(:, :) = 0.0_ccs_real
        square_mesh%xf(:, :, :) = 0.0_ccs_real
        square_mesh%Af(:, :) = square_mesh%h  !< @note Mesh is square and 2D

        associate(h => square_mesh%h)
          do i = 1_ccs_int, square_mesh%ntotal
            ii = square_mesh%idx_global(i)

            associate(xc => square_mesh%xc(:, i))
              ! Set cell centre
              xc(1) = (modulo(ii-1, nps) + 0.5_ccs_real) * h
              xc(2) = ((ii - 1) / nps + 0.5_ccs_real) * h
            end associate
          end do

          do i = 1_ccs_int, square_mesh%nlocal
            associate(xc => square_mesh%xc(:, i), &
                 xf => square_mesh%xf(:, :, i), &
                 nrm => square_mesh%nf(:, :, i))

              fctr = left
              xf(1, fctr) = xc(1) - 0.5_ccs_real * h
              xf(2, fctr) = xc(2)
              nrm(1, fctr) = -1.0_ccs_real
              nrm(2, fctr) = 0.0_ccs_real

              fctr = right
              xf(1, fctr) = xc(1) + 0.5_ccs_real * h
              xf(2, fctr) = xc(2)
              nrm(1, fctr) = 1.0_ccs_real
              nrm(2, fctr) = 0.0_ccs_real
              
              fctr = down
              xf(1, fctr) = xc(1)
              xf(2, fctr) = xc(2) - 0.5_ccs_real * h
              nrm(1, fctr) = 0.0_ccs_real
              nrm(2, fctr) = -1.0_ccs_real

              fctr = up
              xf(1, fctr) = xc(1)
              xf(2, fctr) = xc(2) + 0.5_ccs_real * h
              nrm(1, fctr) = 0.0_ccs_real
              nrm(2, fctr) = 1.0_ccs_real
            end associate
          end do
        end associate

        square_mesh%nfaces_local = count_mesh_faces(square_mesh)

        call set_cell_face_indices(square_mesh)

      class default
        print *, "Unknown parallel environment type!"
        stop

    end select    
  end function build_square_mesh

  !> @brief Helper subroutine to add a neighbour to a cell's neighbour list.
  !
  !> @description Given a local and global index for a neighbour there are 3 possibilities:
  !!              1) the local and the neighbour is added immediately
  !!              2) the global index is negative indicating it is a boundary and the "neighbour" is
  !!                 added immediately
  !!              3) the index is not local:
  !!                 a) the global index is already in the off-process list (halos), the neighbour
  !!                    is added immediately
  !!                 b) this is a new halo cell, the list of global indices must be grown to
  !!                    accomodate before adding the neighbour.
  !
  !> @param[in]    integer(ccs_int) cellidx - the index of the cell whose neighbours we are assembling
  !> @param[in]    integer(ccs_int) nbctr   - the cell-relative neighbour index
  !> @param[in]    integer(ccs_int) index_nb   - the local index of the neighbour cell
  !> @param[in]    integer(ccs_int) global_index_nb  - the global index of the neighbour cell
  !> @param[inout] mesh meshobj - the mesh we are assembling neighbours on
  subroutine build_local_mesh_add_neighbour(cellidx, nbctr, index_nb, global_index_nb, meshobj)

    integer(ccs_int), intent(in) :: cellidx
    integer(ccs_int), intent(in) :: nbctr
    integer(ccs_int), intent(in) :: index_nb
    integer(ccs_int), intent(in) :: global_index_nb
    type(ccs_mesh), intent(inout) :: meshobj

    integer(ccs_int) :: ng !< The current number of cells (total = local + halos)
    logical :: found        !< Indicates whether a halo cell was already present
    integer(ccs_int) :: i  !< Cell iteration counter
    
    if ((index_nb >= 1_ccs_int) .and. (index_nb <= meshobj%nlocal)) then
      ! Neighbour is local
      meshobj%index_nb(nbctr, cellidx) = index_nb
    else if (global_index_nb < 0_ccs_int) then
      ! Boundary "neighbour" - local index should also be -ve
      if (.not. (index_nb < 0_ccs_int)) then
        print *, "ERROR: boundary neighbours should have -ve indices!"
        stop
      end if
      meshobj%index_nb(nbctr, cellidx) = index_nb
    else
      ! Neighbour is in a halo

      ! First check if neighbour is already present in halo
      ng = size(meshobj%idx_global)
      found = .false.
      do i = meshobj%nlocal + 1, ng
        if (meshobj%idx_global(i) == global_index_nb) then
          found = .true.
          meshobj%index_nb(nbctr, cellidx) = i
          exit
        end if
      end do

      ! If neighbour was not present append to global index list (the end of the global index list
      ! becoming its local index).
      ! XXX: Note this currently copies into an n+1 temporary, reallocates and then copies back to
      !      the (extended) original array.
      if (.not. found) then
        if ((ng + 1) > meshobj%nglobal) then
          print *, "ERROR: Trying to create halo that exceeds global mesh size!"
          stop
        end if
        
        call append_to_arr(global_index_nb, meshobj%idx_global)
        ng = size(meshobj%idx_global)
        meshobj%index_nb(nbctr, cellidx) = ng
      end if
    end if
    
  end subroutine build_local_mesh_add_neighbour

  subroutine append_to_arr(i, arr)

    integer(ccs_int), intent(in) :: i
    integer(ccs_int), dimension(:), allocatable, intent(inout) :: arr ! XXX: Allocatable here be
                                                                       !      dragons! If this were
                                                                       !      intent(out) it would
                                                                       !      be deallocated on entry!

    integer(ccs_int) :: n
    integer(ccs_int), dimension(:), allocatable :: tmp

    n = size(arr)

    allocate(tmp(n + 1))

    tmp(1:n) = arr(1:n)

    n = n + 1
    tmp(n) = i

    deallocate(arr)
    allocate(arr(n))
    arr(:) = tmp(:)
    deallocate(tmp)
    
  end subroutine append_to_arr

  !> @brief Count the number of faces in the mesh
  !
  !> @param[in]  cell_mesh - the mesh
  !> @param[out] nfaces    - number of cell faces
  function count_mesh_faces(cell_mesh) result(nfaces)

    ! Arguments
    type(ccs_mesh), intent(in) :: cell_mesh

    ! Result
    integer(ccs_int) :: nfaces

    ! Local variables
    type(cell_locator) :: self_loc
    type(neighbour_locator) :: loc_nb
    integer(ccs_int) :: self_idx, local_idx
    integer(ccs_int) :: j
<<<<<<< HEAD
    integer(ccs_int) :: nnb
    integer(ccs_int) :: nfaces_int       !> Internal face count
    integer(ccs_int) :: nfaces_bnd       !> Boundary face count
    integer(ccs_int) :: nfaces_interface !> Process interface face count
=======
    integer(ccs_int) :: n_ngb
    integer(ccs_int) :: nfaces_int       !< Internal face count
    integer(ccs_int) :: nfaces_bnd       !< Boundary face count
    integer(ccs_int) :: nfaces_interface !< Process interface face count
>>>>>>> 21838d89
    logical :: is_boundary
    logical :: is_local

    ! Initialise
    nfaces_int = 0
    nfaces_bnd = 0
    nfaces_interface = 0

    ! Loop over cells
    do local_idx = 1, cell_mesh%nlocal
      call set_cell_location(cell_mesh, local_idx, self_loc)
      call get_global_index(self_loc, self_idx)
      call count_neighbours(self_loc, nnb)

      do j = 1, nnb
        call set_neighbour_location(self_loc, j, loc_nb)
        call get_boundary_status(loc_nb, is_boundary)

        if (.not. is_boundary) then
          call get_local_status(loc_nb, is_local)
          
          if (is_local) then
            ! Interior face
            nfaces_int = nfaces_int + 1
          else
            ! Process boundary face
            nfaces_interface = nfaces_interface + 1
          end if
        else
          ! Boundary face
          nfaces_bnd = nfaces_bnd + 1
        endif
      end do
    end do

    ! Interior faces will be counted twice
    nfaces = (nfaces_int / 2) + nfaces_interface + nfaces_bnd

  end function count_mesh_faces

  subroutine set_cell_face_indices(cell_mesh)

    ! Arguments
    type(ccs_mesh), intent(inout) :: cell_mesh

    ! Local variables
<<<<<<< HEAD
    type(cell_locator) :: self_loc !> Current cell
    type(neighbour_locator) :: loc_nb !> Neighbour
    integer(ccs_int) :: index_nb, local_idx
    integer(ccs_int) :: face_idx
    integer(ccs_int) :: nnb
    integer(ccs_int) :: j
    integer(ccs_int) :: icnt  !> Face index counter
=======
    type(cell_locator) :: self_loc !< Current cell
    type(cell_locator) :: ngb_cell_loc !< Neighbour of current cell
    type(neighbour_locator) :: ngb_loc !< Neighbour
    type(neighbour_locator) :: ngb_ngb_loc !< Neighbour of neighbour
    type(face_locator) :: face_loc
    integer(ccs_int) :: ngb_idx, local_idx
    integer(ccs_int) :: ngb_ngb_idx, face_idx
    integer(ccs_int) :: n_ngb, n_ngb_ngb
    integer(ccs_int) :: j,k
    integer(ccs_int) :: icnt  !< Face index counter
>>>>>>> 21838d89
    logical :: is_boundary

    icnt = 0

    ! Loop over cells
    do local_idx = 1, cell_mesh%nlocal
      call set_cell_location(cell_mesh, local_idx, self_loc)
      call count_neighbours(self_loc, nnb)

      do j = 1, nnb
        call set_neighbour_location(self_loc, j, loc_nb)
        call get_local_index(loc_nb, index_nb)
        call get_boundary_status(loc_nb, is_boundary)

        if (.not. is_boundary) then
          ! Cell with lowest local index assigns an index to the face
          if (local_idx < index_nb) then
            icnt = icnt + 1
            call set_face_index(local_idx, j, icnt, cell_mesh)
          else
            ! Find corresponding face in neighbour cell
            ! (To be improved, this seems inefficient!)
            face_idx = get_neighbour_face_index(cell_mesh, local_idx, index_nb)
            call set_face_index(local_idx, j, face_idx, cell_mesh)
          endif
        else
          icnt = icnt + 1
          call set_face_index(local_idx, j, icnt, cell_mesh)
        endif
      end do  ! End loop over current cell's neighbours
    end do    ! End loop over local cells

  end subroutine set_cell_face_indices

  !> @brief Computes the index of the face shared by the cells denoted by the specified 
  !!        local index and neighbouring index
  !<
  !> @param[in] mesh      - the mesh
  !> @param[in] local_idx - the current cell index
  !> @param[in] index_nb  - the index of the neighbouring cell
  function get_neighbour_face_index(mesh, local_idx, index_nb) result(face_idx)
    type(ccs_mesh), intent(in) :: mesh
    integer(ccs_int), intent(in) :: local_idx
    integer(ccs_int), intent(in) :: index_nb
    integer(ccs_int) :: face_idx

    ! Local variables
    integer(ccs_int) :: k
    integer(ccs_int) :: nnb_nb
    type(cell_locator) :: loc_nb 
    type(neighbour_locator) :: loc_nb_nb
    type(face_locator) :: face_loc
    integer(ccs_int) :: index_nb_nb

    call set_cell_location(mesh, index_nb, loc_nb)
    call count_neighbours(loc_nb, nnb_nb)
    do k = 1, nnb_nb
      call set_neighbour_location(loc_nb, k, loc_nb_nb)
      call get_local_index(loc_nb_nb, index_nb_nb)
      if (index_nb_nb == local_idx) then
        call set_face_location(mesh, index_nb, k, face_loc)
        call get_local_index(face_loc, face_idx)
        exit ! Exit the loop, as found shared face
      else if (k == nnb_nb) then
        print *, "ERROR: Failed to find face in owning cell"
        stop 1
      endif
    end do
  end function get_neighbour_face_index
  
end module mesh_utils<|MERGE_RESOLUTION|>--- conflicted
+++ resolved
@@ -53,31 +53,17 @@
 
     type(ccs_mesh) :: square_mesh
 
-<<<<<<< HEAD
-    integer(ccs_int) :: istart    !> The (global) starting index of a partition
-    integer(ccs_int) :: iend      !> The (global) last index of a partition
-    integer(ccs_int) :: i         !> Loop counter
-    integer(ccs_int) :: ii        !> Zero-indexed loop counter (simplifies some operations)
-    integer(ccs_int) :: ictr      !> Local index counter
-    integer(ccs_int) :: fctr      !> Cell-local face counter
-    integer(ccs_int) :: comm_rank !> The process ID within the parallel environment
-    integer(ccs_int) :: comm_size !> The size of the parallel environment
-
-    integer(ccs_int) :: index_nb     !> The local index of a neighbour cell
-    integer(ccs_int) :: global_index_nb    !> The global index of a neighbour cell
-=======
-    integer(ccs_int) :: istart    !< The (global) starting index of a partition
-    integer(ccs_int) :: iend      !< The (global) last index of a partition
-    integer(ccs_int) :: i         !< Loop counter
-    integer(ccs_int) :: ii        !< Zero-indexed loop counter (simplifies some operations)
-    integer(ccs_int) :: ictr      !< Local index counter
-    integer(ccs_int) :: fctr      !< Cell-local face counter
-    integer(ccs_int) :: comm_rank !< The process ID within the parallel environment
-    integer(ccs_int) :: comm_size !< The size of the parallel environment
-
-    integer(ccs_int) :: nbidx     !< The local index of a neighbour cell
-    integer(ccs_int) :: nbidxg    !< The global index of a neighbour cell
->>>>>>> 21838d89
+    integer(ccs_int) :: istart          !< The (global) starting index of a partition
+    integer(ccs_int) :: iend            !< The (global) last index of a partition
+    integer(ccs_int) :: i               !< Loop counter
+    integer(ccs_int) :: ii              !< Zero-indexed loop counter (simplifies some operations)
+    integer(ccs_int) :: ictr            !< Local index counter
+    integer(ccs_int) :: fctr            !< Cell-local face counter
+    integer(ccs_int) :: comm_rank       !< The process ID within the parallel environment
+    integer(ccs_int) :: comm_size       !< The size of the parallel environment
+
+    integer(ccs_int) :: index_nb        !< The local index of a neighbour cell
+    integer(ccs_int) :: global_index_nb !< The global index of a neighbour cell
 
     select type(par_env)
       type is (parallel_environment_mpi)
@@ -367,17 +353,10 @@
     type(neighbour_locator) :: loc_nb
     integer(ccs_int) :: self_idx, local_idx
     integer(ccs_int) :: j
-<<<<<<< HEAD
     integer(ccs_int) :: nnb
-    integer(ccs_int) :: nfaces_int       !> Internal face count
-    integer(ccs_int) :: nfaces_bnd       !> Boundary face count
-    integer(ccs_int) :: nfaces_interface !> Process interface face count
-=======
-    integer(ccs_int) :: n_ngb
     integer(ccs_int) :: nfaces_int       !< Internal face count
     integer(ccs_int) :: nfaces_bnd       !< Boundary face count
     integer(ccs_int) :: nfaces_interface !< Process interface face count
->>>>>>> 21838d89
     logical :: is_boundary
     logical :: is_local
 
@@ -424,26 +403,13 @@
     type(ccs_mesh), intent(inout) :: cell_mesh
 
     ! Local variables
-<<<<<<< HEAD
-    type(cell_locator) :: self_loc !> Current cell
-    type(neighbour_locator) :: loc_nb !> Neighbour
+    type(cell_locator) :: self_loc          !< Current cell
+    type(neighbour_locator) :: loc_nb       !< Neighbour
     integer(ccs_int) :: index_nb, local_idx
     integer(ccs_int) :: face_idx
     integer(ccs_int) :: nnb
     integer(ccs_int) :: j
-    integer(ccs_int) :: icnt  !> Face index counter
-=======
-    type(cell_locator) :: self_loc !< Current cell
-    type(cell_locator) :: ngb_cell_loc !< Neighbour of current cell
-    type(neighbour_locator) :: ngb_loc !< Neighbour
-    type(neighbour_locator) :: ngb_ngb_loc !< Neighbour of neighbour
-    type(face_locator) :: face_loc
-    integer(ccs_int) :: ngb_idx, local_idx
-    integer(ccs_int) :: ngb_ngb_idx, face_idx
-    integer(ccs_int) :: n_ngb, n_ngb_ngb
-    integer(ccs_int) :: j,k
-    integer(ccs_int) :: icnt  !< Face index counter
->>>>>>> 21838d89
+    integer(ccs_int) :: icnt                !< Face index counter
     logical :: is_boundary
 
     icnt = 0
