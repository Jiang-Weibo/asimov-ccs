--- conflicted
+++ resolved
@@ -48,25 +48,14 @@
 
     type(ccs_mesh) :: mesh !< The resulting mesh.
 
-<<<<<<< HEAD
-    integer(ccs_int) :: global_istart   !< The (global) starting index of a partition
-    integer(ccs_int) :: global_iend     !< The (global) last index of a partition
-    integer(ccs_int) :: i               !< Loop counter
-    integer(ccs_int) :: ii              !< Zero-indexed loop counter (simplifies some operations)
-    integer(ccs_int) :: ictr            !< Local index counter
-    integer(ccs_int) :: fctr            !< Cell-local face counter
-    integer(ccs_int) :: comm_rank       !< The process ID within the parallel environment
-    integer(ccs_int) :: comm_size       !< The size of the parallel environment
-=======
-    integer(ccs_int) :: istart          ! The (global) starting index of a partition
-    integer(ccs_int) :: iend            ! The (global) last index of a partition
+    integer(ccs_int) :: global_istart   ! The (global) starting index of a partition
+    integer(ccs_int) :: global_iend     ! The (global) last index of a partition
     integer(ccs_int) :: i               ! Loop counter
     integer(ccs_int) :: ii              ! Zero-indexed loop counter (simplifies some operations)
     integer(ccs_int) :: index_counter   ! Local index counter
     integer(ccs_int) :: face_counter    ! Cell-local face counter
     integer(ccs_int) :: comm_rank       ! The process ID within the parallel environment
     integer(ccs_int) :: comm_size       ! The size of the parallel environment
->>>>>>> 3ce06873
 
     integer(ccs_int) :: index_nb        ! The local index of a neighbour cell
     integer(ccs_int) :: global_index_nb ! The global index of a neighbour cell
@@ -110,17 +99,10 @@
           mesh%nnb(:) = 4_ccs_int ! All cells have 4 neighbours (possibly ghost/boundary cells)
 
           ! First set the global index of local cells
-<<<<<<< HEAD
-          ictr = 1_ccs_int
+          index_counter = 1_ccs_int
           do i = global_istart, global_iend
-            mesh%global_indices(ictr) = i
-            ictr = ictr + 1
-=======
-          index_counter = 1_ccs_int
-          do i = istart, iend
             mesh%global_indices(index_counter) = i
             index_counter = index_counter + 1
->>>>>>> 3ce06873
           end do
           
           ! Assemble cells and faces
@@ -130,13 +112,8 @@
           !        -2 = right boundary
           !        -3 = down boundary
           !        -4 = up boundary
-<<<<<<< HEAD
-          ictr = 1_ccs_int ! Set local indexing starting from 1...n
-          do i = global_istart, global_iend 
-=======
           index_counter = 1_ccs_int ! Set local indexing starting from 1...n
-          do i = istart, iend 
->>>>>>> 3ce06873
+          do i = global_istart, global_iend
             ii = i - 1_ccs_int
 
             ! Construct left (1) face/neighbour
