--- conflicted
+++ resolved
@@ -299,17 +299,10 @@
         end_global = start_global + (mesh % topo % local_num_cells - 1)
 
         ! Allocate mesh arrays
-<<<<<<< HEAD
-        allocate (mesh%topo%global_indices(mesh%topo%local_num_cells))
-        allocate (mesh%topo%num_nb(mesh%topo%local_num_cells))
-        allocate (mesh%topo%nb_indices(4, mesh%topo%local_num_cells))
-        allocate (mesh%topo%face_indices(4, mesh%topo%local_num_cells))
-=======
         allocate (mesh % topo % global_indices(mesh % topo % local_num_cells))
         allocate (mesh % topo % num_nb(mesh % topo % local_num_cells))
         allocate (mesh % topo % nb_indices(4, mesh % topo % local_num_cells))
         allocate (mesh % topo % face_indices(4, mesh % topo % local_num_cells))
->>>>>>> 15abfcb1
 
         ! Initialise mesh arrays
         mesh % topo % num_nb(:) = 4_ccs_int ! All cells have 4 neighbours (possibly ghost/boundary cells)
