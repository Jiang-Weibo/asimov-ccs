module mesh_utils
#include "ccs_macros.inc"

  use constants, only: ndim, geoext, adiosconfig
  use utils, only: exit_print
  use kinds, only: ccs_int, ccs_long, ccs_real
  use types, only: ccs_mesh, topology, geometry, &
                   io_environment, io_process, &
                   face_locator, cell_locator, neighbour_locator, vert_locator
  use io, only: read_scalar, read_array, &
                write_scalar, write_array, &
                configure_io, open_file, close_file, &
                initialise_io, cleanup_io
  use parallel, only: read_command_line_arguments
  use parallel_types, only: parallel_environment
  use parallel_types_mpi, only: parallel_environment_mpi
  use meshing, only: get_global_index, get_local_index, count_neighbours, &
                     set_cell_location, set_neighbour_location, set_face_location, set_vert_location, &
                     set_face_index, get_boundary_status, get_local_status, &
<<<<<<< HEAD
                     get_local_num_cells, set_local_num_cells, &
                     get_centre, set_centre
=======
                     get_centre, set_centre, &
                     set_area, set_normal
>>>>>>> 7c52bf38
  use bc_constants

  implicit none

  !^ @note Named constants for faces of hexahedral cells follow the convention that the lower
  !        boundary on a given axis is numbered first, i.e.
  !
  !         +----------+
  !        /|    4    /|
  !       +----------+ |
  !       | |        | |
  !     1 | |        | | 2
  !       | +--------|-+
  !       |/    3    |/
  !       +----------+
  !
  !
  !  @endnote
  integer, parameter :: left = 1_ccs_int
  integer, parameter :: right = 2_ccs_int
  integer, parameter :: bottom = 3_ccs_int
  integer, parameter :: top = 4_ccs_int
  integer, parameter :: back = 5_ccs_int
  integer, parameter :: front = 6_ccs_int

  integer, parameter :: front_bottom_left = 1_ccs_int
  integer, parameter :: front_bottom_right = 2_ccs_int
  integer, parameter :: front_top_right = 3_ccs_int
  integer, parameter :: front_top_left = 4_ccs_int
  integer, parameter :: back_bottom_left = 5_ccs_int
  integer, parameter :: back_bottom_right = 6_ccs_int
  integer, parameter :: back_top_right = 7_ccs_int
  integer, parameter :: back_top_left = 8_ccs_int

  private
  public :: build_square_mesh
  public :: build_mesh
  public :: global_start
  public :: local_count
  public :: count_mesh_faces
  public :: read_mesh
  public :: write_mesh

contains

  !v Read mesh from file
  subroutine read_mesh(par_env, case_name, mesh)

    class(parallel_environment), allocatable, target, intent(in) :: par_env !< The parallel environment
    character(len=:), allocatable :: case_name
    type(ccs_mesh), intent(inout) :: mesh                                   !< The mesh

    ! Local variables
    character(len=:), allocatable :: geo_file    ! Geo file name
    character(len=:), allocatable :: adios2_file ! ADIOS2 config file name

    class(io_environment), allocatable :: io_env
    class(io_process), allocatable :: geo_reader

    ! integer(ccs_long), dimension(1) :: sel_start
    ! integer(ccs_long), dimension(1) :: sel_count

    ! integer(ccs_long), dimension(2) :: sel2_start
    ! integer(ccs_long), dimension(2) :: sel2_count

    geo_file = case_name // geoext
    adios2_file = case_name // adiosconfig

    call initialise_io(par_env, adios2_file, io_env)
    call configure_io(io_env, "geo_reader", geo_reader)

    call open_file(geo_file, "read", geo_reader)

    call read_topology(par_env, geo_reader, mesh)
    call read_geometry(par_env, geo_reader, mesh)

    ! Close the file and ADIOS2 engine
    call close_file(geo_reader)

    ! Finalise the ADIOS2 IO environment
    call cleanup_io(io_env)

  end subroutine read_mesh

  !v Read the topology data from an input (HDF5) file
  ! This subroutine assumes the following names are used in the file:
  ! "ncel" - the total number of cells
  ! "nfac" - the total number of faces
  ! "maxfaces" - the maximum number of faces per cell
  ! "/face/cell1" and "/face/cell2" - the arrays the face edge data
  subroutine read_topology(par_env, geo_reader, mesh)

    use partitioning, only: compute_partitioner_input

    class(parallel_environment), allocatable, target, intent(in) :: par_env !< The parallel environment
    class(io_process) :: geo_reader                                         !< The IO process for reading the file
    type(ccs_mesh), intent(inout) :: mesh                                   !< The mesh that will be read

    integer(ccs_int) :: i, j, k
    integer(ccs_int) :: vert_per_cell
    integer(ccs_long), dimension(1) :: sel_start
    integer(ccs_long), dimension(1) :: sel_count

    integer(ccs_long), dimension(2) :: sel2_start
    integer(ccs_long), dimension(2) :: sel2_count

    ! Read attribute "ncel" - the total number of cells
    call read_scalar(geo_reader, "ncel", mesh%topo%global_num_cells)
    ! Read attribute "nfac" - the total number of faces
    call read_scalar(geo_reader, "nfac", mesh%topo%global_num_faces)
    ! Read attribute "maxfaces" - the maximum number of faces per cell
    call read_scalar(geo_reader, "maxfaces", mesh%topo%max_faces)
    ! Read attribute "nvrt" - the total number of vertices
    call read_scalar(geo_reader, "nvrt", mesh%topo%global_num_vertices)

    if (mesh%topo%max_faces == 6) then ! if cell are hexes
      vert_per_cell = 8 ! 8 vertices per cell
    else
      call error_abort("Currently only supporting hex cells.")
    end if

    allocate (mesh%topo%face_cell1(mesh%topo%global_num_faces))
    allocate (mesh%topo%face_cell2(mesh%topo%global_num_faces))
    allocate (mesh%topo%global_face_indices(mesh%topo%max_faces, mesh%topo%global_num_cells))
    allocate (mesh%topo%global_vertex_indices(vert_per_cell, mesh%topo%global_num_cells))

    sel_start(1) = 0 ! Global index to start reading from
    sel_count(1) = mesh%topo%global_num_faces ! How many elements to read in total

    ! Read arrays face/cell1 and face/cell2
    call read_array(geo_reader, "/face/cell1", sel_start, sel_count, mesh%topo%face_cell1)
    call read_array(geo_reader, "/face/cell2", sel_start, sel_count, mesh%topo%face_cell2)

    sel2_start = 0
    sel2_count(1) = mesh%topo%max_faces! topo%global_num_cells
    sel2_count(2) = mesh%topo%global_num_cells

    call read_array(geo_reader, "/cell/cface", sel2_start, sel2_count, mesh%topo%global_face_indices)

    sel2_count(1) = vert_per_cell

    call read_array(geo_reader, "/cell/vertices", sel2_start, sel2_count, mesh%topo%global_vertex_indices)

    ! Create and populate the vtxdist array based on the total number of cells
    ! and the total number of ranks in the parallel environment
    allocate (mesh%topo%vtxdist(par_env%num_procs + 1)) ! vtxdist array is of size num_procs + 1 on all ranks

    mesh%topo%vtxdist(1) = 1                                                  ! First element is 1
    mesh%topo%vtxdist(par_env%num_procs + 1) = mesh%topo%global_num_cells + 1 ! Last element is total number of cells + 1

    ! Divide the total number of cells by the world size to
    ! compute the chunk sizes
    k = int(real(mesh%topo%global_num_cells) / par_env%num_procs)
    j = 1

    do i = 1, par_env%num_procs
      mesh%topo%vtxdist(i) = j
      j = j + k
    end do

    call compute_partitioner_input(par_env, mesh)

  end subroutine read_topology

  !v Read the geometry data from an input (HDF5) file
  subroutine read_geometry(par_env, geo_reader, mesh)

    class(parallel_environment), allocatable, target, intent(in) :: par_env !< The parallel environment
    class(io_process) :: geo_reader                                         !< The IO process for reading the file
    type(ccs_mesh), intent(inout) :: mesh                                   !< The mesh%geometry that will be read

    integer(ccs_int) :: i, j, k, n, cell_count
    integer(ccs_int) :: start, end
    integer(ccs_int) :: vert_per_cell

    integer(ccs_long), dimension(1) :: vol_p_start
    integer(ccs_long), dimension(1) :: vol_p_count
    integer(ccs_long), dimension(2) :: x_p_start
    integer(ccs_long), dimension(2) :: x_p_count
    integer(ccs_long), dimension(2) :: f_xn_start
    integer(ccs_long), dimension(2) :: f_xn_count
    integer(ccs_long), dimension(1) :: f_a_start
    integer(ccs_long), dimension(1) :: f_a_count

    real(ccs_real), dimension(:, :), allocatable :: temp_x_f ! Temp array for face centres
    real(ccs_real), dimension(:, :), allocatable :: temp_n_f ! Temp array for face normals
    real(ccs_real), dimension(:, :), allocatable :: temp_v_c ! Temp array for vertex coordinates
    real(ccs_real), dimension(:), allocatable :: temp_a_f ! Temp array for face areas

    integer(ccs_int) :: local_num_cells

    type(face_locator) :: loc_f ! Face locator object
    type(vert_locator) :: loc_v ! Vertex locator object
    
    if (mesh%topo%max_faces == 6) then ! if cell are hexes
      vert_per_cell = 8 ! 8 vertices per cell
    else
      call error_abort("Currently only supporting hex cells.")
    end if

    ! Read attribute "scalefactor"
    call read_scalar(geo_reader, "scalefactor", mesh%geo%scalefactor)

    ! Starting point for reading chunk of data
    vol_p_start = (/int(mesh%topo%vtxdist(par_env%proc_id + 1)) - 1/)
    ! How many data points will be read?
    vol_p_count = (/int(mesh%topo%vtxdist(par_env%proc_id + 2) - mesh%topo%vtxdist(par_env%proc_id + 1))/)

    ! Allocate memory for cell volumes array on each MPI rank
    allocate (mesh%geo%volumes(vol_p_count(1)))

    ! Read variable "/cell/vol"
    call read_array(geo_reader, "/cell/vol", vol_p_start, vol_p_count, mesh%geo%volumes)

    ! Starting point for reading chunk of data
    x_p_start = (/0, int(mesh%topo%vtxdist(par_env%proc_id + 1)) - 1/)
    ! How many data points will be read?
    x_p_count = (/ndim, int(mesh%topo%vtxdist(par_env%proc_id + 2) - mesh%topo%vtxdist(par_env%proc_id + 1))/)

    ! Allocate memory for cell centre coordinates array on each MPI rank
    allocate (mesh%geo%x_p(x_p_count(1), x_p_count(2)))

    ! Read variable "/cell/x"
    call read_array(geo_reader, "/cell/x", x_p_start, x_p_count, mesh%geo%x_p)

    ! Allocate temporary arrays for face centres, face normals, face areas and vertex coords
    allocate (temp_x_f(ndim, mesh%topo%global_num_faces))
    allocate (temp_n_f(ndim, mesh%topo%global_num_faces))
    allocate (temp_v_c(vert_per_cell, mesh%topo%global_num_cells))
    allocate (temp_a_f(mesh%topo%global_num_faces))

    f_xn_start = 0
    f_xn_count(1) = ndim
    f_xn_count(2) = mesh%topo%global_num_faces

    ! Read variable "/face/x"
    call read_array(geo_reader, "/face/x", f_xn_start, f_xn_count, temp_x_f)
    ! Read variable "/face/n"
    call read_array(geo_reader, "/face/n", f_xn_start, f_xn_count, temp_n_f)

    f_xn_count(2) = mesh%topo%global_num_cells

    ! Read variable "/vert"
    call read_array(geo_reader, "/vert", f_xn_start, f_xn_count, temp_v_c)

    f_a_start = 0
    f_a_count(1) = mesh%topo%global_num_faces

    ! Read variable "/face/area"
    call read_array(geo_reader, "/face/area", f_a_start, f_a_count, temp_a_f)

    ! Compute start and end points for local cells in global context
    start = int(mesh%topo%vtxdist(par_env%proc_id + 1))
    end = int(mesh%topo%vtxdist(par_env%proc_id + 2) - 1)

    ! Allocate arrays for face centres, face normals, face areas arrand vertex coordinates
    call get_local_num_cells(mesh, local_num_cells)
    allocate (mesh%geo%x_f(ndim, mesh%topo%max_faces, local_num_cells))
    allocate (mesh%geo%face_normals(ndim, mesh%topo%max_faces, local_num_cells))
    allocate (mesh%geo%face_areas(mesh%topo%max_faces, local_num_cells))
    allocate (mesh%geo%vert_coords(ndim, vert_per_cell, local_num_cells))

    cell_count = 1

    do k = start, end ! loop over cells owned by current process

      do j = 1, mesh%topo%max_faces ! loop over all faces for each cell
        call set_face_location(mesh, k, j, loc_f)

        n = mesh%topo%global_face_indices(j, k)
        call set_centre(loc_f, temp_x_f(:, n))
        do i = 1, ndim ! loop over dimensions
          ! Map from temp array to mesh for face centres and face normals
          mesh%geo%face_normals(i, j, cell_count) = temp_n_f(i, n)
       end do

       ! Map from temp array to mesh for face areas
       call set_area(temp_a_f(n), loc_f)
      end do

      do j = 1, vert_per_cell ! loop over all vertices for each cell
        call set_vert_location(mesh, k, j, loc_v)
         
        n = mesh%topo%global_vertex_indices(j, k)
        call set_centre(loc_v, temp_v_c(:, n))
      end do

      cell_count = cell_count + 1 ! increment cell counter

    end do

    ! Delete temp arrays
    deallocate (temp_x_f)
    deallocate (temp_n_f)
    deallocate (temp_a_f)
    deallocate (temp_v_c)

  end subroutine read_geometry

  !v Write mesh to file
  subroutine write_mesh(par_env, case_name, mesh)

    ! Arguments
    class(parallel_environment), allocatable, target, intent(in) :: par_env !< The parallel environment
    character(len=:), allocatable, intent(in) :: case_name                  !< The case name
    type(ccs_mesh), intent(inout) :: mesh                                   !< The mesh

    ! Local variables
    character(len=:), allocatable :: geo_file    ! Geo file name
    character(len=:), allocatable :: adios2_file ! ADIOS2 config file name

    class(io_environment), allocatable :: io_env
    class(io_process), allocatable :: geo_writer

    ! Set ADIOS2 config file name
    adios2_file = case_name // adiosconfig

    ! Set geo file name
    geo_file = case_name // geoext

    ! Open geo file for writing
    call initialise_io(par_env, adios2_file, io_env)
    call configure_io(io_env, "geo_writer", geo_writer)
    call open_file(geo_file, "write", geo_writer)

    ! Write mesh
    call write_topology(geo_writer, mesh)
    call write_geometry(par_env, geo_writer, mesh)

    ! Close the file and ADIOS2 engine
    call close_file(geo_writer)

    ! Finalise the ADIOS2 environment
    call cleanup_io(io_env)

  end subroutine write_mesh

  !v Write the mesh topology data to file
  subroutine write_topology(geo_writer, mesh)

    ! Arguments
    class(io_process), allocatable, target, intent(in) :: geo_writer        !< The IO process for writing the mesh ("geo") file
    type(ccs_mesh), intent(in) :: mesh                                      !< The mesh

    ! Local variables
    integer(ccs_long), dimension(2) :: sel2_shape
    integer(ccs_long), dimension(2) :: sel2_start
    integer(ccs_long), dimension(2) :: sel2_count

    ! Write cell vertices
    sel2_shape(1) = mesh%topo%vert_per_cell
    sel2_shape(2) = mesh%topo%global_num_cells
    sel2_start(1) = 0
    sel2_start(2) = mesh%topo%global_indices(1) - 1
    sel2_count(1) = mesh%topo%vert_per_cell
    call get_local_num_cells(mesh, sel2_count(2))

    call write_array(geo_writer, "/cell/vertices", sel2_shape, sel2_start, sel2_count, mesh%topo%global_vertex_indices)

  end subroutine write_topology

  !v Write the mesh geometry data to file
  subroutine write_geometry(par_env, geo_writer, mesh)

    ! Arguments
    class(parallel_environment), allocatable, target, intent(in) :: par_env !< The parallel environment
    class(io_process), allocatable, target, intent(in) :: geo_writer        !< The IO process for writing the mesh ("geo") file
    type(ccs_mesh), intent(inout) :: mesh                                   !< The mesh

    ! Local variables
    integer(ccs_long), dimension(2) :: sel2_shape
    integer(ccs_long), dimension(2) :: sel2_start
    integer(ccs_long), dimension(2) :: sel2_count

    integer(ccs_int) :: i
    integer(ccs_int) :: verts_per_side

    real(ccs_real), dimension(:, :), allocatable :: vert_coords_tmp

    ! Root process calculates all (global) vertex coords and stores temporarily
    if (par_env%proc_id == par_env%root) then
      allocate (vert_coords_tmp(ndim, mesh%topo%global_num_vertices))

      vert_coords_tmp = 0.0_ccs_real

      if (mesh%topo%vert_per_cell == 4) then
        verts_per_side = nint(mesh%topo%global_num_vertices**(1./2))
      else
        verts_per_side = nint(mesh%topo%global_num_vertices**(1./3))
      end if

      do i = 1, mesh%topo%global_num_vertices
        vert_coords_tmp(1, i) = modulo(i - 1, verts_per_side) * mesh%geo%h
        vert_coords_tmp(2, i) = modulo((i - 1) / verts_per_side, verts_per_side) * mesh%geo%h
        vert_coords_tmp(3, i) = ((i - 1) / (verts_per_side * verts_per_side)) * mesh%geo%h
      end do
    end if

    sel2_shape(1) = ndim
    sel2_shape(2) = mesh%topo%global_num_vertices
    sel2_start(1) = 0
    sel2_start(2) = 0
    if (par_env%proc_id == par_env%root) then
      sel2_count(1) = ndim
      sel2_count(2) = mesh%topo%global_num_vertices
    else
      sel2_count(1) = 0
      sel2_count(2) = 0
    end if

    call write_array(geo_writer, "/vert", sel2_shape, sel2_start, sel2_count, vert_coords_tmp)

    if (par_env%proc_id == par_env%root) then
      deallocate (vert_coords_tmp)
    end if

  end subroutine write_geometry

  !v Utility constructor to build a square mesh.
  !
  !  Builds a Cartesian grid of NxN cells on the domain LxL.
  function build_square_mesh(par_env, cps, side_length) result(mesh)

    class(parallel_environment), intent(in) :: par_env !< The parallel environment to construct the mesh.
    integer(ccs_int), intent(in) :: cps                !< Number of cells per side of the mesh.
    real(ccs_real), intent(in) :: side_length          !< The length of each side.

    type(ccs_mesh) :: mesh                             !< The resulting mesh.

    integer(ccs_int) :: start_global    ! The (global) starting index of a partition
    integer(ccs_int) :: end_global      ! The (global) last index of a partition
    integer(ccs_int) :: i               ! Loop counter
    integer(ccs_int) :: ii              ! Zero-indexed loop counter (simplifies some operations)
    integer(ccs_int) :: index_counter   ! Local index counter
    integer(ccs_int) :: face_counter    ! Cell-local face counter
    integer(ccs_int) :: vertex_counter  ! Cell-local vertex counter
    integer(ccs_int) :: comm_rank       ! The process ID within the parallel environment
    integer(ccs_int) :: comm_size       ! The size of the parallel environment

    integer(ccs_int) :: index_nb        ! The local index of a neighbour cell
    integer(ccs_int) :: global_index_nb ! The global index of a neighbour cell

    integer(ccs_int) :: local_num_cells ! The local number of cells

    real(ccs_real), dimension(2) :: x_p ! Cell centre array
    type(cell_locator) :: loc_p         ! Cell locator object

    real(ccs_real), dimension(2) :: x_f    ! Face centre array
    real(ccs_real), dimension(2) :: normal ! Face normal array
    type(face_locator) :: loc_f            ! Face locator object

    real(ccs_real), dimension(2) :: x_v ! Vertex centre array
    type(vert_locator) :: loc_v         ! Vertex locator object
    
    select type (par_env)
    type is (parallel_environment_mpi)

      ! Set the global mesh parameters
      mesh%topo%global_num_cells = cps**2
      mesh%topo%global_num_vertices = (cps + 1)**2
      mesh%geo%h = side_length / real(cps, ccs_real)

      ! Associate aliases to make code easier to read
      associate (nglobal => mesh%topo%global_num_cells, &
                 h => mesh%geo%h)

        ! Determine ownership range
        comm_rank = par_env%proc_id
        comm_size = par_env%num_procs
        start_global = global_start(nglobal, par_env%proc_id, par_env%num_procs)
        local_num_cells = local_count(nglobal, par_env%proc_id, par_env%num_procs)
        call set_local_num_cells(local_num_cells, mesh)
        call get_local_num_cells(mesh, local_num_cells) ! Ensure using correct value
        end_global = start_global + (local_num_cells - 1)

        ! Set max faces per cell (constant, 4)
        mesh%topo%max_faces = 4_ccs_int

        ! Set number of vertices per cell
        mesh%topo%vert_per_cell = 4_ccs_int

        ! Allocate mesh arrays
        allocate (mesh%topo%global_indices(local_num_cells))
        allocate (mesh%topo%num_nb(local_num_cells))
        allocate (mesh%topo%nb_indices(mesh%topo%max_faces, local_num_cells))
        allocate (mesh%topo%face_indices(mesh%topo%max_faces, local_num_cells))
        allocate (mesh%topo%global_vertex_indices(mesh%topo%vert_per_cell, local_num_cells))

        ! Initialise mesh arrays
        mesh%topo%num_nb(:) = mesh%topo%max_faces ! All cells have 4 neighbours (possibly ghost/boundary cells)

        ! First set the global index of local cells
        index_counter = 1_ccs_int
        do i = start_global, end_global
          mesh%topo%global_indices(index_counter) = i
          index_counter = index_counter + 1
        end do

        ! Assemble cells and faces
        ! XXX: Negative neighbour indices are used to indicate boundaries using the same numbering
        !      as cell-relative neighbour indexing, i.e.
        !        -1 = left boundary
        !        -2 = right boundary
        !        -3 = bottom boundary
        !        -4 = top boundary
        index_counter = 1_ccs_int ! Set local indexing starting from 1...n
        do i = start_global, end_global
          ii = i - 1_ccs_int

          ! Construct left (1) face/neighbour
          face_counter = left
          if (modulo(ii, cps) == 0_ccs_int) then
            index_nb = -left
            global_index_nb = -left
          else
            index_nb = index_counter - 1_ccs_int
            global_index_nb = i - 1_ccs_int
          end if
          call build_local_mesh_add_neighbour(index_counter, face_counter, index_nb, global_index_nb, mesh)

          ! Construct right (2) face/neighbour
          face_counter = right
          if (modulo(ii, cps) == (cps - 1_ccs_int)) then
            index_nb = -right
            global_index_nb = -right
          else
            index_nb = index_counter + 1_ccs_int
            global_index_nb = i + 1_ccs_int
          end if
          call build_local_mesh_add_neighbour(index_counter, face_counter, index_nb, global_index_nb, mesh)

          ! Construct bottom (3) face/neighbour
          face_counter = bottom
          if ((ii / cps) == 0_ccs_int) then
            index_nb = -bottom
            global_index_nb = -bottom
          else
            index_nb = index_counter - cps
            global_index_nb = i - cps
          end if
          call build_local_mesh_add_neighbour(index_counter, face_counter, index_nb, global_index_nb, mesh)

          ! Construct top (4) face/neighbour
          face_counter = top
          if ((ii / cps) == (cps - 1_ccs_int)) then
            index_nb = -top
            global_index_nb = -top
          else
            index_nb = index_counter + cps
            global_index_nb = i + cps
          end if
          call build_local_mesh_add_neighbour(index_counter, face_counter, index_nb, global_index_nb, mesh)

          index_counter = index_counter + 1_ccs_int
        end do
      end associate

      mesh%topo%total_num_cells = size(mesh%topo%global_indices)
      mesh%topo%halo_num_cells = mesh%topo%total_num_cells - local_num_cells

      ! Global vertex numbering
      call get_local_num_cells(mesh, local_num_cells)
      do i = 1, local_num_cells
        associate (global_vert_index => mesh%topo%global_vertex_indices(:, i))
          ii = mesh%topo%global_indices(i)

          global_vert_index(front_bottom_left) = ii + (ii - 1) / cps
          global_vert_index(front_bottom_right) = ii + (ii - 1) / cps + 1
          global_vert_index(front_top_left) = ii + cps + (ii + cps - 1) / cps
          global_vert_index(front_top_right) = ii + cps + (ii + cps - 1) / cps + 1
        end associate
      end do

      allocate (mesh%geo%x_p(ndim, mesh%topo%total_num_cells))
      allocate (mesh%geo%x_f(ndim, mesh%topo%max_faces, local_num_cells)) !< @note Currently hardcoded as a 2D mesh. @endnote
      allocate (mesh%geo%volumes(mesh%topo%total_num_cells))
      allocate (mesh%geo%face_areas(mesh%topo%max_faces, local_num_cells))
      allocate (mesh%geo%face_normals(ndim, mesh%topo%max_faces, local_num_cells)) ! Currently hardcoded as a 2D mesh.
      allocate (mesh%geo%vert_coords(ndim, mesh%topo%vert_per_cell, local_num_cells))

      mesh%geo%volumes(:) = mesh%geo%h**2 !< @note Mesh is square and 2D @endnote
      mesh%geo%face_normals(:, :, :) = 0.0_ccs_real
      mesh%geo%x_p(:, :) = 0.0_ccs_real
      mesh%geo%x_f(:, :, :) = 0.0_ccs_real
      mesh%geo%face_areas(:, :) = mesh%geo%h  ! Mesh is square and 2D
      mesh%geo%vert_coords(:, :, :) = 0.0_ccs_real

      ! Set cell centre
      associate (h => mesh%geo%h)
        do i = 1_ccs_int, mesh%topo%total_num_cells
          call set_cell_location(mesh, i, loc_p)
           
          ii = mesh%topo%global_indices(i)

          x_p(1) = (modulo(ii - 1, cps) + 0.5_ccs_real) * h
          x_p(2) = ((ii - 1) / cps + 0.5_ccs_real) * h

          call set_centre(loc_p, x_p)
        end do

        do i = 1_ccs_int, local_num_cells
          call set_cell_location(mesh, i, loc_p)
          call get_centre(loc_p, x_p)
          
          face_counter = left
          call set_face_location(mesh, i, face_counter, loc_f)
          x_f(1) = x_p(1) - 0.5_ccs_real * h
          x_f(2) = x_p(2)
          normal(1) = -1.0_ccs_real
          normal(2) = 0.0_ccs_real
          call set_centre(loc_f, x_f)
          call set_normal(loc_f, normal)
            
          face_counter = right
          call set_face_location(mesh, i, face_counter, loc_f)
          x_f(1) = x_p(1) + 0.5_ccs_real * h
          x_f(2) = x_p(2)
          normal(1) = 1.0_ccs_real
          normal(2) = 0.0_ccs_real
          call set_centre(loc_f, x_f)
          call set_normal(loc_f, normal)

          face_counter = bottom
          call set_face_location(mesh, i, face_counter, loc_f)
          x_f(1) = x_p(1)
          x_f(2) = x_p(2) - 0.5_ccs_real * h
          normal(1) = 0.0_ccs_real
          normal(2) = -1.0_ccs_real
          call set_centre(loc_f, x_f)
          call set_normal(loc_f, normal)

          face_counter = top
          call set_face_location(mesh, i, face_counter, loc_f)
          x_f(1) = x_p(1)
          x_f(2) = x_p(2) + 0.5_ccs_real * h
          normal(1) = 0.0_ccs_real
          normal(2) = 1.0_ccs_real
          call set_centre(loc_f, x_f)
          call set_normal(loc_f, normal)
        end do

        do i = 1_ccs_int, local_num_cells
          call set_cell_location(mesh, i, loc_p)
          call get_centre(loc_p, x_p)

          vertex_counter = front_bottom_left
          call set_vert_location(mesh, i, vertex_counter, loc_v)
          x_v(1) = x_p(1) - 0.5_ccs_real * h
          x_v(2) = x_p(2) - 0.5_ccs_real * h
          call set_centre(loc_v, x_v)
          
          vertex_counter = front_bottom_right
          call set_vert_location(mesh, i, vertex_counter, loc_v)
          x_v(1) = x_p(1) + 0.5_ccs_real * h
          x_v(2) = x_p(2) - 0.5_ccs_real * h
          call set_centre(loc_v, x_v)

          vertex_counter = front_top_left
          call set_vert_location(mesh, i, vertex_counter, loc_v)
          x_v(1) = x_p(1) - 0.5_ccs_real * h
          x_v(2) = x_p(2) + 0.5_ccs_real * h
          call set_centre(loc_v, x_v)

          vertex_counter = front_top_right
          call set_vert_location(mesh, i, vertex_counter, loc_v)
          x_v(1) = x_p(1) + 0.5_ccs_real * h
          x_v(2) = x_p(2) + 0.5_ccs_real * h
          call set_centre(loc_v, x_v)
        end do
      end associate

      mesh%topo%num_faces = count_mesh_faces(mesh)

      call set_cell_face_indices(mesh)

    class default
      call error_abort("Unknown parallel environment type.")

    end select
  end function build_square_mesh

  !v Utility constructor to build a 3D mesh with hex cells.
  !
  !  Builds a Cartesian grid of nx*ny*nz cells.
  function build_mesh(par_env, nx, ny, nz, side_length) result(mesh)

    class(parallel_environment), intent(in) :: par_env !< The parallel environment to construct the mesh.
    integer(ccs_int), intent(in) :: nx                 !< Number of cells in the x direction.
    integer(ccs_int), intent(in) :: ny                 !< Number of cells in the y direction.
    integer(ccs_int), intent(in) :: nz                 !< Number of cells in the z direction.
    real(ccs_real), intent(in) :: side_length          !< The length of the side.

    type(ccs_mesh) :: mesh                             !< The resulting mesh.

    integer(ccs_int) :: start_global    ! The (global) starting index of a partition
    integer(ccs_int) :: end_global      ! The (global) last index of a partition
    integer(ccs_int) :: i               ! Loop counter
    integer(ccs_int) :: ii              ! Zero-indexed loop counter (simplifies some operations)
    integer(ccs_int) :: index_counter   ! Local index counter
    integer(ccs_int) :: face_counter    ! Cell-local face counter
    integer(ccs_int) :: vertex_counter  ! Cell-local vertex counter
    integer(ccs_int) :: comm_rank       ! The process ID within the parallel environment
    integer(ccs_int) :: comm_size       ! The size of the parallel environment

    integer(ccs_int) :: index_nb        ! The local index of a neighbour cell
    integer(ccs_int) :: global_index_nb ! The global index of a neighbour cell
    integer(ccs_int) :: a, b, c, d, e       ! Temporary variables

    integer(ccs_int) :: local_num_cells ! The local cell count

    real(ccs_real), dimension(3) :: x_p ! Cell centre array
    type(cell_locator) :: loc_p         ! Cell locator object

    real(ccs_real), dimension(3) :: x_f    ! Face centre array
    real(ccs_real), dimension(3) :: normal ! Face normal array
    type(face_locator) :: loc_f            ! Face locator object

    real(ccs_real), dimension(3) :: x_v ! Vertex centre array
    type(vert_locator) :: loc_v         ! Vertex locator object
    
    if (nx .eq. ny .and. ny .eq. nz) then !< @note Must be a cube (for now) @endnote

      select type (par_env)
      type is (parallel_environment_mpi)

        ! Set the global mesh parameters
        mesh%topo%global_num_cells = nx * ny * nz
        mesh%topo%global_num_vertices = (nx + 1) * (ny + 1) * (nz + 1)
        mesh%geo%h = side_length / real(nx, ccs_real) !< @note Assumes cube @endnote

        ! Associate aliases to make code easier to read
        associate (nglobal => mesh%topo%global_num_cells, &
                   h => mesh%geo%h)

          ! Determine ownership range
          comm_rank = par_env%proc_id
          comm_size = par_env%num_procs
          start_global = global_start(nglobal, par_env%proc_id, par_env%num_procs)
          local_num_cells = local_count(nglobal, par_env%proc_id, par_env%num_procs)
          call set_local_num_cells(local_num_cells, mesh)
          call get_local_num_cells(mesh, local_num_cells) ! Ensure using correct value
          end_global = start_global + (local_num_cells - 1)

          ! Set max number of faces (constant, 6)
          mesh%topo%max_faces = 6_ccs_int

          ! Set number of vertices per cell (constant, 8)
          mesh%topo%vert_per_cell = 8

          ! Allocate mesh arrays
          allocate (mesh%topo%global_indices(local_num_cells))
          allocate (mesh%topo%num_nb(local_num_cells))
          allocate (mesh%topo%nb_indices(mesh%topo%max_faces, local_num_cells))
          allocate (mesh%topo%face_indices(mesh%topo%max_faces, local_num_cells))
          allocate (mesh%topo%global_vertex_indices(mesh%topo%vert_per_cell, local_num_cells))

          ! Initialise mesh arrays
          mesh%topo%num_nb(:) = mesh%topo%max_faces ! All cells have 6 neighbours (possibly ghost/boundary cells)

          ! Initalise neighbour indices
          mesh%topo%nb_indices(:, :) = 0_ccs_int

          ! First set the global index of local cells
          index_counter = 1_ccs_int
          do i = start_global, end_global
            mesh%topo%global_indices(index_counter) = i
            index_counter = index_counter + 1
          end do

          ! Assemble cells and faces
          ! XXX: Negative neighbour indices are used to indicate boundaries using the same numbering
          !      as cell-relative neighbour indexing, i.e.
          !        -1 = left boundary
          !        -2 = right boundary
          !        -3 = bottom boundary
          !        -4 = top boundary
          !        -5 = back_boundary
          !        -6 = front_boundary
          index_counter = 1_ccs_int ! Set local indexing starting from 1...n
          do i = start_global, end_global

            ii = i - 1_ccs_int

            ! Construct left (1) face/neighbour
            face_counter = left
            if (modulo(ii, nx) == 0_ccs_int) then
              index_nb = -left
              global_index_nb = -left
            else
              index_nb = index_counter - 1_ccs_int
              global_index_nb = i - 1_ccs_int
            end if
            call build_local_mesh_add_neighbour(index_counter, face_counter, index_nb, global_index_nb, mesh)

            ! Construct right (2) face/neighbour
            face_counter = right
            if (modulo(ii, nx) == (nx - 1_ccs_int)) then
              index_nb = -right
              global_index_nb = -right
            else
              index_nb = index_counter + 1_ccs_int
              global_index_nb = i + 1_ccs_int
            end if
            call build_local_mesh_add_neighbour(index_counter, face_counter, index_nb, global_index_nb, mesh)

            ! Construct bottom (3) face/neighbour
            face_counter = bottom
            if (modulo(ii / nx, ny) == 0_ccs_int) then
              index_nb = -bottom
              global_index_nb = -bottom
            else
              index_nb = index_counter - nx
              global_index_nb = i - nx
            end if
            call build_local_mesh_add_neighbour(index_counter, face_counter, index_nb, global_index_nb, mesh)

            ! Construct top (4) face/neighbour
            face_counter = top
            if (modulo(ii / nx, ny) == (ny - 1_ccs_int)) then
              index_nb = -top
              global_index_nb = -top
            else
              index_nb = index_counter + nx
              global_index_nb = i + nx
            end if
            call build_local_mesh_add_neighbour(index_counter, face_counter, index_nb, global_index_nb, mesh)

            ! Construct back (5) face/neighbour
            face_counter = back
            if ((ii / (nx * ny)) == 0_ccs_int) then
              index_nb = -back
              global_index_nb = -back
            else
              index_nb = index_counter - nx * ny
              global_index_nb = i - nx * ny
            end if
            call build_local_mesh_add_neighbour(index_counter, face_counter, index_nb, global_index_nb, mesh)

            ! Construct front (6) face/neighbour
            face_counter = front
            if ((ii / (nx * ny)) == nz - 1_ccs_int) then
              index_nb = -front
              global_index_nb = -front
            else
              index_nb = index_counter + nx * ny
              global_index_nb = i + nx * ny
            end if
            call build_local_mesh_add_neighbour(index_counter, face_counter, index_nb, global_index_nb, mesh)

            index_counter = index_counter + 1_ccs_int

          end do
        end associate

        ! print*,"Neighbour indices: ",mesh%neighbour_indices

        mesh%topo%total_num_cells = size(mesh%topo%global_indices)
        mesh%topo%halo_num_cells = mesh%topo%total_num_cells - local_num_cells

        ! Global vertex numbering
        do i = 1, local_num_cells
          associate (global_vert_index => mesh%topo%global_vertex_indices(:, i))
            ii = mesh%topo%global_indices(i)
            a = modulo(ii - 1, nx * ny) + 1
            b = (a - 1) / nx
            c = ((ii - 1) / (nx * ny)) * (nx + 1) * (ny + 1)
            d = (a + nx - 1) / nx
            e = (nx + 1) * (ny + 1)

            global_vert_index(front_bottom_left) = a + b + c
            global_vert_index(front_bottom_right) = a + b + c + 1
            global_vert_index(front_top_left) = a + c + d + nx
            global_vert_index(front_top_right) = a + c + d + nx + 1
            global_vert_index(back_bottom_left) = a + b + c + e
            global_vert_index(back_bottom_right) = a + b + c + e + 1
            global_vert_index(back_top_left) = a + c + d + e + nx
            global_vert_index(back_top_right) = a + c + d + e + nx + 1
          end associate
        end do

        allocate (mesh%geo%x_p(ndim, mesh%topo%total_num_cells))
        allocate (mesh%geo%x_f(ndim, mesh%topo%max_faces, local_num_cells))
        allocate (mesh%geo%volumes(mesh%topo%total_num_cells))
        allocate (mesh%geo%face_areas(mesh%topo%max_faces, local_num_cells))
        allocate (mesh%geo%face_normals(ndim, mesh%topo%max_faces, local_num_cells))
        allocate (mesh%geo%vert_coords(ndim, mesh%topo%vert_per_cell, local_num_cells))

        mesh%geo%volumes(:) = mesh%geo%h**3 !< @note Mesh is cube @endnote
        mesh%geo%face_normals(:, :, :) = 0.0_ccs_real
        mesh%geo%x_p(:, :) = 0.0_ccs_real
        mesh%geo%x_f(:, :, :) = 0.0_ccs_real
        mesh%geo%face_areas(:, :) = mesh%geo%h**2
        mesh%geo%vert_coords(:, :, :) = 0.0_ccs_real

        ! Set cell centre
        associate (h => mesh%geo%h)
          do i = 1_ccs_int, mesh%topo%total_num_cells
            call set_cell_location(mesh, i, loc_p)
             
            ii = mesh%topo%global_indices(i)
            x_p(1) = (modulo(ii - 1, nx) + 0.5_ccs_real) * h
            x_p(2) = (modulo((ii - 1) / nx, ny) + 0.5_ccs_real) * h
            x_p(3) = (((ii - 1) / (nx * ny)) + 0.5_ccs_real) * h

            call set_centre(loc_p, x_p)
          end do

          do i = 1_ccs_int, mesh%topo%local_num_cells
            call set_cell_location(mesh, i, loc_p)
            call get_centre(loc_p, x_p)
            
            face_counter = left
            call set_face_location(mesh, i, face_counter, loc_f)
            x_f(1) = x_p(1) - 0.5_ccs_real * h
            x_f(2) = x_p(2)
            x_f(3) = x_p(3)
            normal(1) = -1.0_ccs_real
            normal(2) = 0.0_ccs_real
            normal(3) = 0.0_ccs_real
            call set_centre(loc_f, x_f)
            call set_normal(loc_f, normal)

            face_counter = right
            call set_face_location(mesh, i, face_counter, loc_f)
            x_f(1) = x_p(1) + 0.5_ccs_real * h
            x_f(2) = x_p(2)
            x_f(3) = x_p(3)
            normal(1) = 1.0_ccs_real
            normal(2) = 0.0_ccs_real
            normal(3) = 0.0_ccs_real
            call set_centre(loc_f, x_f)
            call set_normal(loc_f, normal)

            face_counter = bottom
            call set_face_location(mesh, i, face_counter, loc_f)
            x_f(1) = x_p(1)
            x_f(2) = x_p(2) - 0.5_ccs_real * h
            x_f(3) = x_p(3)
            normal(1) = 0.0_ccs_real
            normal(2) = -1.0_ccs_real
            normal(3) = 0.0_ccs_real
            call set_centre(loc_f, x_f)
            call set_normal(loc_f, normal)

            face_counter = top
            call set_face_location(mesh, i, face_counter, loc_f)
            x_f(1) = x_p(1)
            x_f(2) = x_p(2) + 0.5_ccs_real * h
            x_f(3) = x_p(3)
            normal(1) = 0.0_ccs_real
            normal(2) = 1.0_ccs_real
            normal(3) = 0.0_ccs_real
            call set_centre(loc_f, x_f)
            call set_normal(loc_f, normal)

            face_counter = back
            call set_face_location(mesh, i, face_counter, loc_f)
            x_f(1) = x_p(1)
            x_f(2) = x_p(2)
            x_f(3) = x_p(3) - 0.5_ccs_real * h
            normal(1) = 0.0_ccs_real
            normal(2) = 0.0_ccs_real
            normal(3) = -1.0_ccs_real
            call set_centre(loc_f, x_f)
            call set_normal(loc_f, normal)

            face_counter = front
            call set_face_location(mesh, i, face_counter, loc_f)
            x_f(1) = x_p(1)
            x_f(2) = x_p(2)
            x_f(3) = x_p(3) + 0.5_ccs_real * h
            normal(1) = 0.0_ccs_real
            normal(2) = 0.0_ccs_real
            normal(3) = 1.0_ccs_real
            call set_centre(loc_f, x_f)
            call set_normal(loc_f, normal)
          end do

          do i = 1_ccs_int, local_num_cells
             call set_cell_location(mesh, i, loc_p)
             call get_centre(loc_p, x_p)
            
             vertex_counter = front_bottom_left
             call set_vert_location(mesh, i, vertex_counter, loc_v)
             x_v(1) = x_p(1) - 0.5_ccs_real * h
             x_v(2) = x_p(2) - 0.5_ccs_real * h
             x_v(3) = x_p(3) + 0.5_ccs_real * h
             call set_centre(loc_v, x_v)
             
             vertex_counter = front_bottom_right
             call set_vert_location(mesh, i, vertex_counter, loc_v)
             x_v(1) = x_p(1) + 0.5_ccs_real * h
             x_v(2) = x_p(2) - 0.5_ccs_real * h
             x_v(3) = x_p(3) + 0.5_ccs_real * h
             call set_centre(loc_v, x_v)

             vertex_counter = front_top_left
             call set_vert_location(mesh, i, vertex_counter, loc_v)
             x_v(1) = x_p(1) - 0.5_ccs_real * h
             x_v(2) = x_p(2) + 0.5_ccs_real * h
             x_v(3) = x_p(3) + 0.5_ccs_real * h
             call set_centre(loc_v, x_v)

             vertex_counter = front_top_right
             call set_vert_location(mesh, i, vertex_counter, loc_v)
             x_v(1) = x_p(1) + 0.5_ccs_real * h
             x_v(2) = x_p(2) + 0.5_ccs_real * h
             x_v(3) = x_p(3) + 0.5_ccs_real * h
             call set_centre(loc_v, x_v)
             
             vertex_counter = back_bottom_left
             call set_vert_location(mesh, i, vertex_counter, loc_v)
             x_v(1) = x_p(1) - 0.5_ccs_real * h
             x_v(2) = x_p(2) - 0.5_ccs_real * h
             x_v(3) = x_p(3) - 0.5_ccs_real * h
             call set_centre(loc_v, x_v)

             vertex_counter = back_bottom_right
             call set_vert_location(mesh, i, vertex_counter, loc_v)
             x_v(1) = x_p(1) + 0.5_ccs_real * h
             x_v(2) = x_p(2) - 0.5_ccs_real * h
             x_v(3) = x_p(3) - 0.5_ccs_real * h
             call set_centre(loc_v, x_v)

             vertex_counter = back_top_left
             call set_vert_location(mesh, i, vertex_counter, loc_v)
             x_v(1) = x_p(1) - 0.5_ccs_real * h
             x_v(2) = x_p(2) + 0.5_ccs_real * h
             x_v(3) = x_p(3) - 0.5_ccs_real * h
             call set_centre(loc_v, x_v)

             vertex_counter = back_top_right
             call set_vert_location(mesh, i, vertex_counter, loc_v)
             x_v(1) = x_p(1) + 0.5_ccs_real * h
             x_v(2) = x_p(2) + 0.5_ccs_real * h
             x_v(3) = x_p(3) - 0.5_ccs_real * h
             call set_centre(loc_v, x_v)
          end do
        end associate

        mesh%topo%num_faces = count_mesh_faces(mesh)

        call set_cell_face_indices(mesh)

      class default
        call error_abort("Unknown parallel environment type.")

      end select

    else
      print *, "Only supporting cubes for now - nx, ny and nz must be the same!"
    end if

  end function build_mesh

  !v Helper subroutine to add a neighbour to a cell's neighbour list.
  !
  !  Given a local and global index for a neighbour there are 3 possibilities:
  !
  !  1. the local and the neighbour is added immediately
  !  2. the global index is negative indicating it is a boundary and the "neighbour" is
  !     added immediately
  !  3. the index is not local:
  !     1. the global index is already in the off-process list (halos), the neighbour
  !        is added immediately
  !     2. this is a new halo cell, the list of global indices must be grown to
  !        accomodate before adding the neighbour.
  subroutine build_local_mesh_add_neighbour(index_p, index_p_nb, index_nb, global_index_nb, mesh)

    integer(ccs_int), intent(in) :: index_p !< the index of the cell whose neighbours we are assembling
    integer(ccs_int), intent(in) :: index_p_nb !< the cell-relative neighbour index
    integer(ccs_int), intent(in) :: index_nb !< the local index of the neighbour cell
    integer(ccs_int), intent(in) :: global_index_nb !< the global index of the neighbour cell
    type(ccs_mesh), intent(inout) :: mesh !< the mesh we are assembling neighbours on

    integer(ccs_int) :: ng  ! The current number of cells (total = local + halos)
    logical :: found        ! Indicates whether a halo cell was already present
    integer(ccs_int) :: i   ! Cell iteration counter

    integer(ccs_int) :: local_num_cells ! The number of local cells

    call get_local_num_cells(mesh, local_num_cells)
    if ((index_nb >= 1_ccs_int) .and. (index_nb <= local_num_cells)) then
      ! Neighbour is local
      mesh%topo%nb_indices(index_p_nb, index_p) = index_nb
    else if (global_index_nb < 0_ccs_int) then
      ! Boundary "neighbour" - local index should also be -ve
      if (.not. (index_nb < 0_ccs_int)) then
        call error_abort("ERROR: boundary neighbours should have -ve indices.")
      end if
      mesh%topo%nb_indices(index_p_nb, index_p) = index_nb
    else
      ! Neighbour is in a halo

      ! First check if neighbour is already present in halo
      ng = size(mesh%topo%global_indices)
      found = .false.
      do i = local_num_cells + 1, ng
        if (mesh%topo%global_indices(i) == global_index_nb) then
          found = .true.
          mesh%topo%nb_indices(index_p_nb, index_p) = i
          exit
        end if
      end do

      ! If neighbour was not present append to global index list (the end of the global index list
      ! becoming its local index).
      ! XXX: Note this currently copies into an n+1 temporary, reallocates and then copies back to
      !      the (extended) original array.
      if (.not. found) then
        if ((ng + 1) > mesh%topo%global_num_cells) then
          call error_abort("ERROR: Trying to create halo that exceeds global mesh size.")
        end if

        call append_to_arr(global_index_nb, mesh%topo%global_indices)
        ng = size(mesh%topo%global_indices)
        mesh%topo%nb_indices(index_p_nb, index_p) = ng
      end if
    end if

  end subroutine build_local_mesh_add_neighbour

  !v @note Docs needed.
  subroutine append_to_arr(i, arr)

    integer(ccs_int), intent(in) :: i
    integer(ccs_int), dimension(:), allocatable, intent(inout) :: arr ! XXX: Allocatable here be
    ! dragons. If this were intent(out) it
    ! would be deallocated on entry!
    integer(ccs_int) :: n
    integer(ccs_int), dimension(:), allocatable :: tmp

    n = size(arr)

    allocate (tmp(n + 1))

    tmp(1:n) = arr(1:n)

    n = n + 1
    tmp(n) = i

    deallocate (arr)
    allocate (arr(n))
    arr(:) = tmp(:)
    deallocate (tmp)

  end subroutine append_to_arr

  !v Count the number of faces in the mesh
  function count_mesh_faces(mesh) result(nfaces)

    ! Arguments
    type(ccs_mesh), intent(in) :: mesh !< the mesh

    ! Result
    integer(ccs_int) :: nfaces !< number of cell faces

    ! Local variables
    type(cell_locator) :: loc_p
    type(neighbour_locator) :: loc_nb
    integer(ccs_int) :: global_index_p, index_p
    integer(ccs_int) :: j
    integer(ccs_int) :: nnb
    integer(ccs_int) :: n_faces_internal ! Internal face count
    integer(ccs_int) :: nfaces_bnd       ! Boundary face count
    integer(ccs_int) :: nfaces_interface ! Process interface face count
    logical :: is_boundary
    logical :: is_local
    integer(ccs_int) :: local_num_cells
    
    ! Initialise
    n_faces_internal = 0
    nfaces_bnd = 0
    nfaces_interface = 0

    ! Loop over cells
    call get_local_num_cells(mesh, local_num_cells)
    do index_p = 1, local_num_cells
      call set_cell_location(mesh, index_p, loc_p)
      call get_global_index(loc_p, global_index_p)
      call count_neighbours(loc_p, nnb)

      do j = 1, nnb
        call set_neighbour_location(loc_p, j, loc_nb)
        call get_boundary_status(loc_nb, is_boundary)

        if (.not. is_boundary) then
          call get_local_status(loc_nb, is_local)

          if (is_local) then
            ! Interior face
            n_faces_internal = n_faces_internal + 1
          else
            ! Process boundary face
            nfaces_interface = nfaces_interface + 1
          end if
        else
          ! Boundary face
          nfaces_bnd = nfaces_bnd + 1
        end if
      end do
    end do

    ! Interior faces will be counted twice
    nfaces = (n_faces_internal / 2) + nfaces_interface + nfaces_bnd

  end function count_mesh_faces

  !v @note Docs needed.
  subroutine set_cell_face_indices(mesh)

    ! Arguments
    type(ccs_mesh), intent(inout) :: mesh

    ! Local variables
    type(cell_locator) :: loc_p           ! Current cell
    type(neighbour_locator) :: loc_nb     ! Neighbour
    integer(ccs_int) :: index_nb, index_p
    integer(ccs_int) :: index_f
    integer(ccs_int) :: nnb
    integer(ccs_int) :: j
    integer(ccs_int) :: face_counter      ! Face index counter
    logical :: is_boundary
    integer(ccs_int) :: local_num_cells
    
    face_counter = 0

    ! Loop over cells
    call get_local_num_cells(mesh, local_num_cells)
    do index_p = 1, local_num_cells
      call set_cell_location(mesh, index_p, loc_p)
      call count_neighbours(loc_p, nnb)

      do j = 1, nnb
        call set_neighbour_location(loc_p, j, loc_nb)
        call get_local_index(loc_nb, index_nb)
        call get_boundary_status(loc_nb, is_boundary)

        if (.not. is_boundary) then
          ! Cell with lowest local index assigns an index to the face
          if (index_p < index_nb) then
            face_counter = face_counter + 1
            call set_face_index(index_p, j, face_counter, mesh)
          else
            ! Find corresponding face in neighbour cell
            ! (To be improved, this seems inefficient)
            index_f = get_neighbour_face_index(mesh, index_p, index_nb)
            call set_face_index(index_p, j, index_f, mesh)
          end if
        else
          face_counter = face_counter + 1
          call set_face_index(index_p, j, face_counter, mesh)
        end if
      end do  ! End loop over current cell's neighbours
    end do    ! End loop over local cells

  end subroutine set_cell_face_indices

  !v Computes the index of the face shared by the cells denoted by the specified
  !  local index and neighbouring index
  function get_neighbour_face_index(mesh, index_p, index_nb) result(index_f)
    type(ccs_mesh), intent(in) :: mesh       !< the mesh
    integer(ccs_int), intent(in) :: index_p  !< the current cell index
    integer(ccs_int), intent(in) :: index_nb !< the index of the neighbouring cell
    integer(ccs_int) :: index_f

    ! Local variables
    integer(ccs_int) :: k
    integer(ccs_int) :: nnb_nb
    type(cell_locator) :: loc_nb
    type(neighbour_locator) :: loc_nb_nb
    type(face_locator) :: loc_f
    integer(ccs_int) :: index_nb_nb

    call set_cell_location(mesh, index_nb, loc_nb)
    call count_neighbours(loc_nb, nnb_nb)
    do k = 1, nnb_nb
      call set_neighbour_location(loc_nb, k, loc_nb_nb)
      call get_local_index(loc_nb_nb, index_nb_nb)
      if (index_nb_nb == index_p) then
        call set_face_location(mesh, index_nb, k, loc_f)
        call get_local_index(loc_f, index_f)
        exit ! Exit the loop, as found shared face
      else if (k == nnb_nb) then
        call error_abort("ERROR: Failed to find face in owning cell.")
      end if
    end do
  end function get_neighbour_face_index

  integer function global_start(n, procid, nproc)

    integer(ccs_int), intent(in) :: n
    integer(ccs_int), intent(in) :: procid
    integer(ccs_int), intent(in) :: nproc

    ! Each PE gets an equal split of the problem with any remainder split equally between the lower
    ! PEs.
    global_start = procid * (n / nproc) + min(procid, modulo(n, nproc))

    ! Fortran indexing
    global_start = global_start + 1

  end function global_start

  integer function local_count(n, procid, nproc)

    integer(ccs_int), intent(in) :: n
    integer(ccs_int), intent(in) :: procid
    integer(ccs_int), intent(in) :: nproc

    if (procid < n) then
      local_count = global_start(n, procid, nproc)
      if (procid < (nproc - 1)) then
        local_count = global_start(n, procid + 1, nproc) - local_count
      else
        local_count = n - (local_count - 1)
      end if
    else
      local_count = 0
    end if

  end function local_count

end module mesh_utils<|MERGE_RESOLUTION|>--- conflicted
+++ resolved
@@ -17,13 +17,9 @@
   use meshing, only: get_global_index, get_local_index, count_neighbours, &
                      set_cell_location, set_neighbour_location, set_face_location, set_vert_location, &
                      set_face_index, get_boundary_status, get_local_status, &
-<<<<<<< HEAD
                      get_local_num_cells, set_local_num_cells, &
-                     get_centre, set_centre
-=======
                      get_centre, set_centre, &
                      set_area, set_normal
->>>>>>> 7c52bf38
   use bc_constants
 
   implicit none
