!v Module file meshing.mod
!
!  Module defining meshing interface for ASiMoV-CCS

module meshing

  use constants, only: ndim
<<<<<<< HEAD
  use kinds, only: ccs_int, ccs_real, ccs_long
  use types, only: ccs_mesh, face_locator, cell_locator, neighbour_locator
=======
  use kinds, only: ccs_int, ccs_real
  use types, only: ccs_mesh, face_locator, cell_locator, neighbour_locator, vert_locator
>>>>>>> 5d3a3130

  implicit none

  private
  public :: set_face_location
  public :: set_cell_location
  public :: set_neighbour_location
  public :: set_vert_location
  public :: set_face_index
  public :: get_face_normal
  public :: get_face_area
  public :: get_centre
  public :: get_volume
  public :: get_global_index
  public :: get_local_index
  public :: get_boundary_status
  public :: get_local_status
  public :: count_neighbours
  public :: get_distance
<<<<<<< HEAD
  public :: get_local_num_cells, set_local_num_cells

=======
  public :: set_centre
  public :: set_area
  public :: set_normal
  
>>>>>>> 5d3a3130
  interface get_centre
    module procedure get_cell_centre
    module procedure get_neighbour_centre
    module procedure get_face_centre
    module procedure get_vert_centre
  end interface get_centre

  interface get_global_index
    module procedure get_cell_global_index
    module procedure get_neighbour_global_index
  end interface get_global_index

  interface get_local_index
    module procedure get_cell_local_index
    module procedure get_neighbour_local_index
    module procedure get_face_local_index
  end interface get_local_index

  interface count_neighbours
    module procedure cell_count_neighbours
  end interface count_neighbours

  interface get_boundary_status
    module procedure get_neighbour_boundary_status
    module procedure get_face_boundary_status
  end interface get_boundary_status

  interface get_volume
    module procedure get_cell_volume
    module procedure get_neighbour_volume
  end interface get_volume

  interface get_distance
    module procedure get_neighbour_distance
    module procedure get_face_distance
  end interface get_distance

<<<<<<< HEAD
  interface get_local_num_cells
    module procedure get_local_num_cells_int
    module procedure get_local_num_cells_long
  end interface get_local_num_cells
=======
  interface set_centre
     module procedure set_cell_centre
     module procedure set_face_centre
     module procedure set_vert_centre
  end interface set_centre
>>>>>>> 5d3a3130
  
  interface

    !v Constructs a cell locator object.
    !
    !  Creates the association between a mesh and cell index, storing it in the
    !  returned cell locator object.
    module subroutine set_cell_location(mesh, index_p, loc_p)
      type(ccs_mesh), target, intent(in) :: mesh !< the mesh object being referred to.
      integer(ccs_int), intent(in) :: index_p    !< the cell index.
      type(cell_locator), intent(out) :: loc_p   !< the cell locator object linking a cell index with teh mesh.
    end subroutine set_cell_location

    !v Constructs a face locator object.
    !
    !  Creates the association between a face relative to a cell, i.e. to access the
    !  nth face of cell i.
    module subroutine set_face_location(mesh, index_p, cell_face_ctr, loc_f)
      type(ccs_mesh), target, intent(in) :: mesh    !< the mesh object being referred to.
      integer(ccs_int), intent(in) :: index_p       !< the index of the cell whose face is being accessed.
      integer(ccs_int), intent(in) :: cell_face_ctr !< the cell-local index of the face.
      type(face_locator), intent(out) :: loc_f      !< the face locator object linking a cell-relative index with the mesh.
    end subroutine set_face_location

    !v Constructs a neighbour locator object.
    !
    !  Creates the association between a neighbour cell F relative to cell P, i.e. to
    !  access the nth neighbour of cell i.
    module subroutine set_neighbour_location(loc_p, nb_counter, loc_nb)
      type(cell_locator), intent(in) :: loc_p        !< the cell locator object of the cell whose neighbour is being accessed.
      integer(ccs_int), intent(in) :: nb_counter     !< the cell-local index of the neighbour.
      type(neighbour_locator), intent(out) :: loc_nb !< the neighbour locator object linking a cell-relative index with the mesh.
    end subroutine set_neighbour_location

    !v Constructs a vertex locator object.
    !
    !  Creates the association between a vertex relative to a cell, i.e. to access the
    !  nth vertex of cell i.
    module subroutine set_vert_location(mesh, index_p, cell_vert_ctr, loc_v)
      type(ccs_mesh), target, intent(in) :: mesh    !< the mesh object being referred to.
      integer(ccs_int), intent(in) :: index_p       !< the index of the cell whose vertex is being accessed.
      integer(ccs_int), intent(in) :: cell_vert_ctr !< the cell-local index of the vertex.
      type(vert_locator), intent(out) :: loc_v      !< the vertex locator object linking a cell-relative index with the mesh.
    end subroutine set_vert_location

    !> Set face index
    module subroutine set_face_index(index_p, cell_face_ctr, index_f, mesh)
      integer(ccs_int), intent(in) :: index_p
      integer(ccs_int), intent(in) :: cell_face_ctr
      integer(ccs_int), intent(in) :: index_f
      type(ccs_mesh), target, intent(inout) :: mesh
    end subroutine set_face_index

    !> Returns the normal vector of a face
    module subroutine get_face_normal(loc_f, normal)
      type(face_locator), intent(in) :: loc_f                !< the face locator object.
      real(ccs_real), dimension(ndim), intent(out) :: normal !< an ndimensional array representing the face normal vector.
    end subroutine get_face_normal

    !> Returns the area of a face
    module subroutine get_face_area(loc_f, area)
      type(face_locator), intent(in) :: loc_f !< the face locator object.
      real(ccs_real), intent(out) :: area     !< the face area.
    end subroutine get_face_area

    !> Returns the centre of a cell
    module subroutine get_cell_centre(loc_p, x)
      type(cell_locator), intent(in) :: loc_p           !< the cell locator object.
      real(ccs_real), dimension(:), intent(out) :: x !< an ndimensional array representing the cell centre.
    end subroutine get_cell_centre
    
    !> Returns the centre of a neighbour cell
    module subroutine get_neighbour_centre(loc_nb, x)
      type(neighbour_locator), intent(in) :: loc_nb     !< the neighbour locator object.
      real(ccs_real), dimension(ndim), intent(out) :: x !< an ndimensional array representing the neighbour cell centre.
    end subroutine get_neighbour_centre

    !> Returns the centre of a face
    module subroutine get_face_centre(loc_f, x)
      type(face_locator), intent(in) :: loc_f           !< the face locator object.
      real(ccs_real), dimension(ndim), intent(out) :: x !< an ndimensional array representing the face centre.
    end subroutine get_face_centre

    !> Returns the centre of a vertex
    module subroutine get_vert_centre(loc_v, x)
      type(vert_locator), intent(in) :: loc_v           !< the vertex locator object.
      real(ccs_real), dimension(:), intent(out) :: x !< an ndimensional array representing the vertex centre.
    end subroutine get_vert_centre

    !> Returns the volume of a cell
    module subroutine get_cell_volume(loc_p, V)
      type(cell_locator), intent(in) :: loc_p !< the cell locator object.
      real(ccs_real), intent(out) :: V        !< the cell volume.
    end subroutine get_cell_volume

    !> Returns the volume of a neighbour cell
    module subroutine get_neighbour_volume(loc_nb, V)
      type(neighbour_locator), intent(in) :: loc_nb !< the neighbour locator object.
      real(ccs_real), intent(out) :: V              !< the neighbour cell volume.
    end subroutine get_neighbour_volume

    !> Returns the global index of a cell
    module subroutine get_cell_global_index(loc_p, global_index_p)
      type(cell_locator), intent(in) :: loc_p         !< the cell locator object.
      integer(ccs_int), intent(out) :: global_index_p !< the global index of the cell.
    end subroutine get_cell_global_index

    !> Returns the global index of a neighbouring cell
    module subroutine get_neighbour_global_index(loc_nb, global_index_nb)
      type(neighbour_locator), intent(in) :: loc_nb    !< the neighbour locator object.
      integer(ccs_int), intent(out) :: global_index_nb !< the global index of the neighbour cell.
    end subroutine get_neighbour_global_index

    !> Returns the neighbour count of a cell (including boundary neighbours)
    module subroutine cell_count_neighbours(loc_p, nnb)
      type(cell_locator), intent(in) :: loc_p !< the cell locator object.
      integer(ccs_int), intent(out) :: nnb    !< the neighbour count of the cell.
    end subroutine cell_count_neighbours

    !> Returns the boundary status of a neighbouring cell
    module subroutine get_neighbour_boundary_status(loc_nb, is_boundary)
      type(neighbour_locator), intent(in) :: loc_nb !< the neighbour locator object.
      logical, intent(out) :: is_boundary           !< the boundary status of the neighbour.
    end subroutine get_neighbour_boundary_status

    !> Returns the boundary status of a face
    module subroutine get_face_boundary_status(loc_f, is_boundary)
      type(face_locator), intent(in) :: loc_f !< the face locator object.
      logical, intent(out) :: is_boundary     !< the boundary status of the neighbour.
    end subroutine get_face_boundary_status

    !v Returns the local distribution status of a neighbouring cell
    !
    !  Given a distributed mesh, a processor needs both the cells within its partition
    !  and cells from the surrounding halo - this subroutine get_indicates whether a
    !  cell's neighbour is within the local partition or the halo.
    module subroutine get_local_status(loc_nb, is_local)
      type(neighbour_locator), intent(in) :: loc_nb !< the neighbour locator object.
      logical, intent(out) :: is_local !< the local status of the neighbour.
    end subroutine get_local_status

    !v Returns the local index of a cell
    !
    !  Generally the local index of a cell is should be the same as its location within
    !  the local cell vector - this particular subroutine get_is therefore expected of
    !  limited use and is mostly present for uniformity.
    module subroutine get_cell_local_index(loc_p, index_p)
      type(cell_locator), intent(in) :: loc_p  !< the cell locator object.
      integer(ccs_int), intent(out) :: index_p !< the local index of the cell.
    end subroutine get_cell_local_index

    !> Returns the local index of a neighbouring cell
    module subroutine get_neighbour_local_index(loc_nb, index_nb)
      type(neighbour_locator), intent(in) :: loc_nb !< the neighbour locator object.
      integer(ccs_int), intent(out) :: index_nb     !< the local index of the neighbour cell.
    end subroutine get_neighbour_local_index

    !> Returns the local index of a face
    module subroutine get_face_local_index(loc_f, index_f)
      type(face_locator), intent(in) :: loc_f !< the face locator object.
      integer(ccs_int), intent(out) :: index_f !< the local index of the face.
    end subroutine get_face_local_index

    !> Returns the distance between two cell centres
    module subroutine get_neighbour_distance(loc_p, loc_nb, dx)
      type(cell_locator), intent(in) :: loc_p            !< The cell distance is measured from.
      type(neighbour_locator), intent(in) :: loc_nb      !< The cell distance is measured to.
      real(ccs_real), dimension(ndim), intent(out) :: dx !< ndim-array of the distance
    end subroutine get_neighbour_distance

    !> Returns the distance from cell to face centres
    module subroutine get_face_distance(loc_p, loc_f, dx)
      type(cell_locator), intent(in) :: loc_p            !< The cell distance is measured from.
      type(face_locator), intent(in) :: loc_f            !< The face distance is measured to.
      real(ccs_real), dimension(ndim), intent(out) :: dx !< ndim-array of the distance
    end subroutine get_face_distance

<<<<<<< HEAD
    !> Sets the mesh local cell count.
    module subroutine set_local_num_cells(local_num_cells, mesh)
      integer(ccs_int), intent(in) :: local_num_cells !< The local cell count
      type(ccs_mesh), intent(inout) :: mesh           !< The mesh
    end subroutine set_local_num_cells

    !> Gets the mesh local cell count.
    module subroutine get_local_num_cells_int(mesh, local_num_cells)
      type(ccs_mesh), intent(in) :: mesh               !< The mesh
      integer(ccs_int), intent(out) :: local_num_cells !< The local cell count
    end subroutine get_local_num_cells_int
    !> Gets the mesh local cell count.
    !
    !  Handles case when using a long integer to access the internal mesh data.
    module subroutine get_local_num_cells_long(mesh, local_num_cells)
      type(ccs_mesh), intent(in) :: mesh                !< The mesh
      integer(ccs_long), intent(out) :: local_num_cells !< The local cell count
    end subroutine get_local_num_cells_long
=======
    !> Set the cell centre of specified cell
    module subroutine set_cell_centre(loc_p, x_p)
      type(cell_locator), intent(in) :: loc_p         !< The cell locator object.
      real(ccs_real), dimension(:), intent(in) :: x_p !< The cell centre array.
    end subroutine set_cell_centre

    !> Set the face centre of specified face
    module subroutine set_face_centre(loc_f, x_f)
      type(face_locator), intent(in) :: loc_f         !< The face locator object.
      real(ccs_real), dimension(:), intent(in) :: x_f !< The face centre array.
    end subroutine set_face_centre

    !> Set the centre of specified vertex
    module subroutine set_vert_centre(loc_v, x_v)
      type(vert_locator), intent(in) :: loc_v         !< The vertex locator object.
      real(ccs_real), dimension(:), intent(in) :: x_v !< The vertex centre array.
    end subroutine set_vert_centre

    !> Set the area of specified face
    module subroutine set_area(area, loc_f)
      real(ccs_real), intent(in) :: area      !< The face area
      type(face_locator), intent(in) :: loc_f !< The face locator object
    end subroutine set_area

    !v Set the normal of specified face
    !
    !  Normalises the stored normal.
    module subroutine set_normal(loc_f, normal)
      type(face_locator), intent(in) :: loc_f            !< The face locator object
      real(ccs_real), dimension(:), intent(in) :: normal !< Array holding the face normal
    end subroutine set_normal
>>>>>>> 5d3a3130
  end interface

end module meshing
<|MERGE_RESOLUTION|>--- conflicted
+++ resolved
@@ -5,13 +5,8 @@
 module meshing
 
   use constants, only: ndim
-<<<<<<< HEAD
   use kinds, only: ccs_int, ccs_real, ccs_long
-  use types, only: ccs_mesh, face_locator, cell_locator, neighbour_locator
-=======
-  use kinds, only: ccs_int, ccs_real
   use types, only: ccs_mesh, face_locator, cell_locator, neighbour_locator, vert_locator
->>>>>>> 5d3a3130
 
   implicit none
 
@@ -31,15 +26,11 @@
   public :: get_local_status
   public :: count_neighbours
   public :: get_distance
-<<<<<<< HEAD
   public :: get_local_num_cells, set_local_num_cells
-
-=======
   public :: set_centre
   public :: set_area
   public :: set_normal
   
->>>>>>> 5d3a3130
   interface get_centre
     module procedure get_cell_centre
     module procedure get_neighbour_centre
@@ -77,18 +68,16 @@
     module procedure get_face_distance
   end interface get_distance
 
-<<<<<<< HEAD
   interface get_local_num_cells
     module procedure get_local_num_cells_int
     module procedure get_local_num_cells_long
   end interface get_local_num_cells
-=======
+
   interface set_centre
      module procedure set_cell_centre
      module procedure set_face_centre
      module procedure set_vert_centre
   end interface set_centre
->>>>>>> 5d3a3130
   
   interface
 
@@ -266,7 +255,6 @@
       real(ccs_real), dimension(ndim), intent(out) :: dx !< ndim-array of the distance
     end subroutine get_face_distance
 
-<<<<<<< HEAD
     !> Sets the mesh local cell count.
     module subroutine set_local_num_cells(local_num_cells, mesh)
       integer(ccs_int), intent(in) :: local_num_cells !< The local cell count
@@ -285,7 +273,7 @@
       type(ccs_mesh), intent(in) :: mesh                !< The mesh
       integer(ccs_long), intent(out) :: local_num_cells !< The local cell count
     end subroutine get_local_num_cells_long
-=======
+
     !> Set the cell centre of specified cell
     module subroutine set_cell_centre(loc_p, x_p)
       type(cell_locator), intent(in) :: loc_p         !< The cell locator object.
@@ -317,7 +305,6 @@
       type(face_locator), intent(in) :: loc_f            !< The face locator object
       real(ccs_real), dimension(:), intent(in) :: normal !< Array holding the face normal
     end subroutine set_normal
->>>>>>> 5d3a3130
   end interface
 
 end module meshing
