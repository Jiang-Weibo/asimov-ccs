--- conflicted
+++ resolved
@@ -31,12 +31,9 @@
   public :: set_centre
   public :: set_area
   public :: set_normal
-<<<<<<< HEAD
   public :: count_vertex_neighbours
-=======
   public :: get_face_interpolation
   public :: set_face_interpolation
->>>>>>> 3920a422
   
   interface get_centre
     module procedure get_cell_centre
@@ -357,26 +354,23 @@
       real(ccs_real), dimension(:), intent(in) :: normal !< Array holding the face normal
     end subroutine set_normal
 
-<<<<<<< HEAD
     !> Counts the number of neighbours via vertices of a given cell
     module subroutine count_vertex_neighbours(loc_p, nvnb)
       type(cell_locator), intent(in) :: loc_p   !< The cell locator object
       integer(ccs_int), intent(out) :: nvnb     !< The number of vertex neighbours of a cell
     end subroutine count_vertex_neighbours
-=======
+
     !v Set face interpolation from cell and its local face id
     module subroutine set_face_interpolation(interpol_factor, loc_f)
       real(ccs_real), intent(in) :: interpol_factor  !< the interpolation factor to be used for loc_p
       type(face_locator), intent(inout) :: loc_f        !< the face locator object linking a cell-relative
     end subroutine set_face_interpolation
 
-
     !v Retrieves face interpolation from a face locator
     module subroutine get_face_interpolation(loc_f, interpol_factor)
       type(face_locator), intent(in) :: loc_f        !< the face locator object
       real(ccs_real), intent(out) :: interpol_factor  !< the interpolation factor to be used for loc_f
     end subroutine get_face_interpolation
->>>>>>> 3920a422
   end interface
 
 end module meshing
