--- conflicted
+++ resolved
@@ -28,40 +28,9 @@
     integer(ccs_int) :: local_num_cells
     integer(ccs_int) :: i
 
-<<<<<<< HEAD
     call dprint("Reordering with RCM.")
     ! First build adjacency matrix for local cells
-    call build_adjacency_matrix(mesh, xadj, adjncy)
-=======
-    integer(ccs_int) :: i, j, nnb
-    integer(rcm_int) :: ctr
-    integer(ccs_int) :: idx
-    logical :: cell_local
-    type(cell_locator) :: loc_p
-    type(neighbour_locator) :: loc_nb
-    
-    ! First build adjacency matrix for local cells
-    call get_local_num_cells(local_num_cells)
-
-    allocate (xadj(0))
-    allocate (adjncy(0))
-    ctr = 1
-    xadj = [xadj, rcm_int]
-    do i = 1, local_num_cells
-      call create_cell_locator(i, loc_p)
-      call count_neighbours(loc_p, nnb)
-      do j = 1, nnb
-        call create_neighbour_locator(loc_p, j, loc_nb)
-        call get_local_status(loc_nb, cell_local)
-        if (cell_local) then
-          call get_local_index(loc_nb, idx)
-          adjncy = [adjncy, int(idx, rcm_int)]
-          ctr = ctr + 1
-        end if
-      end do
-      xadj = [xadj, ctr]
-    end do
->>>>>>> fd18d0b6
+    call build_adjacency_matrix(xadj, adjncy)
 
     node_num = -1
     do i = 1, size(adjncy)
@@ -80,7 +49,7 @@
     call perm_inverse3(node_num, perm, perm_inv)
 
     ! Fill local indices in original ordering -> destination, i.e. to(i) => new index of cell i.
-    call get_local_num_cells(mesh, local_num_cells)
+    call get_local_num_cells(local_num_cells)
     allocate (new_indices(local_num_cells))
 
     if (local_num_cells >= 1) then
