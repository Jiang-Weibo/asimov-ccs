submodule(reordering) reordering_common
#include "ccs_macros.inc"

  use utils, only: exit_print, str, debug_print
  use kinds, only: ccs_int, ccs_real, ccs_err
  use types, only: cell_locator, neighbour_locator
  use parallel_types, only: parallel_environment
  use meshing, only: get_local_num_cells, create_cell_locator, count_neighbours, &
                     get_local_index, create_neighbour_locator, &
                     get_boundary_status, get_local_status, &
                     get_centre, set_centre, &
                     get_global_index, set_global_index, &
                     get_natural_index, &
                     get_global_num_cells, &
                     set_natural_index, &
                     get_total_num_cells, &
                     get_vert_per_cell
  use parallel, only: create_shared_array, destroy_shared_array, is_root

  implicit none

  logical :: write_csr = .false.

contains

  !v Cell reordering.
  !
  !  Performs a reordering of local cells and reassigns their global indices based on this new
  !  ordering.
  module subroutine reorder_cells(par_env, shared_env, mesh)

    class(parallel_environment), intent(in) :: par_env !< The parallel environment
    class(parallel_environment), intent(in) :: shared_env !< The parallel environment
    type(ccs_mesh), intent(inout) :: mesh              !< the mesh to be reordered

    integer(ccs_int) :: i, wrunit
    integer(ccs_int) :: local_num_cells

    integer(ccs_int), dimension(:), allocatable :: new_indices

<<<<<<< HEAD
    call get_local_num_cells(mesh, local_num_cells)
=======
    if (.not. perform_reordering) then
      return
    end if

    call get_local_num_cells(local_num_cells)
>>>>>>> fd18d0b6

    if (write_csr .and. is_root(par_env)) then
      open (newunit=wrunit, FILE="csr_orig.txt", FORM="FORMATTED")
      do i = 1, mesh%topo%local_num_cells
        write (wrunit, *) mesh%topo%nb_indices(:, i)
      end do
      close (wrunit)
    end if

    call dprint("*********BEGIN REORDERING*****************")
    call get_reordering(new_indices)
    call dprint("---------APPLY REORDERING-----------------")
    call apply_reordering(new_indices, par_env, shared_env, mesh)
    deallocate (new_indices)

    ! System indices of local indices should be contiguous
    call dprint("---------CONTIGUOUS ORDERING--------------")
    do i = 2, local_num_cells
      if (mesh%topo%global_indices(i) /= (mesh%topo%global_indices(i - 1) + 1)) then
        call error_abort("ERROR: failed global index check at local index " // str(i))
      end if
    end do
    call dprint("*********END   REORDERING*****************")

    if (write_csr .and. is_root(par_env)) then
      open (newunit=wrunit, FILE="csr_new.txt", FORM="FORMATTED")
      do i = 1, mesh%topo%local_num_cells
        write (wrunit, *) mesh%topo%nb_indices(:, i)
      end do
      close (wrunit)
    end if

  end subroutine reorder_cells

  module subroutine apply_reordering(new_indices, par_env, shared_env, mesh)

    integer(ccs_int), dimension(:), intent(in) :: new_indices !< new indices in "to(from)" format
    class(parallel_environment), intent(in) :: par_env        !< The parallel environment
    class(parallel_environment), intent(in) :: shared_env        !< The parallel environment
    type(ccs_mesh), intent(inout) :: mesh                     !< the mesh to be reordered

    call dprint("         NATURAL INDICES")
    call reorder_natural_indices(new_indices, par_env, mesh)
    call dprint("         CELL NEIGHBOURS")
    call reorder_neighbours(new_indices, mesh)
    call dprint("         CELL FACES")
    call reorder_faces(new_indices, mesh)
    call dprint("         CELL VERTICES")
    call reorder_vertices(shared_env, mesh)

  end subroutine apply_reordering

  subroutine set_global_indices(par_env, mesh)

    use mpi

    use parallel_types_mpi, only: parallel_environment_mpi

    class(parallel_environment), intent(in) :: par_env        !< The parallel environment
    type(ccs_mesh), intent(inout) :: mesh                     !< the mesh to be reordered

    integer(ccs_int) :: i
    integer(ccs_int) :: idxg
    integer(ccs_int) :: idxn
    integer(ccs_int) :: offset

    integer(ccs_int), dimension(:), allocatable :: global_indices

    integer(ccs_err) :: ierr

    integer(ccs_int) :: global_num_cells
    integer(ccs_int) :: local_num_cells
    integer(ccs_int) :: total_num_cells
    type(cell_locator) :: loc_p

    call get_total_num_cells(total_num_cells)
    if (allocated(mesh%topo%global_indices)) then
      deallocate (mesh%topo%global_indices)
    end if
    allocate (mesh%topo%global_indices(total_num_cells))

    ! Compute the global offset, this should start from 1.
    call get_global_offset(par_env, offset)

    ! Apply local (contiguous) global numbering
    call get_local_num_cells(local_num_cells)
    do i = 1, local_num_cells
      call create_cell_locator(i, loc_p)
      call set_global_index(i + (offset - 1), loc_p)
    end do

    ! Determine the new global index of halo cells.
    ! The easiest way to do this is a global array with the new global indices in original ordering, i.e. to(from).
    call get_global_num_cells(global_num_cells)
    allocate (global_indices(global_num_cells))

    global_indices(:) = 0

    do i = 1, local_num_cells
      call create_cell_locator(i, loc_p)
      call get_natural_index(loc_p, idxn) ! where the cell was in the original ordering
      call get_global_index(loc_p, idxg)
      global_indices(idxn) = idxg
    end do

    select type (par_env)
    type is (parallel_environment_mpi)
      call MPI_Allreduce(MPI_IN_PLACE, global_indices, mesh%topo%global_num_cells, &
                         MPI_INTEGER, MPI_SUM, par_env%comm, ierr)
    class default
      call error_abort("Unsupported parallel environment!")
    end select

    do i = local_num_cells + 1, total_num_cells
      call create_cell_locator(i, loc_p)
      call get_natural_index(loc_p, idxn)
      idxg = global_indices(idxn)
      call set_global_index(idxg, loc_p)
    end do

    deallocate (global_indices)

  end subroutine set_global_indices

  !v Store the natural indices of the problem in the new ordering.
  !
  !  Note that up to this point the "natural" indices are stored in the global indices - these will
  !  be replaced by the global indexing of the linear system.
  !
  !  Halo cells are left in place, therefore only the natural indices of local cells need to be
  !  reordered. Note, however, that the global (linear system) index of halo cells does need to be
  !  updated by the call to set_global_indices.
  subroutine reorder_natural_indices(new_indices, par_env, mesh)

    integer(ccs_int), dimension(:), intent(in) :: new_indices !< new indices in "to(from)" format
    class(parallel_environment), intent(in) :: par_env        !< The parallel environment
    type(ccs_mesh), intent(inout) :: mesh                     !< the mesh to be reordered

    integer(ccs_int) :: local_num_cells
    integer(ccs_int) :: total_num_cells
    integer(ccs_int) :: i
    integer(ccs_int) :: idx_new
    integer(ccs_int) :: idxg
    type(cell_locator) :: loc_p

    ! Only need to order local cells
    call get_local_num_cells(local_num_cells)
    call get_total_num_cells(total_num_cells)
    allocate (mesh%topo%natural_indices(total_num_cells))
    mesh%topo%natural_indices(:) = 0 ! For checking

    ! Apply reordering on the local natural indices
    do i = 1, local_num_cells
      call create_cell_locator(i, loc_p)
      call get_global_index(loc_p, idxg)

      idx_new = new_indices(i)
      call create_cell_locator(idx_new, loc_p)
      call set_natural_index(idxg, loc_p)
    end do

    ! Copy halo global indices -> natural indices
    do i = local_num_cells + 1, total_num_cells
      call create_cell_locator(i, loc_p)
      call get_global_index(loc_p, idxg)
      call set_natural_index(idxg, loc_p)
    end do

    ! Set global indices to linear system
    call set_global_indices(par_env, mesh)

  end subroutine reorder_natural_indices

  subroutine reorder_neighbours(new_indices, mesh)

    integer(ccs_int), dimension(:), intent(in) :: new_indices !< new indices in "to(from)" format
    type(ccs_mesh), intent(inout) :: mesh                     !< the mesh to be reordered

    integer(ccs_int) :: local_num_cells

    integer(ccs_int) :: i, j
    integer(ccs_int) :: idx_tmp
    integer(ccs_int) :: idx_new

    integer(ccs_int), dimension(:, :), allocatable :: idx_nb

    type(cell_locator) :: loc_p
    integer(ccs_int) :: nnb

    type(neighbour_locator) :: loc_nb
    logical :: is_boundary
    logical :: is_local

    call get_local_num_cells(local_num_cells)

    allocate (idx_nb, source=mesh%topo%nb_indices)

    do i = 1, local_num_cells
      call create_cell_locator(i, loc_p)
      call count_neighbours(loc_p, nnb)

      ! Get new /local/ index of neighbours, note only local cells are reordered, the local
      ! index of halo cells remains unchanged.
      do j = 1, nnb
        call create_neighbour_locator(loc_p, j, loc_nb)
        call get_boundary_status(loc_nb, is_boundary)
        call get_local_status(loc_nb, is_local)
        if ((.not. is_boundary) .and. is_local) then
          call get_local_index(loc_nb, idx_tmp)
          idx_new = new_indices(idx_tmp)
          idx_tmp = new_indices(i)
          idx_nb(j, idx_tmp) = idx_new
        else
          idx_tmp = new_indices(i)
          idx_nb(j, idx_tmp) = mesh%topo%nb_indices(j, i)
        end if
      end do
    end do
    do i = 1, local_num_cells
      mesh%topo%nb_indices(:, i) = idx_nb(:, i)
    end do

    deallocate (idx_nb)

    ! Reorder neighbour counts
    mesh%topo%num_nb(new_indices(:)) = mesh%topo%num_nb(:)

  end subroutine reorder_neighbours

  subroutine reorder_faces(new_indices, mesh)

    integer(ccs_int), dimension(:), intent(in) :: new_indices !< new indices in "to(from)" format
    type(ccs_mesh), intent(inout) :: mesh                     !< the mesh to be reordered

    mesh%topo%face_indices(:, new_indices(:)) = mesh%topo%face_indices(:, :)

  end subroutine

  !> Extract the vertex indices from the global data (restricting to local data)
  subroutine reorder_vertices(shared_env, mesh)

    class(parallel_environment), intent(in) :: shared_env
    type(ccs_mesh), intent(inout) :: mesh                     !< the mesh to be reordered

    integer(ccs_int) :: vert_per_cell
    integer(ccs_err) :: local_num_cells

    integer(ccs_int) :: i

    type(cell_locator) :: loc_p
    integer(ccs_int) :: natural_index

    call get_vert_per_cell(vert_per_cell)
    call get_local_num_cells(local_num_cells)
    allocate (mesh%topo%loc_global_vertex_indices(vert_per_cell, local_num_cells))

    ! Extract vertex indices of local cells from the global array
    do i = 1, local_num_cells
      call create_cell_locator(i, loc_p)
      call get_natural_index(loc_p, natural_index)
      mesh%topo%loc_global_vertex_indices(:, i) = mesh%topo%global_vertex_indices(:, natural_index)
    end do

    call destroy_shared_array(shared_env, mesh%topo%global_vertex_indices, mesh%topo%global_vertex_indices_window)


  end subroutine

  module subroutine print_bandwidth(par_env)

    use mpi
    
    use case_config, only: compute_bwidth
    use parallel_types_mpi, only: parallel_environment_mpi

    class(parallel_environment), allocatable, target, intent(in) :: par_env !< The parallel environment
    
    integer(ccs_int) :: bw_max
    real(ccs_real) :: bw_avg

    integer(ccs_int) :: ierr
    real(ccs_real) :: sum_bw_avg

    if (.not. compute_bwidth) then
      return
    end if

    call compute_bandwidth(bw_max, bw_avg)
    
    select type (par_env)
    type is (parallel_environment_mpi)
      call MPI_Allreduce(MPI_IN_PLACE, bw_max, 1, MPI_INTEGER, MPI_MAX, par_env%comm, ierr)
      call MPI_Allreduce(bw_avg, sum_bw_avg, 1, MPI_DOUBLE_PRECISION, MPI_SUM, par_env%comm, ierr)
      if(is_root(par_env)) then 
        print *, "Bandwidth: ", bw_max, sum_bw_avg/par_env%num_procs
      end if

    class default
      call error_abort("Unsupported parallel environment!")
    end select
    
  end subroutine

  subroutine compute_bandwidth(bw_max, bw_avg)

    integer(ccs_int), intent(out) :: bw_max
    real(ccs_real), intent(out) :: bw_avg

    integer(ccs_int) :: bw, bw_rowmax
    integer(ccs_int) :: idx_p, idx_nb

    type(cell_locator) :: loc_p
    type(neighbour_locator) :: loc_nb

    logical :: is_local

    integer(ccs_int) :: i, j, nnb
    integer(ccs_int) :: local_num_cells

    bw_max = 0
    bw_avg = 0.0

    call get_local_num_cells(local_num_cells)
    do i = 1, local_num_cells
      call create_cell_locator(i, loc_p)
      call count_neighbours(loc_p, nnb)
      call get_local_index(loc_p, idx_p)
      bw_rowmax = 0
      do j = 1, nnb
        call create_neighbour_locator(loc_p, j, loc_nb)
        call get_local_status(loc_nb, is_local)
        if (is_local) then
          call get_local_index(loc_nb, idx_nb)
          bw = abs(idx_nb - idx_p)
          bw_max = max(bw_max, bw)
          bw_rowmax = max(bw_rowmax, bw)
        end if
      end do
      bw_avg = bw_avg + bw_rowmax
    end do
    bw_avg = bw_avg / local_num_cells

  end subroutine compute_bandwidth

  ! Get the cell distribution across all processors in rank order, and compute my offset.
  subroutine get_global_offset(par_env, offset)

    use mpi

    use parallel_types_mpi, only: parallel_environment_mpi

    class(parallel_environment), intent(in) :: par_env
    integer(ccs_int), intent(out) :: offset

    integer(ccs_int) :: nproc
    integer(ccs_int) :: par_idx
    integer(ccs_int), dimension(:), allocatable :: cell_counts

    integer(ccs_int) :: local_num_cells

    integer(ccs_int) :: i
    integer(ccs_err) :: ierr

    select type (par_env)
    type is (parallel_environment_mpi)
      nproc = par_env%num_procs
      par_idx = par_env%proc_id + 1 ! MPI is C-indexed
    class default
      call error_abort("Unsupported parallel environment!")
    end select

    allocate (cell_counts(nproc))

    call get_local_num_cells(local_num_cells)
    cell_counts(:) = 0
    cell_counts(par_idx) = local_num_cells

    select type (par_env)
    type is (parallel_environment_mpi)
      call MPI_Allreduce(MPI_IN_PLACE, cell_counts, nproc, &
                         MPI_INTEGER, MPI_SUM, par_env%comm, &
                         ierr)
    class default
      call error_abort("Unsupported parallel environment!")
    end select

    offset = 1
    do i = 1, par_idx - 1
      offset = offset + cell_counts(i)
    end do

    deallocate (cell_counts)

  end subroutine

end submodule<|MERGE_RESOLUTION|>--- conflicted
+++ resolved
@@ -38,15 +38,7 @@
 
     integer(ccs_int), dimension(:), allocatable :: new_indices
 
-<<<<<<< HEAD
-    call get_local_num_cells(mesh, local_num_cells)
-=======
-    if (.not. perform_reordering) then
-      return
-    end if
-
-    call get_local_num_cells(local_num_cells)
->>>>>>> fd18d0b6
+    call get_local_num_cells(local_num_cells)
 
     if (write_csr .and. is_root(par_env)) then
       open (newunit=wrunit, FILE="csr_orig.txt", FORM="FORMATTED")
