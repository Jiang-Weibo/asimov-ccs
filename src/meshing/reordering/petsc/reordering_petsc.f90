--- conflicted
+++ resolved
@@ -40,13 +40,9 @@
 
     integer(ccs_int) :: idx_new
 
-<<<<<<< HEAD
     call dprint("Reordering with PETSc.")
 
-    call get_local_num_cells(mesh, local_num_cells)
-=======
     call get_local_num_cells(local_num_cells)
->>>>>>> fd18d0b6
 
     max_nb = 0
     do i = 1, local_num_cells
