submodule (meshing) meshing_accessors

  implicit none
  
contains
  
  module procedure set_face_location
    face_location%mesh => geometry
    face_location%cell_idx = cell_idx
    face_location%cell_face_ctr = cell_face_ctr
  end procedure set_face_location

  module procedure set_cell_location
    ! XXX: Potentially expensive...
    if (cell_idx > geometry%ntotal) then
      print *, "ERROR: trying to access cell I don't have access to!", cell_idx, geometry%nlocal
      stop
    else
      cell_location%mesh => geometry
      cell_location%cell_idx = cell_idx
    end if
  end procedure set_cell_location
  
  module procedure set_neighbour_location
    neighbour_location%mesh => cell_location%mesh
    neighbour_location%cell_idx = cell_location%cell_idx

    !! XXX: Safe, but would create a circular dependency...
    !! ! XXX: Potentially expensive...
    !! call count_neighbours(cell_location, nnb)
    !! if (cell_neighbour_ctr > nnb) then
    !!   print *, "ERROR: cell has fewer neighbours than neighbour count requested!"
    !!   stop
    !! else if (cell_neighbour_ctr < 1) then
    !!   print *, "ERROR: cell neighbour counter must be >= 1!"
    !! else
    !!   neighbour_location%cell_neighbour_ctr = cell_neighbour_ctr
    !! end if
    
    neighbour_location%cell_neighbour_ctr = cell_neighbour_ctr

    associate(mymesh => neighbour_location%mesh, &
         i => neighbour_location%cell_idx, &
         j => neighbour_location%cell_neighbour_ctr)
      if (mymesh%nbidx(j, i) == i) then
        print *, "ERROR: trying to set self as neighbour! Cell: ", i, j
      end if
    end associate
  end procedure set_neighbour_location

  module procedure set_face_index
    geometry%faceidx(cell_face_ctr, cell_idx) = face_idx

  end procedure set_face_index


  module procedure get_face_normal
    associate(mesh => face_location%mesh, &
         cell => face_location%cell_idx, &
         face => face_location%cell_face_ctr)
      normal(:) = mesh%nf(:, face, cell)
    end associate
  end procedure get_face_normal

  module procedure get_face_area
    associate(mesh => face_location%mesh, &
         cell =>face_location%cell_idx, &
         face =>face_location%cell_face_ctr)
      area = mesh%Af(face, cell)
    end associate
  end procedure get_face_area

  module procedure get_cell_centre
    associate(mesh => cell_location%mesh, &
         cell => cell_location%cell_idx)
      x(:) = mesh%xc(:, cell)
    end associate
  end procedure get_cell_centre

  module procedure get_neighbour_centre
    type(cell_locator) :: nb_cell_location
    
    call get_neighbour_cell_locator(neighbour_location, nb_cell_location)
    call get_cell_centre(nb_cell_location, x)
  end procedure get_neighbour_centre
  
  module procedure get_face_centre
    associate(mesh => face_location%mesh, &
         cell => face_location%cell_idx, &
         face => face_location%cell_face_ctr)
      x(:) = mesh%xf(:, face, cell)
    end associate
  end procedure get_face_centre

  module procedure get_cell_volume
    associate(mesh => cell_location%mesh, &
         cell => cell_location%cell_idx)
      V = mesh%vol(cell)
    end associate
  end procedure get_cell_volume

  module procedure get_neighbour_volume
    type(cell_locator) :: nb_cell_location

    call get_neighbour_cell_locator(neighbour_location, nb_cell_location)
    call get_cell_volume(nb_cell_location, V)
  end procedure get_neighbour_volume

  module procedure get_cell_global_index
    associate(mesh => cell_location%mesh)
      if (mesh%nlocal > 0) then ! XXX: Potentially expensive...
        associate(cell => cell_location%cell_idx)
          idxg = mesh%idx_global(cell)
        end associate
      else
        idxg = -1 ! XXX: What should we do in case of too many processors for a given mesh?
      end if
    end associate
  end procedure get_cell_global_index

  module procedure get_neighbour_global_index
    type(cell_locator) :: nb_cell_location
    call get_neighbour_cell_locator(neighbour_location, nb_cell_location)
    call get_global_index(nb_cell_location, nbidxg)
  end procedure get_neighbour_global_index

  module procedure cell_count_neighbours
    associate(mesh => cell_location%mesh, &
         cell => cell_location%cell_idx)
      nnb = mesh%nnb(cell)
    end associate
  end procedure cell_count_neighbours

  module procedure get_neighbour_boundary_status
    integer :: nbidx

    call get_neighbour_local_index(neighbour_location, nbidx)

    if (nbidx > 0) then
      is_boundary = .false.
    else if (nbidx < 0) then
      is_boundary = .true.
    else
      print *, "ERROR: neighbour index (0) is invalid"
      stop
    end if
  end procedure get_neighbour_boundary_status

  module procedure get_face_boundary_status
    type(cell_locator) :: cell_location
    type(neighbour_locator) :: neighbour_location

    associate(mesh => face_location%mesh, &
         i => face_location%cell_idx, &
         j => face_location%cell_face_ctr)
      call set_cell_location(cell_location, mesh, i)
      call set_neighbour_location(neighbour_location, cell_location, j)
    end associate
    call get_neighbour_boundary_status(neighbour_location, is_boundary)
  end procedure get_face_boundary_status
  
  
  module procedure get_local_status
    integer :: nbidx

    call get_neighbour_local_index(neighbour_location, nbidx)
    associate(mesh => neighbour_location%mesh)
      if ((nbidx > 0) .and. (nbidx <= mesh%nlocal)) then
        is_local = .true.
      else
        is_local = .false.
      end if
    end associate
  end procedure get_local_status

  module procedure get_cell_local_index
    idx = cell_location%cell_idx
  end procedure get_cell_local_index

  module procedure get_face_local_index
<<<<<<< HEAD
    idx = -1 ! TODO: this needs to come from the mesh!
    print *, "GET FACE LOCAL INDEX NOT IMPLEMENTED!"
    stop
=======
    associate(mesh => face_location%mesh, &
      i => face_location%cell_idx, &
      j => face_location%cell_face_ctr)
      idx = mesh%faceidx(j,i)
      end associate
>>>>>>> d0f47323
  end procedure get_face_local_index

  module procedure get_neighbour_local_index
    associate(mesh => neighbour_location%mesh, &
         i => neighbour_location%cell_idx, &
         j => neighbour_location%cell_neighbour_ctr)
      nbidx = mesh%nbidx(j, i)
    end associate
  end procedure get_neighbour_local_index

  subroutine get_neighbour_cell_locator(neighbour_location, cell_location)
    type(neighbour_locator), intent(in) :: neighbour_location
    type(cell_locator), intent(out) :: cell_location

    integer(accs_int) :: nbidx
    
    call get_local_index(neighbour_location, nbidx)
    call set_cell_location(cell_location, neighbour_location%mesh, nbidx)
  end subroutine get_neighbour_cell_locator
end submodule meshing_accessors<|MERGE_RESOLUTION|>--- conflicted
+++ resolved
@@ -178,17 +178,11 @@
   end procedure get_cell_local_index
 
   module procedure get_face_local_index
-<<<<<<< HEAD
-    idx = -1 ! TODO: this needs to come from the mesh!
-    print *, "GET FACE LOCAL INDEX NOT IMPLEMENTED!"
-    stop
-=======
     associate(mesh => face_location%mesh, &
       i => face_location%cell_idx, &
       j => face_location%cell_face_ctr)
       idx = mesh%faceidx(j,i)
-      end associate
->>>>>>> d0f47323
+    end associate
   end procedure get_face_local_index
 
   module procedure get_neighbour_local_index
