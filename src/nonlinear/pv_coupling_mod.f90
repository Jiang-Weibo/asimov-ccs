!v Module file pv_coupling.mod
!
!  An interface to pressure-velocity coupling methods (SIMPLE, etc)

module pv_coupling

  use kinds, only: ccs_int, ccs_real
  use types, only: field, ccs_mesh
  use parallel_types, only: parallel_environment

  implicit none

  private

  public :: solve_nonlinear

  interface

<<<<<<< HEAD
    module subroutine solve_nonlinear(par_env, mesh, cps, it_start, it_end, u, v, w, p, p_prime, mf)
      class(parallel_environment), allocatable, intent(in) :: par_env
      type(ccs_mesh), intent(in) :: mesh
      integer(ccs_int), intent(in) :: cps, it_start, it_end
      class(field), intent(inout) :: u, v, w, p, p_prime, mf
=======
    module subroutine solve_nonlinear(par_env, mesh, it_start, it_end, res_target, &
                                      u_sol, v_sol, w_sol, p_sol, u, v, p, p_prime, mf)
      class(parallel_environment), allocatable, intent(in) :: par_env
      type(ccs_mesh), intent(in) :: mesh
      integer(ccs_int), intent(in) :: it_start, it_end
      real(ccs_real), intent(in) :: res_target
      logical, intent(in) :: u_sol, v_sol, w_sol, p_sol
      class(field), intent(inout) :: u, v, p, p_prime, mf
>>>>>>> 74d8dea4
    end subroutine solve_nonlinear

  end interface

end module pv_coupling<|MERGE_RESOLUTION|>--- conflicted
+++ resolved
@@ -16,22 +16,14 @@
 
   interface
 
-<<<<<<< HEAD
-    module subroutine solve_nonlinear(par_env, mesh, cps, it_start, it_end, u, v, w, p, p_prime, mf)
-      class(parallel_environment), allocatable, intent(in) :: par_env
-      type(ccs_mesh), intent(in) :: mesh
-      integer(ccs_int), intent(in) :: cps, it_start, it_end
-      class(field), intent(inout) :: u, v, w, p, p_prime, mf
-=======
     module subroutine solve_nonlinear(par_env, mesh, it_start, it_end, res_target, &
-                                      u_sol, v_sol, w_sol, p_sol, u, v, p, p_prime, mf)
+                                      u_sol, v_sol, w_sol, p_sol, u, v, w, p, p_prime, mf)
       class(parallel_environment), allocatable, intent(in) :: par_env
       type(ccs_mesh), intent(in) :: mesh
       integer(ccs_int), intent(in) :: it_start, it_end
       real(ccs_real), intent(in) :: res_target
       logical, intent(in) :: u_sol, v_sol, w_sol, p_sol
-      class(field), intent(inout) :: u, v, p, p_prime, mf
->>>>>>> 74d8dea4
+      class(field), intent(inout) :: u, v, w, p, p_prime, mf
     end subroutine solve_nonlinear
 
   end interface
