--- conflicted
+++ resolved
@@ -4,15 +4,9 @@
 
 module pv_coupling
 
-<<<<<<< HEAD
     use kinds, only : ccs_int, ccs_real
     use types, only: field, ccs_mesh
     use parallel_types, only: parallel_environment
-=======
-  use kinds, only: ccs_int
-  use types, only: field, ccs_mesh
-  use parallel_types, only: parallel_environment
->>>>>>> 4105c3a8
 
   implicit none
 
@@ -22,20 +16,13 @@
 
   interface
 
-<<<<<<< HEAD
-    module subroutine solve_nonlinear(par_env, mesh, cps, it_start, it_end, res_target, &
+    module subroutine solve_nonlinear(par_env, mesh, it_start, it_end, res_target, &
                                       u_sol, v_sol, w_sol, p_sol, u, v, p, p_prime, mf)
         class(parallel_environment), allocatable, intent(in) :: par_env
         type(ccs_mesh), intent(in) :: mesh
-        integer(ccs_int), intent(in) :: cps, it_start, it_end
+        integer(ccs_int), intent(in) :: it_start, it_end
         real(ccs_real), intent(in) :: res_target
         logical, intent(in) :: u_sol, v_sol, w_sol, p_sol
-=======
-    module subroutine solve_nonlinear(par_env, mesh, it_start, it_end, u, v, p, p_prime, mf)
-        class(parallel_environment), allocatable, intent(in) :: par_env
-        type(ccs_mesh), intent(in) :: mesh
-        integer(ccs_int), intent(in) :: it_start, it_end
->>>>>>> 4105c3a8
         class(field), intent(inout) :: u, v, p, p_prime, mf
     end subroutine solve_nonlinear
 
