--- conflicted
+++ resolved
@@ -11,13 +11,8 @@
   use fv, only: compute_fluxes, calc_mass_flux, update_gradient
   use vec, only: create_vector, vec_reciprocal, get_vector_data, restore_vector_data
   use mat, only: create_matrix, set_nnz, get_matrix_diagonal
-<<<<<<< HEAD
-  use utils, only: update, initialise, finalise, set_global_size, set_values, pack_entries, &
+  use utils, only: update, initialise, finalise, set_size, set_values, pack_entries, &
                    mult, scale, zero
-=======
-  use utils, only: update, initialise, finalise, set_size, &
-                   set_values, pack_entries, mult, scale, zero
->>>>>>> c3eece64
   use solver, only: create_solver, solve, set_linear_system, axpy, norm
   use parallel_types, only: parallel_environment
   use constants, only: insert_mode, add_mode, ndim
