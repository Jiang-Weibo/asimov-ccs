--- conflicted
+++ resolved
@@ -343,16 +343,11 @@
 
     call get_field(flow, field_mf, mf)
     call get_field(flow, field_viscosity, viscosity)
-<<<<<<< HEAD
+    call get_field(flow, field_density, density)
 
     call timer_register_start("Building coefficients", timer_coeffs)
-    call compute_fluxes(u, mf, viscosity, mesh, component, M, vec)
+    call compute_fluxes(u, mf, viscosity, density, mesh, component, M, vec)
     call timer_stop(timer_coeffs)
-=======
-    call get_field(flow, field_density, density)
-    
-    call compute_fluxes(u, mf, viscosity, density, mesh, component, M, vec)
->>>>>>> dbd9d371
 
     call apply_timestep(mesh, u, invAu, M, vec)
 
