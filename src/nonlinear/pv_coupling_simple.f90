--- conflicted
+++ resolved
@@ -46,13 +46,8 @@
     class(ccs_matrix), allocatable :: M
     class(ccs_vector), allocatable :: invAu, invAv
     
-<<<<<<< HEAD
     type(vector_spec) :: vec_properties
-    type(matrix_spec) :: mat_sizes
-=======
-    type(vector_spec) :: vec_sizes
     type(matrix_spec) :: mat_properties
->>>>>>> 4a4f087e
     type(equation_system)    :: lin_system
     type(bc_config) :: bcs
 
@@ -60,13 +55,8 @@
     
     ! Initialise linear system
     print *, "NONLINEAR: init"
-<<<<<<< HEAD
-    call initialise(mat_sizes)
     call initialise(vec_properties)
-=======
     call initialise(mat_properties)
-    call initialise(vec_sizes)
->>>>>>> 4a4f087e
     call initialise(lin_system)
 
     ! Create coefficient matrix
