--- conflicted
+++ resolved
@@ -23,19 +23,12 @@
   use solver, only: create_solver, solve, set_equation_system, axpy, norm, set_solver_method, set_solver_precon
   use constants, only: insert_mode, add_mode, ndim, cell, field_u, field_v, field_w, field_p, field_p_prime, field_mf
   use meshing, only: get_face_area, get_global_index, get_local_index, count_neighbours, &
-<<<<<<< HEAD
                      get_boundary_status, get_face_normal, create_neighbour_locator, create_face_locator, &
                      create_cell_locator, get_volume, get_distance, &
                      get_local_num_cells, get_face_interpolation, &
                      get_global_num_cells, &
                      get_max_faces
-  use timestepping, only: update_old_values, finalise_timestep
-=======
-                     get_boundary_status, get_face_normal, set_neighbour_location, set_face_location, &
-                     set_cell_location, get_volume, get_distance, &
-                     get_local_num_cells, get_face_interpolation
   use timestepping, only: update_old_values, finalise_timestep, get_current_step
->>>>>>> 14fcf16e
 
   implicit none
 
@@ -63,11 +56,7 @@
     class(ccs_vector), allocatable :: invAu, invAv, invAw
     class(ccs_vector), allocatable :: res
     real(ccs_real), dimension(:), allocatable :: residuals
-<<<<<<< HEAD
-    integer(ccs_int) :: t  ! Current time-step (dummy variable)
     integer(ccs_int) :: max_faces ! The maximum number of faces per cell
-=======
->>>>>>> 14fcf16e
 
     type(vector_spec) :: vec_properties
     type(matrix_spec) :: mat_properties
