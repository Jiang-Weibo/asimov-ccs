--- conflicted
+++ resolved
@@ -4,13 +4,8 @@
 
 submodule (pv_coupling) pv_coupling_simple
 
-<<<<<<< HEAD
   use kinds, only: ccs_real, ccs_int
-  use types, only: vector_init_data, vector, matrix_init_data, matrix, linear_system, &
-=======
-  use kinds, only: accs_real, accs_int
   use types, only: vector_init_data, vector, matrix_init_data, ccs_matrix, linear_system, &
->>>>>>> 6413dc49
                    linear_solver, mesh, field, bc_config, vector_values, cell_locator, &
                    face_locator, neighbour_locator, matrix_values
   use fv, only: compute_fluxes, calc_mass_flux, update_gradient
