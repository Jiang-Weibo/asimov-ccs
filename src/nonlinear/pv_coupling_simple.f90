--- conflicted
+++ resolved
@@ -347,15 +347,10 @@
     call get_field(flow, field_mf, mf)
     call get_field(flow, field_viscosity, viscosity)
     call get_field(flow, field_density, density)
-<<<<<<< HEAD
     
+    call timer_register_start("Building coefficients", timer_coeffs)
     call compute_fluxes(u, mf, viscosity, density, component, M, vec)
-=======
-
-    call timer_register_start("Building coefficients", timer_coeffs)
-    call compute_fluxes(u, mf, viscosity, density, mesh, component, M, vec)
     call timer_stop(timer_coeffs)
->>>>>>> bde97b59
 
     call apply_timestep(u, invAu, M, vec)
 
