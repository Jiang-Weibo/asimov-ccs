!> @brief Submodule file pv_coupling_simple.smod
!
!> @details Implementation of the SIMPLE algorithm for pressure-velocity coupling.

submodule (pv_coupling) pv_coupling_simple

  use kinds, only: ccs_real, ccs_int
  use types, only: vector_spec, ccs_vector, matrix_spec, ccs_matrix, equation_system, &
                   linear_solver, ccs_mesh, field, bc_config, vector_values, cell_locator, &
                   face_locator, neighbour_locator, matrix_values
  use fv, only: compute_fluxes, calc_mass_flux, update_gradient
  use vec, only: create_vector, vec_reciprocal, get_vector_data, restore_vector_data
  use mat, only: create_matrix, set_nnz, get_matrix_diagonal
  use utils, only: update, initialise, finalise, set_size, set_values, pack_entries, &
                   mult, scale, zero
  use solver, only: create_solver, solve, set_equation_system, axpy, norm
  use parallel_types, only: parallel_environment
  use constants, only: insert_mode, add_mode, ndim
  use meshing, only: get_face_area, get_global_index, get_local_index, count_neighbours, &
                     get_boundary_status, get_face_normal, set_neighbour_location, set_face_location, &
                     set_cell_location, get_volume
  
  implicit none

contains

  !> @ brief Solve Navier-Stokes equations using the SIMPLE algorithm
  !
  !> @param[in]  par_env   - parallel environment
  !> @param[in]  cell_mesh - the mesh
  !> @param[in,out] u, v   - fields containing velocity fields in x, y directions
  !> @param[in,out] p      - field containing pressure values
  !> @param[in,out] pp     - field containing pressure-correction values
  !> @param[in,out] mf     - field containing the face-centred velocity flux 
  module subroutine solve_nonlinear(par_env, cell_mesh, cps, it_start, it_end, u, v, p, pp, mf)

    ! Arguments
    class(parallel_environment), allocatable, intent(in) :: par_env
    type(ccs_mesh), intent(in) :: cell_mesh
    integer(ccs_int), intent(in) :: cps, it_start, it_end
    class(field), intent(inout) :: u, v, p, pp, mf
    
    ! Local variables
    integer(ccs_int) :: i
    class(ccs_vector), allocatable :: source
    class(ccs_matrix), allocatable :: M
    class(ccs_vector), allocatable :: invAu, invAv
    
    type(vector_spec) :: vec_sizes
    type(matrix_spec) :: mat_sizes
    type(equation_system)    :: lin_system
    type(bc_config) :: bcs

    logical :: converged
    
    ! Initialise linear system
    print *, "NONLINEAR: init"
    call initialise(mat_sizes)
    call initialise(vec_sizes)
    call initialise(lin_system)

    ! Create coefficient matrix
    print *, "NONLINEAR: setup matrix"
    call set_size(par_env, cell_mesh, mat_sizes)
    call set_nnz(5, mat_sizes)
    call create_matrix(mat_sizes, M)

    ! Create RHS vector
    print *, "NONLINEAR: setup RHS"
    call set_size(par_env, cell_mesh, vec_sizes)
    call create_vector(vec_sizes, source)

    ! Create vectors for storing inverse of velocity central coefficients
    print *, "NONLINEAR: setup ind coeff"
    call create_vector(vec_sizes, invAu)
    call create_vector(vec_sizes, invAv)
    
    ! Get pressure gradient
    print *, "NONLINEAR: compute grad p"
    call update_gradient(cell_mesh, p)

    outerloop: do i = it_start, it_end

      print *, "NONLINEAR: iteration ", i

      ! Solve momentum equation with guessed pressure and velocity fields (eq. 4)
      print *, "NONLINEAR: guess velocity"
      call calculate_velocity(par_env, cell_mesh, cps, mf, p, bcs, M, source, lin_system, u, v, invAu, invAv)

      ! Calculate pressure correction from mass imbalance (sub. eq. 11 into eq. 8)
      print *, "NONLINEAR: mass imbalance"
      call compute_mass_imbalance(par_env, cell_mesh, invAu, invAv, u, v, p, mf, source)
      print *, "NONLINEAR: compute p'"
      call calculate_pressure_correction(par_env, cell_mesh, invAu, invAv, M, source, lin_system, pp)
      
      ! Update velocity with velocity correction (eq. 6)
      print *, "NONLINEAR: correct face velocity"
      call update_face_velocity(cell_mesh, invAu, invAv, pp, mf)
      print *, "NONLINEAR: correct velocity"
      call update_velocity(cell_mesh, invAu, invAv, pp, u, v)

      ! Update pressure field with pressure correction
      print *, "NONLINEAR: correct pressure"
      call update_pressure(pp, p)
      print *, "NONLINEAR: compute gradp"
      call update_gradient(cell_mesh, p)

      ! Todo:
      !call calculate_scalars()

      call check_convergence(converged)
      if (converged) then
        exit outerloop
      endif

    end do outerloop

  end subroutine solve_nonlinear

  !> @brief Computes the guessed velocity fields based on a frozen pressure field
  !
  !> @param[in]    par_env      - the parallel environment
  !> @param[in]    cell_mesh    - the mesh
  !> @param[in]    cps          - cells per side of a square mesh (remove)
  !> @param[in]    mf           - the face velocity flux
  !> @param[in]    p            - the pressure field
  !> @param[inout] bcs          - boundary conditions
  !> @param[inout] M            - matrix object
  !> @param[inout] vec          - vector object
  !> @param[inout] lin_sys      - linear system object
  !> @param[inout] u, v         - the x and y velocity fields
  !> @param[inout] invAu, invAv - vectors containing the inverse momentum coefficients
  !
  !> @description Given an initial guess of a pressure field form the momentum equations (as scalar
  !!              equations) and solve to obtain an intermediate velocity field u* that will not
  !!              satisfy continuity.
  subroutine calculate_velocity(par_env, cell_mesh, cps, mf, p, bcs, M, vec, lin_sys, u, v, invAu, invAv)

    ! Arguments
    class(parallel_environment), allocatable, intent(in) :: par_env
    type(ccs_mesh), intent(in)         :: cell_mesh
    integer(ccs_int), intent(in)  :: cps
    class(field), intent(in) :: mf
    class(field), intent(in) :: p
    type(bc_config), intent(inout) :: bcs
    class(ccs_matrix), allocatable, intent(inout)  :: M
    class(ccs_vector), allocatable, intent(inout)  :: vec
    type(equation_system), intent(inout) :: lin_sys
    class(field), intent(inout)    :: u, v
    class(ccs_vector), intent(inout)    :: invAu, invAv

    
    ! u-velocity
    ! ----------

    ! TODO: Do boundaries properly
    bcs%bc_type(:) = 0 !< Fixed zero BC
    bcs%bc_type(4) = 1 !< Fixed one BC at lid
    call calculate_velocity_component(par_env, cell_mesh, cps, mf, p, 1, bcs, M, vec, lin_sys, u, invAu)
    
    ! v-velocity
    ! ----------
    
    ! TODO: Do boundaries properly
    bcs%bc_type(:) = 0 !< Fixed zero BC
    call calculate_velocity_component(par_env, cell_mesh, cps, mf, p, 2, bcs, M, vec, lin_sys, v, invAv)

  end subroutine calculate_velocity

  subroutine calculate_velocity_component(par_env, cell_mesh, cps, mf, p, component, bcs, M, vec, lin_sys, u, invAu)

    use case_config, only: velocity_relax

    ! Arguments
    class(parallel_environment), allocatable, intent(in) :: par_env
    type(ccs_mesh), intent(in)         :: cell_mesh
    integer(ccs_int), intent(in)  :: cps
    class(field), intent(in) :: mf
    class(field), intent(in) :: p
    integer(ccs_int), intent(in) :: component
    type(bc_config), intent(inout) :: bcs
    class(ccs_matrix), allocatable, intent(inout)  :: M
    class(ccs_vector), allocatable, intent(inout)  :: vec
    type(equation_system), intent(inout) :: lin_sys
    class(field), intent(inout)    :: u
    class(ccs_vector), intent(inout)    :: invAu
    
    ! Local variables
    class(linear_solver), allocatable :: lin_solver
<<<<<<< HEAD
=======
    real(ccs_real) :: alpha !< Underrelaxation factor

    ! Set underrelaxation factor
    ! TODO: read from input
    alpha = 0.9_ccs_real
>>>>>>> 21838d89

    ! First zero matrix/RHS
    call zero(vec)
    call zero(M)
    
    ! Calculate fluxes and populate coefficient matrix
    print *, "GV: compute u flux"
    call compute_fluxes(u, mf, cell_mesh, bcs, cps, M, vec)

    ! Calculate pressure source term and populate RHS vector
    print *, "GV: compute u gradp"
    if (component == 1) then
      call calculate_momentum_pressure_source(cell_mesh, p%x_gradients, vec)
    else if (component == 2) then
      call calculate_momentum_pressure_source(cell_mesh, p%y_gradients, vec)
    else
      print *, "Unsupported vector component: ", component
      stop 1
    end if
    
    ! Underrelax the equations
    print *, "GV: underrelax u"
    call underrelax(cell_mesh, velocity_relax, u, invAu, M, vec)
    
    ! Store reciprocal of central coefficient
    print *, "GV: get u diag"
    call get_matrix_diagonal(M, invAu)
    call vec_reciprocal(invAu)
    
    ! Assembly of coefficient matrix and source vector
    print *, "GV: build u lin sys"
    call update(M)
    call update(vec)
    call update(invAu)
    call finalise(M)

    ! Create linear solver
    call set_equation_system(par_env, vec, u%values, M, lin_sys)
    call create_solver(lin_sys, lin_solver)

    ! Solve the linear system
    print *, "GV: solve u"
    call solve(lin_solver)

    ! Clean up
    deallocate(lin_solver)
    
  end subroutine calculate_velocity_component
  
  !> @brief Adds the momentum source due to pressure gradient
  !
  !> @param[in]    cell_mesh - the mesh
  !> @param[in]    pgrad     - the pressure gradient
  !> @param[inout] vec       - the momentum equation RHS vector
  subroutine calculate_momentum_pressure_source(cell_mesh, pgrad, vec)

    ! Arguments
    class(ccs_mesh), intent(in) :: cell_mesh
    class(ccs_vector), intent(in) :: pgrad
    class(ccs_vector), intent(inout) :: vec

    ! Local variables
    type(vector_values) :: vec_values
    type(cell_locator) :: self_loc
    integer(ccs_int) :: self_idx, local_idx
    real(ccs_real) :: r
    real(ccs_real), dimension(:), pointer :: pgrad_data

    real(ccs_real) :: V
    
    allocate(vec_values%indices(1))
    allocate(vec_values%values(1))

    vec_values%setter_mode = add_mode

    ! Temporary storage for p values
    call get_vector_data(pgrad, pgrad_data)
    
    ! Loop over cells
    do local_idx = 1, cell_mesh%nlocal
      call set_cell_location(cell_mesh, local_idx, self_loc)
      call get_global_index(self_loc, self_idx)

      call get_volume(self_loc, V)
      
      r = -pgrad_data(local_idx) * V
      call pack_entries(1, self_idx, r, vec_values)
      call set_values(vec_values, vec)

    end do

    deallocate(vec_values%indices)
    deallocate(vec_values%values)

    call restore_vector_data(pgrad, pgrad_data)
    
  end subroutine calculate_momentum_pressure_source

  !> @brief Solves the pressure correction equation
  !
  !> @param[in]    par_env      - the parallel environment
  !> @param[in]    cell_mesh    - the mesh
  !> @param[in]    invAu, invAv - inverse diagonal momentum coefficients
  !> @param[inout] M            - matrix object
  !> @param[inout] vec          - the RHS vector
  !> @param[inout] lin_sys      - linear system object
  !> @param[inout] pp           - the pressure correction field
  !
  !> @description Solves the pressure correction equation formed by the mass-imbalance.
  subroutine calculate_pressure_correction(par_env, cell_mesh, invAu, invAv, M, vec, lin_sys, pp)

    ! Arguments
    class(parallel_environment), allocatable, intent(in) :: par_env
    class(ccs_mesh), intent(in) :: cell_mesh
    class(ccs_vector), intent(in) :: invAu, invAv
    class(ccs_matrix), allocatable, intent(inout)  :: M
    class(ccs_vector), allocatable, intent(inout)  :: vec
    type(equation_system), intent(inout) :: lin_sys
    class(field), intent(inout) :: pp

    ! Local variables
    type(matrix_values) :: mat_coeffs
    type(vector_values) :: vec_values
    type(cell_locator) :: self_loc
    type(neighbour_locator) :: ngb_loc
    type(face_locator) :: face_loc
    class(linear_solver), allocatable :: lin_solver
    integer(ccs_int) :: self_idx, ngb_idx, local_idx
    integer(ccs_int) :: j
    integer(ccs_int) :: n_ngb
    integer(ccs_int) :: row, col
    real(ccs_real) :: face_area
    real(ccs_real), dimension(ndim) :: face_normal
    real(ccs_real) :: r
    real(ccs_real) :: coeff_f, coeff_p, coeff_nb
    logical :: is_boundary

    real(ccs_real), dimension(:), pointer :: invAu_data
    real(ccs_real), dimension(:), pointer :: invAv_data
    
    real(ccs_real) :: Vp
    real(ccs_real) :: Vnb
    real(ccs_real) :: Vf
    real(ccs_real) :: invAp
    real(ccs_real) :: invAnb
    real(ccs_real) :: invAf

    integer(ccs_int) :: idxnb

    integer(ccs_int) :: cps   ! Cells per side
    integer(ccs_int) :: rcrit ! Global index of approximate central cell
    
    ! First zero matrix
    call zero(M)

    ! The computed mass imbalance is +ve, to have a +ve diagonal coefficient we need to negate this.
    print *, "P': negate RHS"
    call scale(-1.0_ccs_real, vec)
    call update(vec)
    
    allocate(vec_values%indices(1))
    allocate(vec_values%values(1))

    mat_coeffs%setter_mode = insert_mode
    vec_values%setter_mode = add_mode    ! We already have a mass-imbalance vector, BCs get ADDED

    call update(M)
    
    print *, "P': get invA"
    call get_vector_data(invAu, invAu_data)
    call get_vector_data(invAv, invAv_data)
    
    ! Loop over cells
    print *, "P': cell loop"
    do local_idx = 1, cell_mesh%nlocal
      call set_cell_location(cell_mesh, local_idx, self_loc)
      call get_global_index(self_loc, self_idx)
      call count_neighbours(self_loc, n_ngb)

      allocate(mat_coeffs%row_indices(1))
      allocate(mat_coeffs%col_indices(1 + n_ngb))
      allocate(mat_coeffs%values(1 + n_ngb))

      row = self_idx
      coeff_p = 0.0_ccs_real
      r = 0.0_ccs_real

      ! Loop over faces
      do j = 1, n_ngb
        call set_face_location(cell_mesh, local_idx, j, face_loc)
        call get_face_area(face_loc, face_area)
        call get_face_normal(face_loc, face_normal)

        call get_boundary_status(face_loc, is_boundary)
        
        if (.not. is_boundary) then
          ! Interior face
          call set_neighbour_location(self_loc, j, ngb_loc)
          call get_global_index(ngb_loc, ngb_idx)
          call get_local_index(ngb_loc, idxnb)
          coeff_f = (1.0 / cell_mesh%h) * face_area

          call get_volume(self_loc, Vp)
          call get_volume(ngb_loc, Vnb)
          Vf = 0.5_ccs_real * (Vp + Vnb)

          invAp = 0.5_ccs_real * (invAu_data(local_idx) + invAv_data(local_idx))
          invAnb = 0.5_ccs_real * (invAu_data(idxnb) + invAv_data(idxnb))
          invAf = 0.5_ccs_real * (invAp + invAnb)

          coeff_f = -(Vf * invAf) * coeff_f
          
          coeff_p = coeff_p - coeff_f
          coeff_nb = coeff_f
          col = ngb_idx
        else
          ! XXX: Fixed velocity BC - no pressure correction
          col = -1
          coeff_nb = 0.0_ccs_real
        endif
        call pack_entries(1, j+1, row, col, coeff_nb, mat_coeffs)

      end do

      ! XXX: Need to fix pressure somewhere
      !!     Row is the global index - should be unique
      !!     Locate approximate centre of mesh (assuming a square)
      cps = int(sqrt(real(cell_mesh%nglobal)), ccs_int)
      rcrit = (cps / 2) * (1 + cps)
      if (row == rcrit) then
        coeff_p = coeff_p + 1.0e30 ! Force diagonal to be huge -> zero solution (approximately).
        print *, "Fixed coeff_p", coeff_p, " at ", row
      end if
      
      ! Add the diagonal entry
      col = row
      call pack_entries(1, 1, row, col, coeff_p, mat_coeffs)

      call pack_entries(1, self_idx, r, vec_values)

      ! Set the values
      call set_values(mat_coeffs, M)
      call set_values(vec_values, vec)

      deallocate(mat_coeffs%row_indices)
      deallocate(mat_coeffs%col_indices)
      deallocate(mat_coeffs%values)
    end do

    print *, "P': restore invA"
    call restore_vector_data(invAu, invAu_data)
    call restore_vector_data(invAv, invAv_data)

    ! Assembly of coefficient matrix and source vector
    print *, "P': assemble matrix, RHS"
    call update(M)
    call update(vec)
    call finalise(M)
    
    ! Create linear solver
    print *, "P': create lin sys"
    call set_equation_system(par_env, vec, pp%values, M, lin_sys)
    call create_solver(lin_sys, lin_solver)

    ! Solve the linear system
    print *, "P': solve"
    call solve(lin_solver)

    ! Clean up
    deallocate(lin_solver)
    
  end subroutine calculate_pressure_correction

  !> @brief Computes the per-cell mass imbalance, updating the face velocity flux as it does so.
  subroutine compute_mass_imbalance(par_env, cell_mesh, invAu, invAv, u, v, p, mf, b)

    class(parallel_environment), intent(in) :: par_env
    type(ccs_mesh), intent(in) :: cell_mesh !< The mesh object
    class(ccs_vector), intent(in) :: invAu  !< The inverse x momentum equation diagonal coefficient
    class(ccs_vector), intent(in) :: invAv  !< The inverse y momentum equation diagonal coefficient
    class(field), intent(inout) :: u       !< The x velocity component
    class(field), intent(inout) :: v       !< The y velocity component
    class(field), intent(inout) :: p       !< The pressure field
    class(field), intent(inout) :: mf   !< The face velocity flux
    class(ccs_vector), intent(inout) :: b   !< The per-cell mass imbalance

    type(vector_values) :: vec_values
    integer(ccs_int) :: i !< Cell counter
    integer(ccs_int) :: j !< Cell-face counter

    type(cell_locator) :: loc_p !< Central cell locator object
    type(face_locator) :: loc_f !< Face locator object

    integer(ccs_int) :: idxp_g  !< Central cell global index
    real(ccs_real) :: face_area !< Face area
    integer(ccs_int) :: idxf    !< Face index
    integer(ccs_int) :: nnb     !< Cell neighbour count

    real(ccs_real), dimension(:), pointer :: mf_data     !< Data array for the mass flux
    real(ccs_real), dimension(:), pointer :: u_data      !< Data array for x velocity component
    real(ccs_real), dimension(:), pointer :: v_data      !< Data array for y velocity component
    real(ccs_real), dimension(:), pointer :: p_data      !< Data array for pressure
    real(ccs_real), dimension(:), pointer :: p_x_gradients_data !< Data array for pressure x gradient
    real(ccs_real), dimension(:), pointer :: p_y_gradients_data !< Data array for pressure y gradient
    real(ccs_real), dimension(:), pointer :: invAu_data  !< Data array for inverse x momentum
                                                          !! diagonal coefficient
    real(ccs_real), dimension(:), pointer :: invAv_data  !< Data array for inverse y momentum
                                                          !! diagonal coefficient

    logical :: is_boundary            !< Boundary indicator
    type(neighbour_locator) :: loc_nb !< Neighbour cell locator object
    integer(ccs_int) :: idxnb        !< Neighbour cell index
    
    real(ccs_real) :: mib !< Cell mass imbalance

    allocate(vec_values%indices(1))
    allocate(vec_values%values(1))
    vec_values%setter_mode = insert_mode

    ! First zero RHS
    call zero(b)

    ! Update vectors to make sure all data is up to date
    call update(u%values)
    call update(v%values)
    call update(p%values)
    call update(p%x_gradients)
    call update(p%y_gradients)
    call get_vector_data(mf%values, mf_data)
    call get_vector_data(u%values, u_data)
    call get_vector_data(v%values, v_data)
    call get_vector_data(p%values, p_data)
    call get_vector_data(p%x_gradients, p_x_gradients_data)
    call get_vector_data(p%y_gradients, p_y_gradients_data)
    call get_vector_data(invAu, invAu_data)
    call get_vector_data(invAv, invAv_data)
    
    do i = 1, cell_mesh%nlocal
      call set_cell_location(cell_mesh, i, loc_p)
      call get_global_index(loc_p, idxp_g)
      call count_neighbours(loc_p, nnb)

      mib = 0.0_ccs_real

      do j = 1, nnb
        call set_face_location(cell_mesh, i, j, loc_f)
        call get_face_area(loc_f, face_area)
        call get_local_index(loc_f, idxf)

        ! Check face orientation
        call get_boundary_status(loc_f, is_boundary)
        if (.not. is_boundary) then
          call set_neighbour_location(loc_p, j, loc_nb)
          call get_local_index(loc_nb, idxnb)
          if (idxnb < i) then
            face_area = -face_area
          else
            ! Compute mass flux through face
            mf_data(idxf) = calc_mass_flux(u_data, v_data, &
                 p_data, p_x_gradients_data, p_y_gradients_data, &
                 invAu_data, invAv_data, &
                 loc_f)
          end if
        end if
        
        mib = mib + mf_data(idxf) * face_area
      end do
      
      call pack_entries(1, idxp_g, mib, vec_values)
      call set_values(vec_values, b)
    end do

    call restore_vector_data(mf%values, mf_data)
    call restore_vector_data(u%values, u_data)
    call restore_vector_data(v%values, v_data)
    call restore_vector_data(p%values, p_data)
    call restore_vector_data(p%x_gradients, p_x_gradients_data)
    call restore_vector_data(p%y_gradients, p_y_gradients_data)
    call restore_vector_data(invAu, invAu_data)
    call restore_vector_data(invAv, invAv_data)
    ! Update vectors on exit (just in case)
    call update(u%values)
    call update(v%values)
    call update(p%values)
    call update(p%x_gradients)
    call update(p%y_gradients)

    call update(b)
    call update(mf%values)

    mib = norm(b, 2)
    if (par_env%proc_id == par_env%root) then
      print *, "SIMPLE intermediate mass imbalance: ", mib
    end if
    
  end subroutine compute_mass_imbalance

  !> @brief Corrects the pressure field, using explicit underrelaxation
  subroutine update_pressure(pp, p)

    use case_config, only: pressure_relax

    ! Arguments
    class(field), intent(in) :: pp
    class(field), intent(inout) :: p

    call axpy(pressure_relax, pp%values, p%values)
    
  end subroutine update_pressure

  !> @brief Corrects the velocity field using the pressure correction gradient
  subroutine update_velocity(cell_mesh, invAu, invAv, pp, u, v)

    use vec, only : zero_vector
    
    ! Arguments
    class(ccs_mesh), intent(in) :: cell_mesh
    class(ccs_vector), intent(in) :: invAu, invAv
    class(field), intent(inout) :: pp
    class(field), intent(inout) :: u, v

    ! First update gradients
    call zero_vector(pp%x_gradients)
    call zero_vector(pp%y_gradients)
    call update_gradient(cell_mesh, pp)

    ! Multiply gradients by inverse diagonal coefficients
    call mult(invAu, pp%x_gradients)
    call mult(invAv, pp%y_gradients)

    ! Compute correction source on velocity
    call calculate_momentum_pressure_source(cell_mesh, pp%x_gradients, u%values)
    call calculate_momentum_pressure_source(cell_mesh, pp%y_gradients, v%values)

    call update(u%values)
    call update(v%values)
    
  end subroutine update_velocity

  !> @brief Corrects the face velocity flux using the pressure correction
  subroutine update_face_velocity(cell_mesh, invAu, invAv, pp, mf)

    type(ccs_mesh), intent(in) :: cell_mesh
    class(ccs_vector), intent(in) :: invAu
    class(ccs_vector), intent(in) :: invAv
    class(field), intent(inout) :: pp
    class(field), intent(inout) :: mf
    
    integer(ccs_int) :: i

    real(ccs_real) :: mf_prime
    real(ccs_real), dimension(:), allocatable :: zero_arr
    real(ccs_real), dimension(:), pointer :: mf_data
    real(ccs_real), dimension(:), pointer :: pp_data
    real(ccs_real), dimension(:), pointer :: invAu_data
    real(ccs_real), dimension(:), pointer :: invAv_data

    type(cell_locator) :: loc_p
    integer(ccs_int) :: nnb
    integer(ccs_int) :: j
    type(face_locator) :: loc_f
    integer(ccs_int) :: idxf

    logical :: is_boundary
    type(neighbour_locator) :: loc_nb
    integer(ccs_int) :: idxnb
    
    ! Update vector to make sure data is up to date
    call update(pp%values)
    call get_vector_data(pp%values, pp_data)
    call get_vector_data(invAu, invAu_data)
    call get_vector_data(invAv, invAv_data)
    call get_vector_data(mf%values, mf_data)
    
    allocate(zero_arr(size(pp_data)))
    zero_arr(:) = 0.0_ccs_real

    ! XXX: This should really be a face loop
    do i = 1, cell_mesh%nlocal
      call set_cell_location(cell_mesh, i, loc_p)
      call count_neighbours(loc_p, nnb)
      do j = 1, nnb
        call set_face_location(cell_mesh, i, j, loc_f)
        call get_boundary_status(loc_f, is_boundary)
        if (.not. is_boundary) then
          call set_neighbour_location(loc_p, j, loc_nb)
          call get_local_index(loc_nb, idxnb)
          if (i < idxnb) then
            mf_prime = calc_mass_flux(zero_arr, zero_arr, &
                 pp_data, zero_arr, zero_arr, &
                 invAu_data, invAv_data, &
                 loc_f)

            call get_local_index(loc_f, idxf)
            mf_data(idxf) = mf_data(idxf) + mf_prime
          end if
        end if
      end do
    end do

    deallocate(zero_arr)

    call restore_vector_data(pp%values, pp_data)
    call restore_vector_data(invAu, invAu_data)
    call restore_vector_data(invAv, invAv_data)
    call restore_vector_data(mf%values, mf_data)

    call update(mf%values)
    ! Update vector on exit (just in case)
    call update(pp%values)
    
  end subroutine update_face_velocity

  subroutine check_convergence(converged)

    ! Arguments
    logical, intent(inout) :: converged

    converged = .false. ! XXX: temporary - force run for maximum iterations
    
  end subroutine check_convergence

  !> @brief Applies implicit underrelaxation to an equation
  !
  !> @description Extracts the diagonal coefficient of a matrix and divides by the URF, adding a
  !!              proportional explicit term to the RHS vector.
  subroutine underrelax(cell_mesh, alpha, phi, diag, M, b)

    use mat, only : set_matrix_diagonal
    
    type(ccs_mesh), intent(in) :: cell_mesh
    real(ccs_real), intent(in) :: alpha
    class(field), intent(in) :: phi
    class(ccs_vector), intent(inout) :: diag
    class(ccs_matrix), intent(inout) :: M
    class(ccs_vector), intent(inout) :: b

    real(ccs_real), dimension(:), pointer :: diag_data
    real(ccs_real), dimension(:), pointer :: phi_data
    real(ccs_real), dimension(:), pointer :: b_data

    integer(ccs_int) :: i

    print *, "UR: get diagonal vec"
    call finalise(M)
    call get_matrix_diagonal(M, diag)

    print *, "UR: get phi, diag, b"
    call get_vector_data(phi%values, phi_data)
    call get_vector_data(diag, diag_data)
    call update(b)
    call get_vector_data(b, b_data)

    print *, "UR: apply UR"
    do i = 1, cell_mesh%nlocal
      diag_data(i) = diag_data(i) / alpha

      b_data(i) = b_data(i) + (1.0_ccs_real - alpha) * diag_data(i) * phi_data(i)
    end do

    print *, "UR: Restore data"
    call restore_vector_data(phi%values, phi_data)
    call restore_vector_data(diag, diag_data)
    call restore_vector_data(b, b_data)

    print *, "UR: Set matrix diagonal"
    call set_matrix_diagonal(diag, M)
    
  end subroutine underrelax
  
end submodule pv_coupling_simple<|MERGE_RESOLUTION|>--- conflicted
+++ resolved
@@ -187,14 +187,6 @@
     
     ! Local variables
     class(linear_solver), allocatable :: lin_solver
-<<<<<<< HEAD
-=======
-    real(ccs_real) :: alpha !< Underrelaxation factor
-
-    ! Set underrelaxation factor
-    ! TODO: read from input
-    alpha = 0.9_ccs_real
->>>>>>> 21838d89
 
     ! First zero matrix/RHS
     call zero(vec)
