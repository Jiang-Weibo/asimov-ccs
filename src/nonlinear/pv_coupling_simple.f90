!v Submodule file pv_coupling_simple.smod
!
!  Implementation of the SIMPLE algorithm for pressure-velocity coupling.

submodule(pv_coupling) pv_coupling_simple
#include "ccs_macros.inc"
  use case_config, only: velocity_solver_method_name, velocity_solver_precon_name, &
                         pressure_solver_method_name, pressure_solver_precon_name
  use types, only: vector_spec, ccs_vector, matrix_spec, ccs_matrix, equation_system, &
                   linear_solver, bc_config, vector_values, cell_locator, &
                   face_locator, neighbour_locator, matrix_values, matrix_values_spec, upwind_field
  use fv, only: compute_fluxes, calc_mass_flux, update_gradient
  use vec, only: create_vector, vec_reciprocal, get_vector_data, restore_vector_data, scale_vec, &
                 create_vector_values, set_vector_location, zero_vector, vec_aypx, &
                 mult_vec_vec
  use mat, only: create_matrix, set_nnz, get_matrix_diagonal, set_matrix_values_spec_nrows, &
                 set_matrix_values_spec_ncols, create_matrix_values, mat_vec_product
  use utils, only: update, initialise, finalise, set_size, set_values, &
                   mult, zero, clear_entries, set_entry, set_row, set_col, set_mode, &
                   str, exit_print

  use utils, only: debug_print, get_field, get_fluid_solver_selector
  use solver, only: create_solver, solve, set_equation_system, axpy, norm, set_solver_method, set_solver_precon
  use constants, only: insert_mode, add_mode, ndim, cell, field_u, field_v, field_w, field_p, field_p_prime, &
                        field_mf, field_viscosity, field_density         
  use meshing, only: get_face_area, get_global_index, get_local_index, count_neighbours, &
                     get_boundary_status, get_face_normal, create_neighbour_locator, create_face_locator, &
                     create_cell_locator, get_volume, get_distance, &
                     get_local_num_cells, get_face_interpolation, &
                     get_global_num_cells, &
                     get_max_faces, is_mesh_set
  use scalars, only: update_scalars
  use timestepping, only: update_old_values, finalise_timestep, get_current_step, get_current_time
  use bc_constants, only: bc_type_dirichlet

  implicit none

  integer(ccs_int), save :: varp = 0

contains

  !> Solve Navier-Stokes equations using the SIMPLE algorithm
  module subroutine solve_nonlinear(par_env, mesh, it_start, it_end, res_target, &
                                    flow_solver_selector, flow)

    ! Arguments
    class(parallel_environment), allocatable, intent(in) :: par_env   !< parallel environment
    type(ccs_mesh), intent(in) :: mesh                                !< the mesh
    integer(ccs_int), intent(in) :: it_start
    integer(ccs_int), intent(in) :: it_end
    real(ccs_real), intent(in) :: res_target                          !< Target residual
    type(fluid_solver_selector), intent(in) :: flow_solver_selector   !< determines which fluid fields need to be solved for
    type(fluid), intent(inout) :: flow                                !< The structure containting all the fluid fields

    ! Local variables
    integer(ccs_int) :: i
    class(ccs_vector), allocatable :: source
    class(ccs_matrix), allocatable :: M
    class(ccs_vector), allocatable :: invAu, invAv, invAw
    class(ccs_vector), allocatable :: res
    real(ccs_real), dimension(:), allocatable :: residuals
    integer(ccs_int) :: max_faces ! The maximum number of faces per cell

    type(vector_spec) :: vec_properties
    type(matrix_spec) :: mat_properties
    type(equation_system) :: lin_system
    class(linear_solver), allocatable :: lin_solverP !< Pressure correction linear solver

    logical :: converged

    integer(ccs_int) :: nvar ! Number of flow variables to solve
    integer(ccs_int) :: ivar ! Counter for flow variables

    logical :: u_sol !< solve u velocity field
    logical :: v_sol !< solve v velocity field
    logical :: w_sol !< solve w velocity field
    logical :: p_sol !< solve pressure field
    class(field), pointer :: u       !< velocity fields in x direction
    class(field), pointer :: v       !< velocity fields in y direction
    class(field), pointer :: w       !< velocity field in z direction
    class(field), pointer :: p       !< field containing pressure values
    class(field), pointer :: p_prime !< field containing pressure-correction values
    class(field), pointer :: mf      !< field containing the face-centred velocity flux
    class(field), pointer :: viscosity !< field containing the viscosity
    class(field), pointer :: density !< field containing the density

<<<<<<< HEAD
    call get_field(flow, "u", u) 
    call get_field(flow, "v", v)
    call get_field(flow, "w", w)
    call get_field(flow, "p", p)
    call get_field(flow, "p_prime", p_prime)
    call get_field(flow, "mf", mf)
    call get_field(flow, "viscosity", viscosity)
    call get_field(flow, "density", density)

=======

    if (.not. is_mesh_set()) then
      call error_abort("Mesh object needs to be set")
    end if

    call get_field(flow, field_u, u)
    call get_field(flow, field_v, v)
    call get_field(flow, field_w, w)
    call get_field(flow, field_p, p)
    call get_field(flow, field_p_prime, p_prime)
    call get_field(flow, field_mf, mf)
    call get_field(flow, field_viscosity, viscosity)
    call get_field(flow, field_density, density)
>>>>>>> ece243f4
    call get_fluid_solver_selector(flow_solver_selector, field_u, u_sol)
    call get_fluid_solver_selector(flow_solver_selector, field_v, v_sol)
    call get_fluid_solver_selector(flow_solver_selector, field_w, w_sol)
    call get_fluid_solver_selector(flow_solver_selector, field_p, p_sol)

    ! Initialising SIMPLE solver
    nvar = 0
    ivar = 0
    converged = .false.

    call update_old_values(u)
    call update_old_values(v)
    call update_old_values(w)

    ! Initialise linear system
    call dprint("NONLINEAR: init")
    call initialise(vec_properties)
    call initialise(mat_properties)
    call initialise(lin_system)

    ! Create coefficient matrix
    call dprint("NONLINEAR: setup matrix")
    call get_max_faces(max_faces)
    call set_size(par_env, mesh, mat_properties)
    call set_nnz(max_faces + 1, mat_properties)
    call create_matrix(mat_properties, M)

    ! Create RHS vector
    call dprint("NONLINEAR: setup RHS")
    call set_size(par_env, mesh, vec_properties)
    call create_vector(vec_properties, source)

    ! Create vectors for storing inverse of velocity central coefficients
    call dprint("NONLINEAR: setup ind coeff")
    call create_vector(vec_properties, invAu)
    call create_vector(vec_properties, invAv)
    call create_vector(vec_properties, invAw)

    ! Create vectors for storing residuals
    call dprint("NONLINEAR: setup residuals")
    call create_vector(vec_properties, res)
    if (u_sol) nvar = nvar + 1
    if (v_sol) nvar = nvar + 1
    if (w_sol) nvar = nvar + 1
    if (p_sol) nvar = nvar + 2 ! (Pressure residual & mass imbalance)
    allocate (residuals(2 * nvar))
    residuals(:) = 0.0_ccs_real

    ! Get pressure gradient
    call dprint("NONLINEAR: compute gradients")
    call update_gradient(p)
    if (u_sol) call update_gradient(u)
    if (v_sol) call update_gradient(v)
    if (w_sol) call update_gradient(w)

    outerloop: do i = it_start, it_end
      call dprint("NONLINEAR: iteration " // str(i))

      ! Solve momentum equation with guessed pressure and velocity fields (eq. 4)
      call dprint("NONLINEAR: guess velocity")
      call calculate_velocity(par_env, flow, flow_solver_selector, ivar, M, source, &
                              lin_system, invAu, invAv, invAw, res, residuals)

      ! Calculate pressure correction from mass imbalance (sub. eq. 11 into eq. 8)
      call dprint("NONLINEAR: mass imbalance")
      call compute_mass_imbalance(invAu, invAv, invAw, ivar, flow, source, residuals)
      call dprint("NONLINEAR: compute p'")
      call calculate_pressure_correction(par_env, invAu, invAv, invAw, M, source, lin_system, p_prime, lin_solverP)

      ! Update velocity with velocity correction (eq. 6)
      call dprint("NONLINEAR: correct face velocity")
      call update_face_velocity(invAu, invAv, invAw, p_prime, mf, res, residuals)
      call dprint("NONLINEAR: correct velocity")
      call update_velocity(invAu, invAv, invAw, flow)

      ! Update pressure field with pressure correction
      call dprint("NONLINEAR: correct pressure")
      call update_pressure(p_prime, p)

      !< density values are in single digits (same as i/p)

      ! Transport scalars
      ! XXX: Should we distinguish active scalars (update in non-linear loop) and passive scalars
      !      (single update per timestep)?
      call update_scalars(par_env, mesh, flow)

      !< density values change to exponential here after update

      call check_convergence(par_env, i, residuals, res_target, &
                             flow_solver_selector, converged)
      if (converged) then
        call dprint("NONLINEAR: converged!")
        if (par_env%proc_id == par_env%root) then
          write (*, *)
          write (*, '(a)') 'Converged!'
          write (*, *)
        end if
        exit outerloop
      end if

      ! density values are in exponential
    end do outerloop

    deallocate (lin_solverP)
    call finalise_timestep()

    ! Free up memory
    deallocate (residuals)

  end subroutine solve_nonlinear

  !v Computes the guessed velocity fields based on a frozen pressure field
  !
  !  Given an initial guess of a pressure field form the momentum equations (as scalar
  !  equations) and solve to obtain an intermediate velocity field u* that will not
  !  satisfy continuity.
  subroutine calculate_velocity(par_env, flow, flow_solver_selector, ivar, M, vec, &
                                lin_sys, invAu, invAv, invAw, res, residuals)

    ! Arguments
    class(parallel_environment), allocatable, intent(in) :: par_env !< the parallel environment
    type(fluid_solver_selector), intent(in) :: flow_solver_selector
    type(fluid), intent(inout) :: flow
    integer(ccs_int), intent(inout) :: ivar              !< flow variable counter
    class(ccs_matrix), allocatable, intent(inout) :: M   !< matrix object
    class(ccs_vector), allocatable, intent(inout) :: vec !< vector object
    type(equation_system), intent(inout) :: lin_sys      !< linear system object
    class(ccs_vector), intent(inout) :: invAu            !< vector containing the inverse x momentum coefficients
    class(ccs_vector), intent(inout) :: invAv            !< vector containing the inverse y momentum coefficients
    class(ccs_vector), intent(inout) :: invAw            !< vector containing the inverse z momentum coefficients
    class(ccs_vector), intent(inout) :: res              !< residual field
    real(ccs_real), dimension(:), intent(inout) :: residuals !< RMS and L-inf of residuals for each flow variable

    ! Local variables
    logical, save :: first_time = .true.
    integer(ccs_int), save :: varu = 0
    integer(ccs_int), save :: varv = 0
    integer(ccs_int), save :: varw = 0

    logical :: u_sol
    logical :: v_sol
    logical :: w_sol
    class(field), pointer :: u
    class(field), pointer :: v
    class(field), pointer :: w
    class(field), pointer :: p

    call get_field(flow, "u", u)
    call get_field(flow, "v", v)
    call get_field(flow, "w", w)
    call get_field(flow, "p", p)
    
    call get_fluid_solver_selector(flow_solver_selector, field_u, u_sol)
    call get_fluid_solver_selector(flow_solver_selector, field_v, v_sol)
    call get_fluid_solver_selector(flow_solver_selector, field_w, w_sol)

    ! Set flow variable identifiers (for residuals)
    if (first_time) then
      if (u_sol) then
        ivar = ivar + 1
        varu = ivar
      end if
      if (v_sol) then
        ivar = ivar + 1
        varv = ivar
      end if
      if (w_sol) then
        ivar = ivar + 1
        varw = ivar
      end if
      first_time = .false.
    end if

    ! u-velocity
    ! ----------
    if (u_sol) then
      call calculate_velocity_component(flow, par_env, varu, p, 1, M, vec, lin_sys, u, invAu, res, residuals)
    end if

    ! v-velocity
    ! ----------
    if (v_sol) then
      call calculate_velocity_component(flow, par_env, varv, p, 2, M, vec, lin_sys, v, invAv, res, residuals)
    end if

    ! w-velocity
    ! ----------
    if (w_sol) then
      call calculate_velocity_component(flow, par_env, varw, p, 3, M, vec, lin_sys, w, invAw, res, residuals)
    end if

  end subroutine calculate_velocity

  subroutine calculate_velocity_component(flow, par_env, ivar, p, component, M, vec, lin_sys, u, invAu, input_res, residuals)

    use case_config, only: velocity_relax
    use timestepping, only: apply_timestep
    use timers, only: timer_register_start, timer_stop

    ! Arguments
    type(fluid), intent(inout) :: flow
    class(parallel_environment), allocatable, intent(in) :: par_env
    integer(ccs_int), intent(in) :: ivar
    class(field), pointer :: mf
    class(field), pointer :: viscosity
    class(field), pointer :: density
    class(field), intent(inout) :: p
    integer(ccs_int), intent(in) :: component
    class(ccs_matrix), allocatable, intent(inout) :: M
    class(ccs_vector), allocatable, intent(inout) :: vec
    type(equation_system), intent(inout) :: lin_sys
    class(field), target, intent(inout) :: u
    class(ccs_vector), intent(inout) :: invAu
    class(ccs_vector), target, intent(inout) :: input_res
    class(ccs_vector), pointer :: res
    real(ccs_real), dimension(:), intent(inout) :: residuals

    ! Local variables
    class(linear_solver), allocatable :: lin_solver
    integer(ccs_int) :: nvar ! Number of flow variables to solve
    integer(ccs_int) :: global_num_cells
    integer(ccs_int) :: timer_coeffs

    ! First zero matrix/RHS
    call zero(vec)
    call zero(M)
    
    ! Select either field residuals or reuse 'input_res'
    if (allocated(u%residuals)) then
      res => u%residuals
    else
      res => input_res
    end if

    ! Zero residual vector
    call zero(res)

    ! Calculate fluxes and populate coefficient matrix
    if (component == 1) then
      call dprint("GV: compute u flux")
    else if (component == 2) then
      call dprint("GV: compute v flux")
    else if (component == 3) then
      call dprint("GV: compute w flux")
    else
      call error_abort("Unsupported vector component: " // str(component))
    end if

    !call get_field(flow, field_mf, mf)
    !call get_field(flow, field_viscosity, viscosity)
    !call get_field(flow, field_density, density)

    call get_field(flow, "mf", mf)
    call get_field(flow, "viscosity", viscosity)
    call get_field(flow, "density", density)
    
    call timer_register_start("Building coefficients", timer_coeffs)
    call compute_fluxes(u, mf, viscosity, density, component, M, vec)
    call timer_stop(timer_coeffs)

    call apply_timestep(u, invAu, M, vec)

    ! Calculate pressure source term and populate RHS vector
    call dprint("GV: compute u gradp")
    if (component == 1) then
      call calculate_momentum_pressure_source(p%x_gradients, vec)
    else if (component == 2) then
      call calculate_momentum_pressure_source(p%y_gradients, vec)
    else if (component == 3) then
      call calculate_momentum_pressure_source(p%z_gradients, vec)
    end if

    !calculate viscous source term and populate RHS vector 
    call dprint("compute viscous souce term")
    call calculate_momentum_viscous_source(flow, component, vec)

    ! Underrelax the equations
    call dprint("GV: underrelax u")
    call underrelax(velocity_relax, u, invAu, M, vec)

    ! Store reciprocal of central coefficient
    call dprint("GV: get u diag")
    call get_matrix_diagonal(M, invAu)
    call vec_reciprocal(invAu)

    ! Assembly of coefficient matrix and source vector
    call dprint("GV: build u lin sys")
    call update(M)
    call update(vec)
    call update(invAu)
    call finalise(M)

    ! Compute residual
    call mat_vec_product(M, u%values, res)
    call vec_aypx(vec, -1.0_ccs_real, res)
    ! Stores RMS of residuals
    call get_global_num_cells(global_num_cells)
    residuals(ivar) = norm(res, 2) / sqrt(real(global_num_cells))
    ! Stores Linf norm of residuals
    nvar = int(size(residuals) / 2_ccs_int)
    residuals(ivar + nvar) = norm(res, 0)

    ! Create linear solver
    if (allocated(u%values%name)) then
      call set_equation_system(par_env, vec, u%values, M, lin_sys, u%values%name)
    else
      call set_equation_system(par_env, vec, u%values, M, lin_sys)
    end if
    call create_solver(lin_sys, lin_solver)

    ! Customise linear solver
    call set_solver_method(velocity_solver_method_name, lin_solver)
    call set_solver_precon(velocity_solver_precon_name, lin_solver)

    ! Solve the linear system
    call dprint("GV: solve u")
    call solve(lin_solver)

    ! Clean up
    deallocate (lin_solver)

  end subroutine calculate_velocity_component

  !v Adds the momentum source due to pressure gradient
  subroutine calculate_momentum_pressure_source(p_gradients, vec)

    ! Arguments
    class(ccs_vector), intent(inout) :: p_gradients !< the pressure gradient
    class(ccs_vector), intent(inout) :: vec         !< the momentum equation RHS vector

    ! Local variables
    type(vector_values) :: vec_values
    type(cell_locator) :: loc_p
    integer(ccs_int) :: global_index_p, index_p
    real(ccs_real) :: r
    real(ccs_real), dimension(:), pointer :: p_gradient_data
    integer(ccs_int) :: local_num_cells
    real(ccs_real) :: V

    call create_vector_values(1_ccs_int, vec_values)
    call set_mode(add_mode, vec_values)

    ! Temporary storage for p values
    call get_vector_data(p_gradients, p_gradient_data)

    ! Loop over cells
    call get_local_num_cells(local_num_cells)
    do index_p = 1, local_num_cells
      call clear_entries(vec_values)

      call create_cell_locator(index_p, loc_p)
      call get_global_index(loc_p, global_index_p)

      call get_volume(loc_p, V)

      r = -p_gradient_data(index_p) * V
      call set_row(global_index_p, vec_values)
      call set_entry(r, vec_values)
      call set_values(vec_values, vec)
    end do

    deallocate (vec_values%global_indices)
    deallocate (vec_values%values)

    call restore_vector_data(p_gradients, p_gradient_data)

  end subroutine calculate_momentum_pressure_source

  !v Adds the momentum source due to variation in viscosity
  subroutine calculate_momentum_viscous_source(flow, component, vec)
    type(fluid), intent(inout) :: flow
    integer(ccs_int), intent(in) :: component   !< integer indicating direction of velocity field component
    class(ccs_vector), allocatable, intent(inout) :: vec !< the momentum equation RHS vector
    class(field), pointer :: u  ! x-component of velocity 
    class(field), pointer :: v  ! y-component of velocity
    class(field), pointer :: w  ! z-component of velocity
    class(field), pointer :: viscosity
 
    ! Local variables
    type(vector_values) :: vec_values
    type(cell_locator) :: loc_p
    integer(ccs_int) :: global_index_p, index_p
    real(ccs_real) :: r1, r2  ! variables involved in calculating the source term
    real(ccs_real), dimension(:), pointer :: dux_data, dvx_data, dwx_data
    real(ccs_real), dimension(:), pointer :: duy_data, dvy_data, dwy_data
    real(ccs_real), dimension(:), pointer :: duz_data, dvz_data, dwz_data
    real(ccs_real), dimension(3) :: duvw, duvwp, duvwf
    integer(ccs_int) :: local_num_cells
    real(ccs_real) :: Vol
    integer(ccs_int) :: nnb
    integer(ccs_int) :: j
    integer(ccs_int) :: index_nb
    type(neighbour_locator) :: loc_nb
    logical :: is_boundary
    type(face_locator) :: loc_f
    real(ccs_real), dimension(ndim) :: face_normal
    real(ccs_real) :: interpolation_factor   
    real(ccs_real) :: viscosity_face
    real(ccs_real) :: face_area
    real(ccs_real), dimension(:), pointer :: viscosity_data

    !call get_field(flow, field_u, u)
    !call get_field(flow, field_v, v)
    !call get_field(flow, field_w, w)
    !call get_field(flow, field_viscosity, viscosity)

    call get_field(flow, "u", u)
    call get_field(flow, "v", v)
    call get_field(flow, "w", w)
    call get_field(flow, "viscosity", viscosity)

    call create_vector_values(1_ccs_int, vec_values)
    call set_mode(add_mode, vec_values)

    ! Extracting the necessary data    
    call get_vector_data(viscosity%values, viscosity_data)
    ! x-component velocity gradient values
    call get_vector_data(u%x_gradients, dux_data)
    call get_vector_data(v%x_gradients, dvx_data)
    call get_vector_data(w%x_gradients, dwx_data)
    ! y-component velocity gradient values
    call get_vector_data(u%y_gradients, duy_data)
    call get_vector_data(v%y_gradients, dvy_data)
    call get_vector_data(w%y_gradients, dwy_data)
    ! z-component velocity gradient values
    call get_vector_data(u%z_gradients, duz_data)
    call get_vector_data(v%z_gradients, dvz_data)
    call get_vector_data(w%z_gradients, dwz_data)

    ! Loop over cells
    call get_local_num_cells(local_num_cells)
    do index_p = 1, local_num_cells

      call clear_entries(vec_values)
      call create_cell_locator(index_p, loc_p)
      call get_global_index(loc_p, global_index_p)
      call get_volume(loc_p, Vol)
      call count_neighbours(loc_p, nnb)

      r1=0.0_ccs_real
      r2=0.0_ccs_real

      do j=1,nnb
        call create_neighbour_locator(loc_p, j, loc_nb)
        call get_local_index(loc_nb, index_nb)
        call get_boundary_status(loc_nb, is_boundary)
        call create_face_locator(index_p, j, loc_f)
        call get_face_normal(loc_f, face_normal)
        call get_face_area(loc_f, face_area)
        call get_face_interpolation(loc_f, interpolation_factor)

        !evaluating gradients for neighbouring cell
        if(component==1) then ! x-component of velocity
          ! present cell gradients
          duvwp(1)=dux_data(index_p)
          duvwp(2)=dvx_data(index_p)
          duvwp(3)=dwx_data(index_p)

          if(.not.is_boundary) then ! no boundary face
            ! neighbouring cell gradients
            duvwf(1)=dux_data(index_nb)
            duvwf(2)=dvx_data(index_nb)
            duvwf(3)=dwx_data(index_nb)

            duvw(1)=(interpolation_factor*duvwp(1))+((1.0_ccs_real-interpolation_factor)*duvwf(1))
            duvw(2)=(interpolation_factor*duvwp(2))+((1.0_ccs_real-interpolation_factor)*duvwf(2))
            duvw(3)=(interpolation_factor*duvwp(3))+((1.0_ccs_real-interpolation_factor)*duvwf(3))
            viscosity_face=(interpolation_factor*viscosity_data(index_p))+((1.0_ccs_real-interpolation_factor)*viscosity_data(index_nb))
            r1=face_area*viscosity_face*dot_product(duvw,face_normal)
          else ! boundary face
            r1=face_area*viscosity_data(index_p)*dot_product(duvwp,face_normal)
          end if
          r2=r1+r2
        else if (component == 2) then ! y-component of velocity
          ! present cell gradients
          duvwp(1)=duy_data(index_p)
          duvwp(2)=dvy_data(index_p)
          duvwp(3)=dwy_data(index_p)
          
          if(.not.is_boundary) then ! no boundary face
            ! neighbouring cell gradients
            duvwf(1)=duy_data(index_nb)
            duvwf(2)=dvy_data(index_nb)
            duvwf(3)=dwy_data(index_nb)

            duvw(1)=(interpolation_factor*duvwp(1))+((1.0_ccs_real-interpolation_factor)*duvwf(1))
            duvw(2)=(interpolation_factor*duvwp(2))+((1.0_ccs_real-interpolation_factor)*duvwf(2))
            duvw(3)=(interpolation_factor*duvwp(3))+((1.0_ccs_real-interpolation_factor)*duvwf(3))
            viscosity_face=(interpolation_factor*viscosity_data(index_p))+((1.0_ccs_real-interpolation_factor)*viscosity_data(index_nb))
            r1=face_area*viscosity_face*dot_product(duvw,face_normal)
          else ! boundary face
            r1=face_area*viscosity_data(index_p)*dot_product(duvwp,face_normal)
          end if
          r2=r1+r2
        else if(component == 3) then ! z-component of velocity
          ! present cell gradients
          duvwp(1)=duz_data(index_p)
          duvwp(2)=dvz_data(index_p)
          duvwp(3)=dwz_data(index_p)
          
          if(.not.is_boundary) then ! no boundary face
            ! neighbouring cell gradients
            duvwf(1)=duz_data(index_nb)
            duvwf(2)=dvz_data(index_nb)
            duvwf(3)=dwz_data(index_nb)

            duvw(1)=(interpolation_factor*duvwp(1))+((1.0_ccs_real-interpolation_factor)*duvwf(1))
            duvw(2)=(interpolation_factor*duvwp(2))+((1.0_ccs_real-interpolation_factor)*duvwf(2))
            duvw(3)=(interpolation_factor*duvwp(3))+((1.0_ccs_real-interpolation_factor)*duvwf(3))
            viscosity_face=(interpolation_factor*viscosity_data(index_p))+((1.0_ccs_real-interpolation_factor)*viscosity_data(index_nb))
            r1=face_area*viscosity_face*dot_product(duvw,face_normal)
          else ! boundary face
            r1=face_area*viscosity_data(index_p)*dot_product(duvwp,face_normal)
          end if
          r2=r1+r2
        end if 
      end do

      call set_row(global_index_p, vec_values)
      call set_entry(r2, vec_values)
      call set_values(vec_values, vec)
    end do

    deallocate (vec_values%global_indices)
    deallocate (vec_values%values)

    ! Restoring the necessary data    
    call restore_vector_data(viscosity%values, viscosity_data)
    ! x-component velocity gradient values
    call restore_vector_data(u%x_gradients, dux_data)
    call restore_vector_data(v%x_gradients, dvx_data)
    call restore_vector_data(w%x_gradients, dwx_data)
    ! y-component velocity gradient values
    call restore_vector_data(u%y_gradients, duy_data)
    call restore_vector_data(v%y_gradients, dvy_data)
    call restore_vector_data(w%y_gradients, dwy_data)
    ! z-component velocity gradient values
    call restore_vector_data(u%z_gradients, duz_data)
    call restore_vector_data(v%z_gradients, dvz_data)
    call restore_vector_data(w%z_gradients, dwz_data)
    
  end subroutine calculate_momentum_viscous_source

  !v Solves the pressure correction equation
  !
  !  Solves the pressure correction equation formed by the mass-imbalance.
  subroutine calculate_pressure_correction(par_env, invAu, invAv, invAw, M, vec, lin_sys, p_prime, lin_solver)

    use fv, only: compute_boundary_coeffs
    use timers, only: timer_register_start, timer_stop

    ! Arguments
    class(parallel_environment), allocatable, intent(in) :: par_env !< the parallel environment
    class(ccs_vector), intent(inout) :: invAu, invAv, invAw            !< inverse diagonal momentum coefficients
    class(ccs_matrix), allocatable, intent(inout) :: M              !< matrix object
    class(ccs_vector), allocatable, intent(inout) :: vec            !< the RHS vector
    type(equation_system), intent(inout) :: lin_sys                 !< linear system object
    class(field), intent(inout) :: p_prime                          !< the pressure correction field
    class(linear_solver), allocatable, intent(inout) :: lin_solver  !< Linear solver that is being reused

    ! Local variables
    type(matrix_values) :: mat_coeffs
    type(vector_values) :: vec_values
    type(cell_locator) :: loc_p
    type(neighbour_locator) :: loc_nb
    type(face_locator) :: loc_f
    integer(ccs_int) :: local_num_cells
    integer(ccs_int) :: global_index_p, global_index_nb, index_p
    integer(ccs_int) :: j
    integer(ccs_int) :: nnb
    integer(ccs_int) :: row, col
    real(ccs_real) :: face_area
    real(ccs_real), dimension(ndim) :: face_normal
    real(ccs_real) :: r
    real(ccs_real) :: coeff_f, coeff_p, coeff_nb
    real(ccs_real) :: aPb, bP
    logical :: is_boundary

    real(ccs_real), dimension(:), pointer :: invAu_data
    real(ccs_real), dimension(:), pointer :: invAv_data
    real(ccs_real), dimension(:), pointer :: invAw_data

    real(ccs_real) :: Vp
    real(ccs_real) :: V_nb
    real(ccs_real) :: Vf
    real(ccs_real) :: invA_p
    real(ccs_real) :: invA_nb
    real(ccs_real) :: invA_f

    integer(ccs_int) :: index_nb

    integer(ccs_int) :: cps   ! Cells per side
    integer(ccs_int) :: rcrit ! Global index of approximate central cell

    ! Specify block size (how many elements to set at once?)
    integer(ccs_int) :: block_nrows
    integer(ccs_int) :: block_ncols

    type(matrix_values_spec) :: mat_val_spec

    real(ccs_real) :: uSwitch, vSwitch, wSwitch
    real(ccs_real) :: problem_dim
    real(ccs_real) :: interpol_factor

    real(ccs_real), dimension(ndim) :: dx
    real(ccs_real) :: dxmag

    integer(ccs_int) :: global_num_cells
    integer(ccs_int) :: timer_coeffs

    call timer_register_start("Building coefficients", timer_coeffs)
    ! First zero matrix
    call zero(M)

    ! The computed mass imbalance is +ve, to have a +ve diagonal coefficient we need to negate this.
    call dprint("P': negate RHS")
    call scale_vec(-1.0_ccs_real, vec)
    call update(vec)

    call create_vector_values(1_ccs_int, vec_values)
    call set_mode(add_mode, vec_values)

    call update(M)

    call dprint("P': get invA")
    call get_vector_data(invAu, invAu_data)
    call get_vector_data(invAv, invAv_data)
    call get_vector_data(invAw, invAw_data)

    uSwitch = 1.0_ccs_real
    vSwitch = 1.0_ccs_real
    wSwitch = 1.0_ccs_real
    problem_dim = uSwitch + vSwitch + wSwitch

    ! Loop over cells
    call dprint("P': cell loop")
    call get_local_num_cells(local_num_cells)
    do index_p = 1, local_num_cells
      call clear_entries(vec_values)

      call create_cell_locator(index_p, loc_p)
      call get_global_index(loc_p, global_index_p)
      call count_neighbours(loc_p, nnb)

      block_nrows = 1_ccs_int
      block_ncols = 1_ccs_int + nnb
      call set_matrix_values_spec_nrows(block_nrows, mat_val_spec)
      call set_matrix_values_spec_ncols(block_ncols, mat_val_spec)
      call create_matrix_values(mat_val_spec, mat_coeffs)
      call set_mode(insert_mode, mat_coeffs)

      row = global_index_p
      coeff_p = 0.0_ccs_real
      r = 0.0_ccs_real

      call get_volume(loc_p, Vp)
      invA_p = (uSwitch * invAu_data(index_p) + vSwitch * invAv_data(index_p) + wSwitch * invAw_data(index_p)) / problem_dim

      ! Loop over faces
      do j = 1, nnb
        call create_face_locator(index_p, j, loc_f)
        call get_face_area(loc_f, face_area)
        call get_face_normal(loc_f, face_normal)

        call get_boundary_status(loc_f, is_boundary)

        if (.not. is_boundary) then
          ! Interior face
          call create_neighbour_locator(loc_p, j, loc_nb)
          call get_global_index(loc_nb, global_index_nb)
          call get_local_index(loc_nb, index_nb)
          call get_face_interpolation(loc_f, interpol_factor)

          call get_distance(loc_p, loc_nb, dx)
          dxmag = sqrt(sum(dx**2))
          coeff_f = (1.0 / dxmag) * face_area

          call get_volume(loc_nb, V_nb)
          Vf = interpol_factor * Vp + (1.0_ccs_real - interpol_factor) * V_nb

          invA_nb = (uSwitch * invAu_data(index_nb) + vSwitch * invAv_data(index_nb) + wSwitch * invAw_data(index_nb)) / problem_dim
          invA_f = interpol_factor * invA_p + (1.0_ccs_real - interpol_factor) * invA_nb

          coeff_f = -(Vf * invA_f) * coeff_f

          coeff_nb = coeff_f
          col = global_index_nb
        else
          call get_distance(loc_p, loc_f, dx)
          dxmag = sqrt(sum(dx**2))

          coeff_f = (1.0 / (2 * dxmag)) * face_area
          coeff_f = -(Vp * invA_p) * coeff_f

          call compute_boundary_coeffs(p_prime, 0, loc_p, loc_f, face_normal, aPb, bP)
          coeff_p = coeff_p + coeff_f * aPb
          r = r - coeff_f * bP
          col = -1 ! Don't attempt to set neighbour coefficients
          coeff_nb = 0.0
        end if
        coeff_p = coeff_p - coeff_f

        call set_row(row, mat_coeffs)
        call set_col(col, mat_coeffs)
        call set_entry(coeff_nb, mat_coeffs)
        ! call clear_entries(mat_coeffs)

      end do

      ! XXX: Need to fix pressure somewhere
      !      Row is the global index - should be unique
      !      Locate approximate centre of mesh (assuming a square)
      if (.not. any(p_prime%bcs%bc_types(:) == bc_type_dirichlet)) then
        call get_global_num_cells(global_num_cells)
        cps = int(sqrt(real(global_num_cells)), ccs_int)
        rcrit = (cps / 2) * (1 + cps)
        if (row == rcrit) then
          coeff_p = coeff_p + 1.0e30 ! Force diagonal to be huge -> zero solution (approximately).
          call dprint("Fixed coeff_p" // str(coeff_p) // " at " // str(row))
        end if
      end if

      ! Add the diagonal entry
      col = row
      call set_row(row, mat_coeffs)
      call set_col(col, mat_coeffs)
      call set_entry(coeff_p, mat_coeffs)

      call set_row(global_index_p, vec_values)
      call set_entry(r, vec_values)

      ! Set the values
      call set_values(mat_coeffs, M)
      call set_values(vec_values, vec)
      call clear_entries(mat_coeffs)

      deallocate (mat_coeffs%global_row_indices)
      deallocate (mat_coeffs%global_col_indices)
      deallocate (mat_coeffs%values)
    end do

    call dprint("P': restore invA")
    call restore_vector_data(invAu, invAu_data)
    call restore_vector_data(invAv, invAv_data)
    call restore_vector_data(invAw, invAw_data)

    ! Assembly of coefficient matrix and source vector
    call dprint("P': assemble matrix, RHS")
    call update(M)
    call update(vec)
    call finalise(M)
    call timer_stop(timer_coeffs)

    ! Create linear solver
    call dprint("P': create lin sys")
    if (allocated(p_prime%values%name)) then
      call set_equation_system(par_env, vec, p_prime%values, M, lin_sys, p_prime%values%name)
    else
      call set_equation_system(par_env, vec, p_prime%values, M, lin_sys)
    end if
    call create_solver(lin_sys, lin_solver)

    ! Customise linear solver
    call set_solver_method(pressure_solver_method_name, lin_solver)
    call set_solver_precon(pressure_solver_precon_name, lin_solver)

    ! Solve the linear system
    call dprint("P': solve")
    call solve(lin_solver)

  end subroutine calculate_pressure_correction

  !> Computes the per-cell mass imbalance, updating the face velocity flux as it does so.
  subroutine compute_mass_imbalance(invAu, invAv, invAw, ivar, flow, input_b, residuals)

    class(ccs_vector), intent(inout) :: invAu  !< The inverse x momentum equation diagonal coefficient
    class(ccs_vector), intent(inout) :: invAv  !< The inverse y momentum equation diagonal coefficient
    class(ccs_vector), intent(inout) :: invAw  !< The inverse z momentum equation diagonal coefficient
    integer(ccs_int), intent(inout) :: ivar !< Counter for flow variables
    type(fluid), intent(inout) :: flow
    class(ccs_vector), target, intent(inout) :: input_b   !< The per-cell mass imbalance
    real(ccs_real), dimension(:), intent(inout) :: residuals !< Residual for each equation

    class(ccs_vector), pointer :: b   !< The per-cell mass imbalance
    type(vector_values) :: vec_values
    integer(ccs_int) :: local_num_cells
    integer(ccs_int) :: i   ! Cell counter
    integer(ccs_int) :: j   ! Cell-face counter

    type(cell_locator) :: loc_p   ! Central cell locator object
    type(face_locator) :: loc_f   ! Face locator object

    integer(ccs_int) :: global_index_p  ! Central cell global index
    real(ccs_real) :: face_area         ! Face area
    integer(ccs_int) :: index_f         ! Face index
    integer(ccs_int) :: nnb             ! Cell neighbour count

    real(ccs_real), dimension(:), pointer :: mf_data      ! Data array for the mass flux
    real(ccs_real), dimension(:), pointer :: p_data       ! Data array for pressure
    real(ccs_real), dimension(:), pointer :: dpdx_data    ! Data array for pressure x gradient
    real(ccs_real), dimension(:), pointer :: dpdy_data    ! Data array for pressure y gradient
    real(ccs_real), dimension(:), pointer :: dpdz_data    ! Data array for pressure z gradient
    real(ccs_real), dimension(:), pointer :: invAu_data   ! Data array for inverse x momentum
    ! diagonal coefficient
    real(ccs_real), dimension(:), pointer :: invAv_data   ! Data array for inverse y momentum
    ! diagonal coefficient
    real(ccs_real), dimension(:), pointer :: invAw_data ! Data array for inverse z momentum
    ! diagonal coefficient

    logical :: is_boundary            ! Boundary indicator
    type(neighbour_locator) :: loc_nb ! Neighbour cell locator object
    integer(ccs_int) :: index_nb      ! Neighbour cell index

    real(ccs_real) :: mib ! Cell mass imbalance
    integer(ccs_int) :: nvar ! Number of flow variables to solve
    integer(ccs_int) :: global_num_cells

    logical, save :: first_time = .true.

    class(field), pointer :: u        !< The x velocity component
    class(field), pointer :: v        !< The y velocity component
    class(field), pointer :: w        !< The z velocity component
    class(field), pointer :: p        !< The pressure field
    class(field), pointer :: mf       !< The face velocity flux

    !call get_field(flow, field_u, u)
    !call get_field(flow, field_v, v)
    !call get_field(flow, field_w, w)
    !call get_field(flow, field_p, p)
    !call get_field(flow, field_mf, mf)

    call get_field(flow, "u", u)
    call get_field(flow, "v", v)
    call get_field(flow, "w", w)
    call get_field(flow, "p", p)
    call get_field(flow, "mf", mf)


    ! Set variable index for pressure
    if (first_time) then
      ivar = ivar + 1
      varp = ivar
      first_time = .false.
    end if

    call create_vector_values(1_ccs_int, vec_values)
    call set_mode(insert_mode, vec_values)

    if (allocated(p%residuals)) then
      b => p%residuals
    else
      b => input_b
    end if

    ! First zero RHS
    call zero(b)

    ! Update vectors to make sure all data is up to date
    call update(u%values)
    call update(v%values)
    call update(w%values)
    call update(p%values)
    call update(p%x_gradients)
    call update(p%y_gradients)
    call update(p%z_gradients)
    call get_vector_data(mf%values, mf_data)
    call get_vector_data(p%values, p_data)
    call get_vector_data(p%x_gradients, dpdx_data)
    call get_vector_data(p%y_gradients, dpdy_data)
    call get_vector_data(p%z_gradients, dpdz_data)
    call get_vector_data(invAu, invAu_data)
    call get_vector_data(invAv, invAv_data)
    call get_vector_data(invAw, invAw_data)

    call get_local_num_cells(local_num_cells)
    do i = 1, local_num_cells
      call clear_entries(vec_values)

      call create_cell_locator(i, loc_p)
      call get_global_index(loc_p, global_index_p)
      call count_neighbours(loc_p, nnb)

      mib = 0.0_ccs_real

      do j = 1, nnb
        call create_face_locator(i, j, loc_f)
        call get_face_area(loc_f, face_area)
        call get_local_index(loc_f, index_f)

        ! Check face orientation
        call get_boundary_status(loc_f, is_boundary)
        if (.not. is_boundary) then
          call create_neighbour_locator(loc_p, j, loc_nb)
          call get_local_index(loc_nb, index_nb)
          if (index_nb < i) then
            face_area = -face_area
          else
            ! Compute mass flux through face
            mf_data(index_f) = calc_mass_flux(u, v, w, &
                                              p_data, dpdx_data, dpdy_data, dpdz_data, &
                                              invAu_data, invAv_data, invAw_data, &
                                              loc_f, p%enable_cell_corrections)
          end if
        else
          ! Compute mass flux through face
          mf_data(index_f) = calc_mass_flux(u, v, w, &
                                            p_data, dpdx_data, dpdy_data, dpdz_data, &
                                            invAu_data, invAv_data, invAw_data, &
                                            loc_f, .false.)
        end if

        mib = mib + mf_data(index_f) * face_area
      end do

      call set_row(global_index_p, vec_values)
      call set_entry(mib, vec_values)
      call set_values(vec_values, b)
    end do

    call restore_vector_data(mf%values, mf_data)
    call restore_vector_data(p%values, p_data)
    call restore_vector_data(p%x_gradients, dpdx_data)
    call restore_vector_data(p%y_gradients, dpdy_data)
    call restore_vector_data(p%z_gradients, dpdz_data)
    call restore_vector_data(invAu, invAu_data)
    call restore_vector_data(invAv, invAv_data)
    call restore_vector_data(invAw, invAw_data)
    ! Update vectors on exit (just in case)
    call update(u%values)
    call update(v%values)
    call update(w%values)
    call update(p%values)
    call update(p%x_gradients)
    call update(p%y_gradients)
    call update(p%z_gradients)

    call update(b)
    call update(mf%values)

    ! Pressure residual
    ! Stores RMS of residuals
    call get_global_num_cells(global_num_cells)
    residuals(varp) = norm(b, 2) / sqrt(real(global_num_cells))
    ! Stores Linf norm of residuals
    nvar = int(size(residuals) / 2_ccs_int)
    residuals(varp + nvar) = norm(b, 0)

  end subroutine compute_mass_imbalance

  !> Corrects the pressure field, using explicit underrelaxation
  subroutine update_pressure(p_prime, p)

    use case_config, only: pressure_relax

    ! Arguments
    class(field), intent(in) :: p_prime !< pressure correction
    class(field), intent(inout) :: p    !< the pressure field being corrected

    call axpy(pressure_relax, p_prime%values, p%values)

    call update_gradient(p)

  end subroutine update_pressure

  !> Corrects the velocity field using the pressure correction gradient
  subroutine update_velocity(invAu, invAv, invAw, flow)

    use vec, only: zero_vector

    ! Arguments
    class(ccs_vector), intent(in) :: invAu !< The inverse x momentum equation diagonal coefficient
    class(ccs_vector), intent(in) :: invAv !< The inverse y momentum equation diagonal coefficient
    class(ccs_vector), intent(in) :: invAw !< The inverse z momentum equation diagonal coefficient
    type(fluid), intent(inout) :: flow

    class(field), pointer :: p_prime !< The pressure correction
    class(field), pointer :: u       !< The x velocities being corrected
    class(field), pointer :: v       !< The y velocities being corrected
    class(field), pointer :: w       !< The z velocities being corrected

    !call get_field(flow, field_u, u)
    !call get_field(flow, field_v, v)
    !call get_field(flow, field_w, w)
    !call get_field(flow, field_p_prime, p_prime)

    call get_field(flow, "u", u)
    call get_field(flow, "v", v)
    call get_field(flow, "w", w)
    call get_field(flow, "p_prime", p_prime)

    ! First update gradients
    call zero_vector(p_prime%x_gradients)
    call zero_vector(p_prime%y_gradients)
    call zero_vector(p_prime%z_gradients)
    call update_gradient(p_prime)

    ! Multiply gradients by inverse diagonal coefficients
    call mult(invAu, p_prime%x_gradients)
    call mult(invAv, p_prime%y_gradients)
    call mult(invAw, p_prime%z_gradients)

    ! Compute correction source on velocity
    call calculate_momentum_pressure_source(p_prime%x_gradients, u%values)
    call calculate_momentum_pressure_source(p_prime%y_gradients, v%values)
    call calculate_momentum_pressure_source(p_prime%z_gradients, w%values)

    call update(u%values)
    call update(v%values)
    call update(w%values)

    call update_gradient(u)
    call update_gradient(v)
    call update_gradient(w)

  end subroutine update_velocity

  !> Corrects the face velocity flux using the pressure correction
  subroutine update_face_velocity(invAu, invAv, invAw, p_prime, mf, b, residuals)

    class(ccs_vector), intent(inout) :: invAu                        !< The inverse x momentum equation diagonal coefficient
    class(ccs_vector), intent(inout) :: invAv                        !< The inverse y momentum equation diagonal coefficient
    class(ccs_vector), intent(inout) :: invAw                        !< The inverse z momentum equation diagonal coefficient
    class(field), intent(inout) :: p_prime                           !< The pressure correction
    class(field), intent(inout) :: mf                                !< The face velocity being corrected
    class(ccs_vector), intent(inout) :: b   !< The per-cell mass imbalance
    real(ccs_real), dimension(:), intent(inout) :: residuals !< Residual for each equation

    integer(ccs_int) :: local_num_cells
    integer(ccs_int) :: i

    real(ccs_real) :: mf_prime
    real(ccs_real), dimension(:), allocatable :: zero_arr
    real(ccs_real), dimension(:), pointer :: mf_data
    real(ccs_real), dimension(:), pointer :: pp_data
    real(ccs_real), dimension(:), pointer :: invAu_data
    real(ccs_real), dimension(:), pointer :: invAv_data
    real(ccs_real), dimension(:), pointer :: invAw_data

    type(cell_locator) :: loc_p
    integer(ccs_int) :: nnb
    integer(ccs_int) :: j
    type(face_locator) :: loc_f
    integer(ccs_int) :: index_f

    logical :: is_boundary
    type(neighbour_locator) :: loc_nb
    integer(ccs_int) :: index_nb

    integer(ccs_int) :: global_index_p  ! Central cell global index
    real(ccs_real) :: face_area         ! Face area
    real(ccs_real) :: mib
    integer(ccs_int) :: nvar ! Number of flow variables to solve
    type(vector_values) :: vec_values

    integer(ccs_int) :: global_num_cells

    call create_vector_values(1_ccs_int, vec_values)
    call set_mode(insert_mode, vec_values)
    call zero(b)

    ! Update vector to make sure data is up to date
    call update(p_prime%values)
    call get_vector_data(p_prime%values, pp_data)
    call get_vector_data(invAu, invAu_data)
    call get_vector_data(invAv, invAv_data)
    call get_vector_data(invAw, invAw_data)
    call get_vector_data(mf%values, mf_data)

    allocate (zero_arr(size(pp_data)))
    zero_arr(:) = 0.0_ccs_real

    ! XXX: This should really be a face loop
    call get_local_num_cells(local_num_cells)
    do i = 1, local_num_cells
      call clear_entries(vec_values)
      mib = 0.0_ccs_real

      call create_cell_locator(i, loc_p)
      call get_global_index(loc_p, global_index_p)
      call count_neighbours(loc_p, nnb)
      do j = 1, nnb
        call create_face_locator(i, j, loc_f)
        call get_local_index(loc_f, index_f)
        call get_face_area(loc_f, face_area)
        call get_boundary_status(loc_f, is_boundary)
        if (.not. is_boundary) then
          call create_neighbour_locator(loc_p, j, loc_nb)
          call get_local_index(loc_nb, index_nb)
          if (i < index_nb) then
            mf_prime = calc_mass_flux(pp_data, zero_arr, zero_arr, zero_arr, &
                                      invAu_data, invAv_data, invAw_data, loc_f, p_prime%enable_cell_corrections)

            mf_data(index_f) = mf_data(index_f) + mf_prime
          else
            face_area = -face_area
          end if
        end if

        mib = mib + mf_data(index_f) * face_area
      end do

      call set_row(global_index_p, vec_values)
      call set_entry(mib, vec_values)
      call set_values(vec_values, b)
    end do

    deallocate (zero_arr)

    call restore_vector_data(p_prime%values, pp_data)
    call restore_vector_data(invAu, invAu_data)
    call restore_vector_data(invAv, invAv_data)
    call restore_vector_data(invAw, invAw_data)
    call restore_vector_data(mf%values, mf_data)

    call update(mf%values)
    ! Update vector on exit (just in case)
    call update(p_prime%values)

    !! Get corrected mass-imbalance
    call update(b)

    ! Stores RMS of residuals
    call get_global_num_cells(global_num_cells)
    residuals(varp + 1) = norm(b, 2) / sqrt(real(global_num_cells))
    ! Stores Linf norm of residuals
    nvar = int(size(residuals) / 2_ccs_int)
    residuals(varp + 1 + nvar) = norm(b, 0)

  end subroutine update_face_velocity

  subroutine check_convergence(par_env, itr, residuals, res_target, &
                               flow_solver_selector, converged)

    ! Arguments
    class(parallel_environment), allocatable, intent(in) :: par_env !< The parallel environment
    integer(ccs_int), intent(in) :: itr                             !< Iteration count
    real(ccs_real), dimension(:), intent(in) :: residuals           !< RMS and Linf of residuals for each equation
    real(ccs_real), intent(in) :: res_target                        !< Target residual
    type(fluid_solver_selector), intent(in) :: flow_solver_selector
    logical, intent(inout) :: converged                             !< Has solution converged (true/false)

    ! Local variables
    integer :: io_unit
    integer(ccs_int) :: step                            !< The current time-step
    real(ccs_real) :: time                              !< The current time
    integer(ccs_int) :: nvar              ! Number of variables (u,v,w,p,etc)
    integer(ccs_int) :: i
    character(len=60) :: fmt              ! Format string for writing out residuals
    character(len=60) :: prefix           ! prefix for residual norms
    logical, save :: first_time = .true.  ! Whether first time this subroutine is called

    logical :: u_sol                                    !< Is x-velocity being solved (true/false)
    logical :: v_sol                                    !< Is y-velocity being solved (true/false)
    logical :: w_sol                                    !< Is z-velocity being solved (true/false)
    logical :: p_sol                                    !< Is pressure field being solved (true/false)

    call get_fluid_solver_selector(flow_solver_selector, field_u, u_sol)
    call get_fluid_solver_selector(flow_solver_selector, field_v, v_sol)
    call get_fluid_solver_selector(flow_solver_selector, field_w, w_sol)
    call get_fluid_solver_selector(flow_solver_selector, field_p, p_sol)
    call get_current_step(step)
    call get_current_time(time)

    nvar = int(size(residuals) / 2_ccs_int)

    ! Print residuals
    if (par_env%proc_id == par_env%root) then
      if (first_time) then
        ! Write header
        open (newunit=io_unit, file="residuals.log", status="replace", form="formatted")

        write (*, *)
        if (step >= 0) then
          write (*, '(a6, 1x, a6)', advance='no') 'Step', 'Iter'

          write (io_unit, '(a6, 1x, a12, 1x, a6)', advance='no') '#step', 'time', 'iter'
        else
          write (*, '(a6)', advance='no') 'Iter'

          write (io_unit, '(a6)', advance='no') '#iter'
        end if
        do i = 1, 2
          if (u_sol) write (*, '(1x,a12)', advance='no') 'u'
          if (v_sol) write (*, '(1x,a12)', advance='no') 'v'
          if (w_sol) write (*, '(1x,a12)', advance='no') 'w'
          if (p_sol) write (*, '(1x,a12)', advance='no') 'p'
          if (p_sol) write (*, '(1x,a12)', advance='no') '|div(u)|'

          if (i == 1) then
            prefix = "L2_"
          else
            prefix = "Linf_"
          end if
          if (u_sol) write (io_unit, '(1x,a12)', advance='no') trim(prefix) // 'u'
          if (v_sol) write (io_unit, '(1x,a12)', advance='no') trim(prefix) // 'v'
          if (w_sol) write (io_unit, '(1x,a12)', advance='no') trim(prefix) // 'w'
          if (p_sol) write (io_unit, '(1x,a12)', advance='no') trim(prefix) // 'p'
          if (p_sol) write (io_unit, '(1x,a12)', advance='no') trim(prefix) // 'div(u)'
        end do
        write (*, *)
        write (io_unit, *)
        first_time = .false.
      else
        open (newunit=io_unit, file="residuals.log", status="old", form="formatted", position="append")
      end if

      ! Write step, iteration and residuals
      if (step >= 0) then
        fmt = '(i6,1x,i6,' // str(2 * nvar) // '(1x,e12.4))'
        write (*, fmt) step, itr, residuals(1:2 * nvar)

        fmt = '(i6,1x,e12.4,1x,i6,' // str(2 * nvar) // '(1x,e12.4))'
        write (io_unit, fmt) step, time, itr, residuals(1:2 * nvar)
      else
        fmt = '(i6,' // str(2 * nvar) // '(1x,e12.4))'
        write (*, fmt) itr, residuals(1:2 * nvar)

        write (io_unit, fmt) itr, residuals(1:2 * nvar)
      end if
      close (io_unit)
    end if

    ! checks if RMS of residuals is below target
    if (maxval(residuals(1:nvar)) < res_target) converged = .true.

    if (maxval(residuals) > huge(1.0_ccs_real)) then
      call error_abort("Computation diverging")
    end if

  end subroutine check_convergence

  !v Applies implicit underrelaxation to an equation
  !
  !  Extracts the diagonal coefficient of a matrix and divides by the URF, adding a
  !  proportional explicit term to the RHS vector.
  subroutine underrelax(alpha, phi, diag, M, b)

    use mat, only: set_matrix_diagonal

    real(ccs_real), intent(in) :: alpha
    class(field), intent(inout) :: phi
    class(ccs_vector), intent(inout) :: diag
    class(ccs_matrix), intent(inout) :: M
    class(ccs_vector), intent(inout) :: b

    real(ccs_real), dimension(:), pointer :: diag_data
    real(ccs_real), dimension(:), pointer :: phi_data
    real(ccs_real), dimension(:), pointer :: b_data

    integer(ccs_int) :: local_num_cells
    integer(ccs_int) :: i

    call dprint("UR: get diagonal vec")
    call finalise(M)
    call get_matrix_diagonal(M, diag)

    call dprint("UR: get phi, diag, b")
    call get_vector_data(phi%values, phi_data)
    call get_vector_data(diag, diag_data)
    call update(b)
    call get_vector_data(b, b_data)

    call dprint("UR: apply UR")
    call get_local_num_cells(local_num_cells)
    do i = 1, local_num_cells
      diag_data(i) = diag_data(i) / alpha

      b_data(i) = b_data(i) + (1.0_ccs_real - alpha) * diag_data(i) * phi_data(i)
    end do

    call dprint("UR: Restore data")
    call restore_vector_data(phi%values, phi_data)
    call restore_vector_data(diag, diag_data)
    call restore_vector_data(b, b_data)

    call dprint("UR: Set matrix diagonal")
    call set_matrix_diagonal(diag, M)

  end subroutine underrelax

end submodule pv_coupling_simple<|MERGE_RESOLUTION|>--- conflicted
+++ resolved
@@ -84,7 +84,10 @@
     class(field), pointer :: viscosity !< field containing the viscosity
     class(field), pointer :: density !< field containing the density
 
-<<<<<<< HEAD
+    if (.not. is_mesh_set()) then
+      call error_abort("Mesh object needs to be set")
+    end if
+    
     call get_field(flow, "u", u) 
     call get_field(flow, "v", v)
     call get_field(flow, "w", w)
@@ -94,21 +97,6 @@
     call get_field(flow, "viscosity", viscosity)
     call get_field(flow, "density", density)
 
-=======
-
-    if (.not. is_mesh_set()) then
-      call error_abort("Mesh object needs to be set")
-    end if
-
-    call get_field(flow, field_u, u)
-    call get_field(flow, field_v, v)
-    call get_field(flow, field_w, w)
-    call get_field(flow, field_p, p)
-    call get_field(flow, field_p_prime, p_prime)
-    call get_field(flow, field_mf, mf)
-    call get_field(flow, field_viscosity, viscosity)
-    call get_field(flow, field_density, density)
->>>>>>> ece243f4
     call get_fluid_solver_selector(flow_solver_selector, field_u, u_sol)
     call get_fluid_solver_selector(flow_solver_selector, field_v, v_sol)
     call get_fluid_solver_selector(flow_solver_selector, field_w, w_sol)
