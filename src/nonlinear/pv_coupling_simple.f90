--- conflicted
+++ resolved
@@ -10,15 +10,10 @@
                    face_locator, neighbour_locator, matrix_values, matrix_values_spec, upwind_field
   use fv, only: compute_fluxes, calc_mass_flux, update_gradient
   use vec, only: create_vector, vec_reciprocal, get_vector_data, restore_vector_data, scale_vec, &
-<<<<<<< HEAD
-       create_vector_values, vec_norm, vec_aypx, vec_axpy, mult_vec_vec
+                 create_vector_values, set_vector_location, zero_vector, vec_aypx, &
+                 mult_vec_vec
   use mat, only: create_matrix, set_nnz, get_matrix_diagonal, set_matrix_values_spec_nrows, &
-       set_matrix_values_spec_ncols, create_matrix_values, mat_vec_product
-=======
-                 create_vector_values, set_vector_location, zero_vector
-  use mat, only: create_matrix, set_nnz, get_matrix_diagonal, set_matrix_values_spec_nrows, &
-                 set_matrix_values_spec_ncols, create_matrix_values
->>>>>>> 4105c3a8
+                 set_matrix_values_spec_ncols, create_matrix_values, mat_vec_product
   use utils, only: update, initialise, finalise, set_size, set_values, &
                    mult, zero, clear_entries, set_entry, set_row, set_col, set_mode, &
                    str, exit_print
@@ -35,76 +30,43 @@
 
 contains
 
-<<<<<<< HEAD
-  !> @ brief Solve Navier-Stokes equations using the SIMPLE algorithm
-  !
-  !> @param[in]  par_env   - parallel environment
-  !> @param[in]  mesh - the mesh
-  !> @param[in]  cps  - number of cells per side in the mesh
-  !> @param[in]  it_start - starting iteration
-  !> @param[in]  it_end   - ending iteration
-  !> @param[in]  res_target - target residual
-  !> @param[in]  u_sol, v_sol, w_sol, p_sol - whether u,v,w,p equations are being solved
-  !> @param[in,out] u, v   - fields containing velocity fields in x, y directions
-  !> @param[in,out] p      - field containing pressure values
-  !> @param[in,out] p_prime     - field containing pressure-correction values
-  !> @param[in,out] mf     - field containing the face-centred velocity flux 
-  module subroutine solve_nonlinear(par_env, mesh, cps, it_start, it_end, res_target, &
+  !> Solve Navier-Stokes equations using the SIMPLE algorithm
+  module subroutine solve_nonlinear(par_env, mesh, it_start, it_end, res_target, &
                                     u_sol, v_sol, w_sol, p_sol, u, v, p, p_prime, mf)
-
-    ! Arguments
-    class(parallel_environment), allocatable, intent(in) :: par_env
-    type(ccs_mesh), intent(in) :: mesh
-    integer(ccs_int), intent(in) :: cps, it_start, it_end
-    real(ccs_real), intent(in) :: res_target
-    logical, intent(in) :: u_sol, v_sol, w_sol, p_sol
-    class(field), intent(inout) :: u, v, p, p_prime, mf
-    
-=======
-  !> Solve Navier-Stokes equations using the SIMPLE algorithm
-  module subroutine solve_nonlinear(par_env, mesh, it_start, it_end, u, v, p, p_prime, mf)
 
     ! Arguments
     class(parallel_environment), allocatable, intent(in) :: par_env !< parallel environment
     type(ccs_mesh), intent(in) :: mesh !< the mesh
     integer(ccs_int), intent(in) :: it_start
     integer(ccs_int), intent(in) :: it_end
+    real(ccs_real), intent(in)  :: res_target !< Target residual
+    logical, intent(in) :: u_sol !< solve u velocity field
+    logical, intent(in) :: v_sol !< solve v velocity field
+    logical, intent(in) :: w_sol !< solve w velocity field
+    logical, intent(in) :: p_sol !< solve pressure field
     class(field), intent(inout) :: u       !< velocity fields in x direction
     class(field), intent(inout) :: v       !< velocity fields in y direction
     class(field), intent(inout) :: p       !< field containing pressure values
     class(field), intent(inout) :: p_prime !< field containing pressure-correction values
     class(field), intent(inout) :: mf      !< field containing the face-centred velocity flux
 
->>>>>>> 4105c3a8
     ! Local variables
     integer(ccs_int) :: i
     class(ccs_vector), allocatable :: source
     class(ccs_matrix), allocatable :: M
     class(ccs_vector), allocatable :: invAu, invAv
-<<<<<<< HEAD
-    class(ccs_vector), allocatable :: Ap
     class(ccs_vector), allocatable :: res
     real(ccs_real), dimension(:), allocatable :: residuals
     
     type(vector_spec) :: vec_properties
     type(matrix_spec) :: mat_properties
     type(equation_system) :: lin_system
-    type(bc_config) :: bcs
 
     logical :: converged = .false.
 
     integer(ccs_int) :: nvar = 0   ! Number of flow variables to solve
     integer(ccs_int) :: ivar = 0   ! Counter for flow variables
     
-=======
-
-    type(vector_spec) :: vec_properties
-    type(matrix_spec) :: mat_properties
-    type(equation_system) :: lin_system
-
-    logical :: converged
-
->>>>>>> 4105c3a8
     ! Initialise linear system
     call dprint("NONLINEAR: init")
     call initialise(vec_properties)
@@ -126,8 +88,6 @@
     call dprint("NONLINEAR: setup ind coeff")
     call create_vector(vec_properties, invAu)
     call create_vector(vec_properties, invAv)
-<<<<<<< HEAD
-    call create_vector(vec_properties, Ap)
 
     ! Create vectors for storing residuals
     call dprint("NONLINEAR: setup residuals")
@@ -139,9 +99,6 @@
     allocate(residuals(nvar))
     residuals(:) = 0.0_ccs_real
     
-=======
-
->>>>>>> 4105c3a8
     ! Get pressure gradient
     call dprint("NONLINEAR: compute grad p")
     call update_gradient(mesh, p)
@@ -152,11 +109,7 @@
 
       ! Solve momentum equation with guessed pressure and velocity fields (eq. 4)
       call dprint("NONLINEAR: guess velocity")
-<<<<<<< HEAD
-      call calculate_velocity(par_env, mesh, cps, mf, p, u_sol, v_sol, w_sol, ivar, bcs, M, source, lin_system, u, v, invAu, invAv, res, residuals)
-=======
-      call calculate_velocity(par_env, mesh, mf, p, M, source, lin_system, u, v, invAu, invAv)
->>>>>>> 4105c3a8
+      call calculate_velocity(par_env, mesh, mf, p, u_sol, v_sol, w_sol, ivar, M, source, lin_system, u, v, invAu, invAv, res, residuals)
 
       ! Calculate pressure correction from mass imbalance (sub. eq. 11 into eq. 8)
       call dprint("NONLINEAR: mass imbalance")
@@ -200,28 +153,30 @@
 
   !v Computes the guessed velocity fields based on a frozen pressure field
   !
-<<<<<<< HEAD
-  !> @description Given an initial guess of a pressure field form the momentum equations (as scalar
-  !!              equations) and solve to obtain an intermediate velocity field u* that will not
-  !!              satisfy continuity.
-  subroutine calculate_velocity(par_env, mesh, cps, mf, p, u_sol, v_sol, w_sol, ivar, bcs, M, vec, lin_sys, u, v, invAu, invAv, res, residuals)
+  !  Given an initial guess of a pressure field form the momentum equations (as scalar
+  !  equations) and solve to obtain an intermediate velocity field u* that will not
+  !  satisfy continuity.
+  subroutine calculate_velocity(par_env, mesh, mf, p, u_sol, v_sol, w_sol, ivar, M, vec, lin_sys, u, v, invAu, invAvi, &
+                                res, residuals)
 
     ! Arguments
-    class(parallel_environment), allocatable, intent(in) :: par_env
-    type(ccs_mesh), intent(in)         :: mesh
-    integer(ccs_int), intent(in)  :: cps
-    class(field), intent(in) :: mf
-    class(field), intent(in) :: p
-    logical, intent(in) :: u_sol, v_sol, w_sol
-    integer(ccs_int), intent(inout) :: ivar
-    type(bc_config), intent(inout) :: bcs
-    class(ccs_matrix), allocatable, intent(inout)  :: M
-    class(ccs_vector), allocatable, intent(inout)  :: vec
-    type(equation_system), intent(inout) :: lin_sys
-    class(field), intent(inout)    :: u, v
-    class(ccs_vector), intent(inout)    :: invAu, invAv
-    class(ccs_vector), intent(inout)    :: res
-    real(ccs_real), dimension(:), intent(inout) :: residuals
+    class(parallel_environment), allocatable, intent(in) :: par_env !< the parallel environment
+    type(ccs_mesh), intent(in) :: mesh                   !< the mesh
+    class(field), intent(in) :: mf                       !< the face velocity flux
+    class(field), intent(in) :: p                        !< the pressure field
+    logical, intent(in) :: u_sol                         !< solve x-velocity field
+    logical, intent(in) :: v_sol                         !< solve y-velocity field
+    logical, intent(in) :: w_sol                         !< solve w-velocity field
+    integer(ccs_int), intent(inout) :: ivar              !< flow variable counter
+    class(ccs_matrix), allocatable, intent(inout) :: M   !< matrix object
+    class(ccs_vector), allocatable, intent(inout) :: vec !< vector object
+    type(equation_system), intent(inout) :: lin_sys      !< linear system object
+    class(field), intent(inout) :: u                     !< the x velocity field
+    class(field), intent(inout) :: v                     !< the y velocity field
+    class(ccs_vector), intent(inout) :: invAu            !< vector containing the inverse x momentum coefficients
+    class(ccs_vector), intent(inout) :: invAv            !< vector containing the inverse y momentum coefficients
+    class(ccs_vector), intent(inout) :: res              !< residual field
+    real(ccs_real), dimension(:), intent(inout) :: residuals !< L2-norm of residuals for each flow variable
 
     ! Local variables
     logical, save :: first_time = .true.
@@ -245,91 +200,41 @@
       endif
       first_time = .false.
     endif
-    
+
     ! u-velocity
     ! ----------
-
-    ! TODO: Do boundaries properly
     if (u_sol) then
-      bcs%bc_type(:) = 0 !< Fixed zero BC
-      bcs%bc_type(4) = 1 !< Fixed one BC at lid
-      call calculate_velocity_component(par_env, varu, mesh, cps, mf, p, 1, bcs, M, vec, lin_sys, u, invAu, res, residuals)
+      call calculate_velocity_component(par_env, varu, mesh, mf, p, 1, M, vec, lin_sys, u, invAu, res, residuals)
     endif
-=======
-  !  Given an initial guess of a pressure field form the momentum equations (as scalar
-  !  equations) and solve to obtain an intermediate velocity field u* that will not
-  !  satisfy continuity.
-  subroutine calculate_velocity(par_env, mesh, mf, p, M, vec, lin_sys, u, v, invAu, invAv)
-
-    ! Arguments
-    class(parallel_environment), allocatable, intent(in) :: par_env !< the parallel environment
-    type(ccs_mesh), intent(in) :: mesh                   !< the mesh
-    class(field), intent(in) :: mf                       !< the face velocity flux
-    class(field), intent(in) :: p                        !< the pressure field
-    class(ccs_matrix), allocatable, intent(inout) :: M   !< matrix object
-    class(ccs_vector), allocatable, intent(inout) :: vec !< vector object
-    type(equation_system), intent(inout) :: lin_sys      !< linear system object
-    class(field), intent(inout) :: u                     !< the x velocity field
-    class(field), intent(inout) :: v                     !< the y velocity field
-    class(ccs_vector), intent(inout) :: invAu            !< vector containing the inverse x momentum coefficients
-    class(ccs_vector), intent(inout) :: invAv            !< vector containing the inverse y momentum coefficients
-
-    ! u-velocity
-    ! ----------
-
-    call calculate_velocity_component(par_env, mesh, mf, p, 1, M, vec, lin_sys, u, invAu)
->>>>>>> 4105c3a8
     
     ! v-velocity
     ! ----------
-    
-<<<<<<< HEAD
-    ! TODO: Do boundaries properly
     if (v_sol) then
-      bcs%bc_type(:) = 0 !< Fixed zero BC
-      call calculate_velocity_component(par_env, varv, mesh, cps, mf, p, 2, bcs, M, vec, lin_sys, v, invAv, res, residuals)
+      call calculate_velocity_component(par_env, varv, mesh, mf, p, 2, M, vec, lin_sys, v, invAv, res, residuals)
     endif
 
   end subroutine calculate_velocity
 
-  subroutine calculate_velocity_component(par_env, ivar, mesh, cps, mf, p, component, bcs, M, vec, lin_sys, u, invAu, res, residuals)
-=======
-    call calculate_velocity_component(par_env, mesh, mf, p, 2, M, vec, lin_sys, v, invAv)
-
-  end subroutine calculate_velocity
-
-  subroutine calculate_velocity_component(par_env, mesh, mf, p, component, M, vec, lin_sys, u, invAu)
->>>>>>> 4105c3a8
+  subroutine calculate_velocity_component(par_env, ivar, mesh, mf, p, component, M, vec, lin_sys, u, invAu, res, residuals)
 
     use case_config, only: velocity_relax
     use timestepping, only: apply_timestep
 
     ! Arguments
     class(parallel_environment), allocatable, intent(in) :: par_env
-<<<<<<< HEAD
     integer(ccs_int), intent(in)  :: ivar
     type(ccs_mesh), intent(in)    :: mesh
-    integer(ccs_int), intent(in)  :: cps
-=======
-    type(ccs_mesh), intent(in)         :: mesh
->>>>>>> 4105c3a8
     class(field), intent(in) :: mf
     class(field), intent(in) :: p
     integer(ccs_int), intent(in) :: component
     class(ccs_matrix), allocatable, intent(inout) :: M
     class(ccs_vector), allocatable, intent(inout) :: vec
     type(equation_system), intent(inout) :: lin_sys
-<<<<<<< HEAD
     class(field), intent(inout)    :: u
     class(ccs_vector), intent(inout)  :: invAu
     class(ccs_vector), intent(inout)  :: res
     real(ccs_real), dimension(:), intent(inout) :: residuals
     
-=======
-    class(field), intent(inout) :: u
-    class(ccs_vector), intent(inout) :: invAu
-
->>>>>>> 4105c3a8
     ! Local variables
     class(linear_solver), allocatable :: lin_solver
 
@@ -337,12 +242,9 @@
     call zero(vec)
     call zero(M)
 
-<<<<<<< HEAD
     ! Zero residual vector
     call zero(res)
     
-=======
->>>>>>> 4105c3a8
     ! Calculate fluxes and populate coefficient matrix
     call dprint("GV: compute u flux")
     call compute_fluxes(u, mf, mesh, component, M, vec)
@@ -633,13 +535,8 @@
 
   end subroutine calculate_pressure_correction
 
-<<<<<<< HEAD
   !>  Computes the per-cell mass imbalance, updating the face velocity flux as it does so.
   subroutine compute_mass_imbalance(mesh, invAu, invAv, ivar, u, v, p, mf, b, residuals)
-=======
-  !> Computes the per-cell mass imbalance, updating the face velocity flux as it does so.
-  subroutine compute_mass_imbalance(par_env, mesh, invAu, invAv, u, v, p, mf, b)
->>>>>>> 4105c3a8
 
     type(ccs_mesh), intent(in) :: mesh      !< The mesh object
     class(ccs_vector), intent(in) :: invAu  !< The inverse x momentum equation diagonal coefficient
@@ -653,33 +550,6 @@
     real(ccs_real), dimension(:), intent(inout) :: residuals !< Residual for each equation
 
     type(vector_values) :: vec_values
-<<<<<<< HEAD
-    integer(ccs_int) :: i !< Cell counter
-    integer(ccs_int) :: j !< Cell-face counter
-
-    type(cell_locator) :: loc_p !< Central cell locator object
-    type(face_locator) :: loc_f !< Face locator object
-
-    integer(ccs_int) :: global_index_p  !< Central cell global index
-    real(ccs_real) :: face_area !< Face area
-    integer(ccs_int) :: index_f    !< Face index
-    integer(ccs_int) :: nnb     !< Cell neighbour count
-
-    real(ccs_real), dimension(:), pointer :: mf_data     !< Data array for the mass flux
-    real(ccs_real), dimension(:), pointer :: u_data      !< Data array for x velocity component
-    real(ccs_real), dimension(:), pointer :: v_data      !< Data array for y velocity component
-    real(ccs_real), dimension(:), pointer :: p_data      !< Data array for pressure
-    real(ccs_real), dimension(:), pointer :: dpdx_data   !< Data array for pressure x gradient
-    real(ccs_real), dimension(:), pointer :: dpdy_data   !< Data array for pressure y gradient
-    real(ccs_real), dimension(:), pointer :: invAu_data  !< Data array for inverse x momentum
-                                                          !! diagonal coefficient
-    real(ccs_real), dimension(:), pointer :: invAv_data  !< Data array for inverse y momentum
-                                                          !! diagonal coefficient
-
-    logical :: is_boundary            !< Boundary indicator
-    type(neighbour_locator) :: loc_nb !< Neighbour cell locator object
-    integer(ccs_int) :: index_nb      !< Neighbour cell index
-=======
     integer(ccs_int) :: i   ! Cell counter
     integer(ccs_int) :: j   ! Cell-face counter
 
@@ -703,7 +573,6 @@
     logical :: is_boundary            ! Boundary indicator
     type(neighbour_locator) :: loc_nb ! Neighbour cell locator object
     integer(ccs_int) :: index_nb      ! Neighbour cell index
->>>>>>> 4105c3a8
     
     real(ccs_real) :: mib ! Cell mass imbalance
 
@@ -790,20 +659,10 @@
     call update(mf%values)
 
     mib = norm(b, 2)
-<<<<<<< HEAD
-    !if (par_env%proc_id == par_env%root) then
-    !  print *, "SIMPLE intermediate mass imbalance: " // str(mib)
-    !end if
 
     ! Pressure residual
     residuals(varp) = mib
     
-=======
-    if (par_env%proc_id == par_env%root) then
-      print *, "SIMPLE intermediate mass imbalance: " // str(mib)
-    end if
-
->>>>>>> 4105c3a8
   end subroutine compute_mass_imbalance
 
   !> Corrects the pressure field, using explicit underrelaxation
@@ -943,7 +802,6 @@
     if (first_time) then
       if (par_env%proc_id == par_env%root) then
         write(*,*)
-        !write(*,'(a6,1x,4(a12,1x))') 'Iter','u','v','w','p'
         write(*,'(a6)', advance='no') 'Iter'
         if (u_sol) write(*,'(1x,a12)', advance='no') 'u'
         if (v_sol) write(*,'(1x,a12)', advance='no') 'v'
@@ -959,13 +817,8 @@
       write(*,fmt) itr, residuals(1:nvar)
     endif
 
-<<<<<<< HEAD
     if (maxval(residuals(:)) < res_target) converged = .true.
     
-=======
-    converged = .false. ! XXX: temporary - force run for maximum iterations
-
->>>>>>> 4105c3a8
   end subroutine check_convergence
 
   !v Applies implicit underrelaxation to an equation
