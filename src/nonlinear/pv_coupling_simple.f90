!v Submodule file pv_coupling_simple.smod
!
!  Implementation of the SIMPLE algorithm for pressure-velocity coupling.

submodule(pv_coupling) pv_coupling_simple
#include "ccs_macros.inc"
  use case_config, only: velocity_solver_method_name, velocity_solver_precon_name, &
                         pressure_solver_method_name, pressure_solver_precon_name
  use types, only: vector_spec, ccs_vector, matrix_spec, ccs_matrix, equation_system, &
                   linear_solver, bc_config, vector_values, cell_locator, &
                   face_locator, neighbour_locator, matrix_values, matrix_values_spec, upwind_field
  use fv, only: compute_fluxes, calc_mass_flux, update_gradient
  use vec, only: create_vector, vec_reciprocal, get_vector_data, restore_vector_data, scale_vec, &
                 create_vector_values, set_vector_location, zero_vector, vec_aypx, &
                 mult_vec_vec
  use mat, only: create_matrix, set_nnz, get_matrix_diagonal, set_matrix_values_spec_nrows, &
                 set_matrix_values_spec_ncols, create_matrix_values, mat_vec_product
  use utils, only: update, initialise, finalise, set_size, set_values, &
                   mult, zero, clear_entries, set_entry, set_row, set_col, set_mode, &
                   str, exit_print

  use utils, only: debug_print, get_field, get_fluid_solver_selector
  use solver, only: create_solver, solve, set_equation_system, axpy, norm, set_solver_method, set_solver_precon
  use constants, only: insert_mode, add_mode, ndim, cell, field_u, field_v, field_w, field_p, field_p_prime, &
                        field_mf, field_viscosity, field_density         
  use meshing, only: get_face_area, get_global_index, get_local_index, count_neighbours, &
                     get_boundary_status, get_face_normal, create_neighbour_locator, create_face_locator, &
                     create_cell_locator, get_volume, get_distance, &
                     get_local_num_cells, get_face_interpolation, &
                     get_global_num_cells, &
                     get_max_faces, is_mesh_set
  use scalars, only: update_scalars
  use timestepping, only: update_old_values, finalise_timestep, get_current_step, get_current_time
  use bc_constants, only: bc_type_dirichlet

  implicit none

  integer(ccs_int), save :: varp = 0

  ! Temporary inverse coefficients until we can confirm correctness of applying pressure correction
  ! using a single coefficient
  class(ccs_vector), allocatable :: invAu
  class(ccs_vector), allocatable :: invAv
  class(ccs_vector), allocatable :: invAw
  
contains

  !> Solve Navier-Stokes equations using the SIMPLE algorithm
  module subroutine solve_nonlinear(par_env, mesh, it_start, it_end, res_target, &
                                    flow_solver_selector, flow, diverged)

    ! Arguments
    class(parallel_environment), allocatable, intent(in) :: par_env   !< parallel environment
    type(ccs_mesh), intent(in) :: mesh                                !< the mesh
    integer(ccs_int), intent(in) :: it_start
    integer(ccs_int), intent(in) :: it_end
    real(ccs_real), intent(in) :: res_target                          !< Target residual
    type(fluid_solver_selector), intent(in) :: flow_solver_selector   !< determines which fluid fields need to be solved for
    type(fluid), intent(inout) :: flow                                !< The structure containting all the fluid fields
    logical, optional, intent(out) :: diverged                        !< returns true if the solution diverged

    ! Local variables
    integer(ccs_int) :: i
    class(ccs_vector), allocatable :: source
    class(ccs_matrix), allocatable :: M
    class(ccs_vector), allocatable :: invA    ! Inverse diagonal coefficient
    class(ccs_vector), allocatable :: workvec ! Temporary workspace vector 
    class(ccs_vector), allocatable :: res
    real(ccs_real), dimension(:), allocatable :: residuals
    integer(ccs_int) :: max_faces ! The maximum number of faces per cell

    type(vector_spec) :: vec_properties
    type(matrix_spec) :: mat_properties
    type(equation_system) :: lin_system
    class(linear_solver), allocatable :: lin_solverP !< Pressure correction linear solver

    logical :: converged

    integer(ccs_int) :: nvar ! Number of flow variables to solve
    integer(ccs_int) :: ivar ! Counter for flow variables

    logical :: u_sol !< solve u velocity field
    logical :: v_sol !< solve v velocity field
    logical :: w_sol !< solve w velocity field
    logical :: p_sol !< solve pressure field
    class(field), pointer :: u       !< velocity fields in x direction
    class(field), pointer :: v       !< velocity fields in y direction
    class(field), pointer :: w       !< velocity field in z direction
    class(field), pointer :: p       !< field containing pressure values
    class(field), pointer :: p_prime !< field containing pressure-correction values
    class(field), pointer :: mf      !< field containing the face-centred velocity flux
    class(field), pointer :: viscosity !< field containing the viscosity
    class(field), pointer :: density !< field containing the density

    if (.not. is_mesh_set()) then
      call error_abort("Mesh object needs to be set")
    end if
    
    call get_field(flow, "u", u) 
    call get_field(flow, "v", v)
    call get_field(flow, "w", w)
    call get_field(flow, "p", p)
    call get_field(flow, "p_prime", p_prime)
    call get_field(flow, "mf", mf)
    call get_field(flow, "viscosity", viscosity)
    call get_field(flow, "density", density)

    call get_fluid_solver_selector(flow_solver_selector, field_u, u_sol)
    call get_fluid_solver_selector(flow_solver_selector, field_v, v_sol)
    call get_fluid_solver_selector(flow_solver_selector, field_w, w_sol)
    call get_fluid_solver_selector(flow_solver_selector, field_p, p_sol)

    ! Initialising SIMPLE solver
    nvar = 0
    ivar = 0
    converged = .false.

    call update_old_values(u)
    call update_old_values(v)
    call update_old_values(w)

    ! Initialise linear system
    call dprint("NONLINEAR: init")
    call initialise(vec_properties)
    call initialise(mat_properties)
    call initialise(lin_system)

    ! Create coefficient matrix
    call dprint("NONLINEAR: setup matrix")
    call get_max_faces(max_faces)
    call set_size(par_env, mesh, mat_properties)
    call set_nnz(max_faces + 1, mat_properties)
    call create_matrix(mat_properties, M)

    ! Create RHS vector
    call dprint("NONLINEAR: setup RHS")
    call set_size(par_env, mesh, vec_properties)
    call create_vector(vec_properties, source)

    ! Create vectors for storing inverse of velocity central coefficients
    call dprint("NONLINEAR: setup inv coeff")
    call create_vector(vec_properties, invA)
    call create_vector(vec_properties, invAu)
    call create_vector(vec_properties, invAv)
    call create_vector(vec_properties, invAw)

    ! Create workspace vector
    call dprint("NONLINEAR: setup workspace")
    call create_vector(vec_properties, workvec)

    ! Create vectors for storing residuals
    call dprint("NONLINEAR: setup residuals")
    call create_vector(vec_properties, res)
    if (u_sol) nvar = nvar + 1
    if (v_sol) nvar = nvar + 1
    if (w_sol) nvar = nvar + 1
    if (p_sol) nvar = nvar + 2 ! (Pressure residual & mass imbalance)
    allocate (residuals(2 * nvar))
    residuals(:) = 0.0_ccs_real

    ! Get pressure gradient
    call dprint("NONLINEAR: compute gradients")
    call update_gradient(p)
    if (u_sol) call update_gradient(u)
    if (v_sol) call update_gradient(v)
    if (w_sol) call update_gradient(w)

    outerloop: do i = it_start, it_end
      call dprint("NONLINEAR: iteration " // str(i))

      ! Solve momentum equation with guessed pressure and velocity fields (eq. 4)
      call dprint("NONLINEAR: guess velocity")
      call calculate_velocity(par_env, flow, flow_solver_selector, ivar, M, source, &
                              lin_system, invA, workvec, res, residuals)

      ! Calculate pressure correction from mass imbalance (sub. eq. 11 into eq. 8)
      call dprint("NONLINEAR: mass imbalance")
      call compute_mass_imbalance(invA, ivar, flow, source, residuals)
      call dprint("NONLINEAR: compute p'")
      call calculate_pressure_correction(par_env, invA, M, source, lin_system, p_prime, lin_solverP)

      ! Update velocity with velocity correction (eq. 6)
      call dprint("NONLINEAR: correct face velocity")
      call update_face_velocity(invA, p_prime, mf, res, residuals)
      call dprint("NONLINEAR: correct velocity")
      call update_velocity(flow)

      ! Update pressure field with pressure correction
      call dprint("NONLINEAR: correct pressure")
      call update_pressure(p_prime, p)

      !< density values are in single digits (same as i/p)

      ! Transport scalars
      ! XXX: Should we distinguish active scalars (update in non-linear loop) and passive scalars
      !      (single update per timestep)?
      call update_scalars(par_env, mesh, flow)

      !< density values change to exponential here after update

      call check_convergence(par_env, i, residuals, res_target, &
                             flow_solver_selector, converged, diverged)
      if (converged) then
        call dprint("NONLINEAR: converged!")
        if (par_env%proc_id == par_env%root) then
          write (*, *)
          write (*, '(a)') 'Converged!'
          write (*, *)
        end if
        exit outerloop
      end if

      if (present(diverged)) then
        if (diverged) then
          if (par_env%proc_id == par_env%root) then
            write (*, *)
            write (*, '(a)') 'Diverged!'
            write (*, *)
          end if
        exit outerloop
        end if
      end if

    end do outerloop

    deallocate (lin_solverP)
    call finalise_timestep()

    ! Free up memory
    deallocate (residuals)

    deallocate(invAu)
    deallocate(invAv)
    deallocate(invAw)
    
  end subroutine solve_nonlinear

  !v Computes the guessed velocity fields based on a frozen pressure field
  !
  !  Given an initial guess of a pressure field form the momentum equations (as scalar
  !  equations) and solve to obtain an intermediate velocity field u* that will not
  !  satisfy continuity.
  subroutine calculate_velocity(par_env, flow, flow_solver_selector, ivar, M, vec, &
                                lin_sys, invA, workvec, res, residuals)

    ! Arguments
    class(parallel_environment), allocatable, intent(in) :: par_env !< the parallel environment
    type(fluid_solver_selector), intent(in) :: flow_solver_selector
    type(fluid), intent(inout) :: flow
    integer(ccs_int), intent(inout) :: ivar              !< flow variable counter
    class(ccs_matrix), allocatable, intent(inout) :: M   !< matrix object
    class(ccs_vector), allocatable, intent(inout) :: vec !< vector object
    type(equation_system), intent(inout) :: lin_sys      !< linear system object
    class(ccs_vector), intent(inout) :: invA             !< vector containing the inverse momentum coefficients
    class(ccs_vector), intent(inout) :: workvec          !< vector for work space
    class(ccs_vector), intent(inout) :: res              !< residual field
    real(ccs_real), dimension(:), intent(inout) :: residuals !< RMS and L-inf of residuals for each flow variable

    ! Local variables
    logical, save :: first_time = .true.
    integer(ccs_int), save :: varu = 0
    integer(ccs_int), save :: varv = 0
    integer(ccs_int), save :: varw = 0

    logical :: u_sol
    logical :: v_sol
    logical :: w_sol
    class(field), pointer :: u
    class(field), pointer :: v
    class(field), pointer :: w
    class(field), pointer :: p

<<<<<<< HEAD
    real(ccs_real) :: dim

    dim = 0.0_ccs_real
    call zero_vector(invA)
    
    call get_field(flow, field_u, u)
    call get_field(flow, field_v, v)
    call get_field(flow, field_w, w)
    call get_field(flow, field_p, p)
=======
    call get_field(flow, "u", u)
    call get_field(flow, "v", v)
    call get_field(flow, "w", w)
    call get_field(flow, "p", p)
    
>>>>>>> 695bc4fb
    call get_fluid_solver_selector(flow_solver_selector, field_u, u_sol)
    call get_fluid_solver_selector(flow_solver_selector, field_v, v_sol)
    call get_fluid_solver_selector(flow_solver_selector, field_w, w_sol)

    ! Set flow variable identifiers (for residuals)
    if (first_time) then
      if (u_sol) then
        ivar = ivar + 1
        varu = ivar
      end if
      if (v_sol) then
        ivar = ivar + 1
        varv = ivar
      end if
      if (w_sol) then
        ivar = ivar + 1
        varw = ivar
      end if
      first_time = .false.
    end if

    ! u-velocity
    ! ----------
    if (u_sol) then
      call zero_vector(invAu)
      call calculate_velocity_component(flow, par_env, varu, p, 1, M, vec, lin_sys, u, invAu, &
           workvec, res, residuals)
      call axpy(1.0_ccs_real, invAu, invA)
      call vec_reciprocal(invAu)
      dim = dim + 1.0_ccs_real
    end if

    ! v-velocity
    ! ----------
    if (v_sol) then
      call zero_vector(invAv)
      call calculate_velocity_component(flow, par_env, varv, p, 2, M, vec, lin_sys, v, invAv, &
                                        workvec, res, residuals)
      call axpy(1.0_ccs_real, invAv, invA)
      call vec_reciprocal(invAv)
      dim = dim + 1.0_ccs_real
    end if

    ! w-velocity
    ! ----------
    if (w_sol) then
      call zero_vector(invAw)
      call calculate_velocity_component(flow, par_env, varw, p, 3, M, vec, lin_sys, w, invAw, &
                                        workvec, res, residuals)
      call axpy(1.0_ccs_real, invAw, invA)
      call vec_reciprocal(invAw)
      dim = dim + 1.0_ccs_real
    end if

    ! Compute the inverse diagonal coefficient
    call scale_vec(1.0_ccs_real / dim, invA)
    call vec_reciprocal(invA)
    call update(invA)

  end subroutine calculate_velocity

  subroutine calculate_velocity_component(flow, par_env, ivar, p, component, M, vec, &
                                          lin_sys, u, invA, workvec, input_res, residuals)

    use case_config, only: velocity_relax
    use timestepping, only: apply_timestep
    use timers, only: timer_register_start, timer_stop

    ! Arguments
    type(fluid), intent(inout) :: flow
    class(parallel_environment), allocatable, intent(in) :: par_env
    integer(ccs_int), intent(in) :: ivar
    class(field), pointer :: mf
    class(field), pointer :: viscosity
    class(field), pointer :: density
    class(field), intent(inout) :: p
    integer(ccs_int), intent(in) :: component
    class(ccs_matrix), allocatable, intent(inout) :: M
    class(ccs_vector), allocatable, intent(inout) :: vec
    type(equation_system), intent(inout) :: lin_sys
    class(field), target, intent(inout) :: u
    class(ccs_vector), intent(inout) :: invA
    class(ccs_vector), intent(inout) :: workvec
    class(ccs_vector), target, intent(inout) :: input_res
    class(ccs_vector), pointer :: res
    real(ccs_real), dimension(:), intent(inout) :: residuals

    ! Local variables
    class(linear_solver), allocatable :: lin_solver
    integer(ccs_int) :: nvar ! Number of flow variables to solve
    integer(ccs_int) :: global_num_cells
    integer(ccs_int) :: timer_coeffs

    ! First zero matrix/RHS
    call zero(vec)
    call zero(M)
    
    ! Select either field residuals or reuse 'input_res'
    if (allocated(u%residuals)) then
      res => u%residuals
    else
      res => input_res
    end if

    ! Zero residual vector
    call zero(res)

    ! Calculate fluxes and populate coefficient matrix
    if (component == 1) then
      call dprint("GV: compute u flux")
    else if (component == 2) then
      call dprint("GV: compute v flux")
    else if (component == 3) then
      call dprint("GV: compute w flux")
    else
      call error_abort("Unsupported vector component: " // str(component))
    end if

    call get_field(flow, "mf", mf)
    call get_field(flow, "viscosity", viscosity)
    call get_field(flow, "density", density)
    
    call timer_register_start("Building coefficients", timer_coeffs)
    call compute_fluxes(u, mf, viscosity, density, component, M, vec)
    call timer_stop(timer_coeffs)

    call apply_timestep(u, workvec, M, vec)

    ! Calculate pressure source term and populate RHS vector
    call dprint("GV: compute u gradp")
    if (component == 1) then
      call calculate_momentum_pressure_source(p%x_gradients, vec)
    else if (component == 2) then
      call calculate_momentum_pressure_source(p%y_gradients, vec)
    else if (component == 3) then
      call calculate_momentum_pressure_source(p%z_gradients, vec)
    end if

    !calculate viscous source term and populate RHS vector 
    call dprint("compute viscous souce term")
    call calculate_momentum_viscous_source(flow, component, vec)

    ! Underrelax the equations
    call dprint("GV: underrelax u")
    call underrelax(velocity_relax, u, workvec, M, vec)

    ! Store contribution to central coefficient
    call dprint("GV: get u diag")
    call get_matrix_diagonal(M, workvec)
    call vec_aypx(workvec, 1.0_ccs_real, invA) ! Add this equation's contribution

    ! Assembly of coefficient matrix and source vector
    call dprint("GV: build u lin sys")
    call update(M)
    call update(vec)
    call finalise(M)

    ! Compute residual
    call mat_vec_product(M, u%values, res)
    call vec_aypx(vec, -1.0_ccs_real, res)
    ! Stores RMS of residuals
    call get_global_num_cells(global_num_cells)
    residuals(ivar) = norm(res, 2) / sqrt(real(global_num_cells))
    ! Stores Linf norm of residuals
    nvar = int(size(residuals) / 2_ccs_int)
    residuals(ivar + nvar) = norm(res, 0)

    ! Create linear solver
    if (allocated(u%values%name)) then
      call set_equation_system(par_env, vec, u%values, M, lin_sys, u%values%name)
    else
      call set_equation_system(par_env, vec, u%values, M, lin_sys)
    end if
    call create_solver(lin_sys, lin_solver)

    ! Customise linear solver
    call set_solver_method(velocity_solver_method_name, lin_solver)
    call set_solver_precon(velocity_solver_precon_name, lin_solver)

    ! Solve the linear system
    call dprint("GV: solve u")
    call solve(lin_solver)

    ! Clean up
    deallocate (lin_solver)

  end subroutine calculate_velocity_component

  !v Adds the momentum source due to pressure gradient
  subroutine calculate_momentum_pressure_source(p_gradients, vec)

    ! Arguments
    class(ccs_vector), intent(inout) :: p_gradients !< the pressure gradient
    class(ccs_vector), intent(inout) :: vec         !< the momentum equation RHS vector

    ! Local variables
    type(vector_values) :: vec_values
    type(cell_locator) :: loc_p
    integer(ccs_int) :: global_index_p, index_p
    real(ccs_real) :: r
    real(ccs_real), dimension(:), pointer :: p_gradient_data
    integer(ccs_int) :: local_num_cells
    real(ccs_real) :: V

    call create_vector_values(1_ccs_int, vec_values)
    call set_mode(add_mode, vec_values)

    ! Temporary storage for p values
    call get_vector_data(p_gradients, p_gradient_data)

    ! Loop over cells
    call get_local_num_cells(local_num_cells)
    do index_p = 1, local_num_cells
      call clear_entries(vec_values)

      call create_cell_locator(index_p, loc_p)
      call get_global_index(loc_p, global_index_p)

      call get_volume(loc_p, V)

      r = -p_gradient_data(index_p) * V
      call set_row(global_index_p, vec_values)
      call set_entry(r, vec_values)
      call set_values(vec_values, vec)
    end do

    deallocate (vec_values%global_indices)
    deallocate (vec_values%values)

    call restore_vector_data(p_gradients, p_gradient_data)

  end subroutine calculate_momentum_pressure_source

  !v Adds the momentum source due to variation in viscosity
  subroutine calculate_momentum_viscous_source(flow, component, vec)
    type(fluid), intent(inout) :: flow
    integer(ccs_int), intent(in) :: component   !< integer indicating direction of velocity field component
    class(ccs_vector), allocatable, intent(inout) :: vec !< the momentum equation RHS vector
    class(field), pointer :: u  ! x-component of velocity 
    class(field), pointer :: v  ! y-component of velocity
    class(field), pointer :: w  ! z-component of velocity
    class(field), pointer :: viscosity
 
    ! Local variables
    type(vector_values) :: vec_values
    type(cell_locator) :: loc_p
    integer(ccs_int) :: global_index_p, index_p
    real(ccs_real) :: r1, r2  ! variables involved in calculating the source term
    real(ccs_real), dimension(:), pointer :: dux_data, dvx_data, dwx_data
    real(ccs_real), dimension(:), pointer :: duy_data, dvy_data, dwy_data
    real(ccs_real), dimension(:), pointer :: duz_data, dvz_data, dwz_data
    real(ccs_real), dimension(3) :: duvw, duvwp, duvwf
    integer(ccs_int) :: local_num_cells
    real(ccs_real) :: Vol
    integer(ccs_int) :: nnb
    integer(ccs_int) :: j
    integer(ccs_int) :: index_nb
    type(neighbour_locator) :: loc_nb
    logical :: is_boundary
    type(face_locator) :: loc_f
    real(ccs_real), dimension(ndim) :: face_normal
    real(ccs_real) :: interpolation_factor   
    real(ccs_real) :: viscosity_face
    real(ccs_real) :: face_area
    real(ccs_real), dimension(:), pointer :: viscosity_data

    call get_field(flow, "u", u)
    call get_field(flow, "v", v)
    call get_field(flow, "w", w)
    call get_field(flow, "viscosity", viscosity)

    call create_vector_values(1_ccs_int, vec_values)
    call set_mode(add_mode, vec_values)

    ! Extracting the necessary data    
    call get_vector_data(viscosity%values, viscosity_data)
    ! x-component velocity gradient values
    call get_vector_data(u%x_gradients, dux_data)
    call get_vector_data(v%x_gradients, dvx_data)
    call get_vector_data(w%x_gradients, dwx_data)
    ! y-component velocity gradient values
    call get_vector_data(u%y_gradients, duy_data)
    call get_vector_data(v%y_gradients, dvy_data)
    call get_vector_data(w%y_gradients, dwy_data)
    ! z-component velocity gradient values
    call get_vector_data(u%z_gradients, duz_data)
    call get_vector_data(v%z_gradients, dvz_data)
    call get_vector_data(w%z_gradients, dwz_data)

    ! Loop over cells
    call get_local_num_cells(local_num_cells)
    do index_p = 1, local_num_cells

      call clear_entries(vec_values)
      call create_cell_locator(index_p, loc_p)
      call get_global_index(loc_p, global_index_p)
      call get_volume(loc_p, Vol)
      call count_neighbours(loc_p, nnb)

      r1=0.0_ccs_real
      r2=0.0_ccs_real

      do j=1,nnb
        call create_neighbour_locator(loc_p, j, loc_nb)
        call get_local_index(loc_nb, index_nb)
        call get_boundary_status(loc_nb, is_boundary)
        call create_face_locator(index_p, j, loc_f)
        call get_face_normal(loc_f, face_normal)
        call get_face_area(loc_f, face_area)
        call get_face_interpolation(loc_f, interpolation_factor)

        !evaluating gradients for neighbouring cell
        if(component==1) then ! x-component of velocity
          ! present cell gradients
          duvwp(1)=dux_data(index_p)
          duvwp(2)=dvx_data(index_p)
          duvwp(3)=dwx_data(index_p)

          if(.not.is_boundary) then ! no boundary face
            ! neighbouring cell gradients
            duvwf(1)=dux_data(index_nb)
            duvwf(2)=dvx_data(index_nb)
            duvwf(3)=dwx_data(index_nb)

            duvw(1)=(interpolation_factor*duvwp(1))+((1.0_ccs_real-interpolation_factor)*duvwf(1))
            duvw(2)=(interpolation_factor*duvwp(2))+((1.0_ccs_real-interpolation_factor)*duvwf(2))
            duvw(3)=(interpolation_factor*duvwp(3))+((1.0_ccs_real-interpolation_factor)*duvwf(3))
            viscosity_face=(interpolation_factor*viscosity_data(index_p))+((1.0_ccs_real-interpolation_factor)*viscosity_data(index_nb))
            r1=face_area*viscosity_face*dot_product(duvw,face_normal)
          else ! boundary face
            r1=face_area*viscosity_data(index_p)*dot_product(duvwp,face_normal)
          end if
          r2=r1+r2
        else if (component == 2) then ! y-component of velocity
          ! present cell gradients
          duvwp(1)=duy_data(index_p)
          duvwp(2)=dvy_data(index_p)
          duvwp(3)=dwy_data(index_p)
          
          if(.not.is_boundary) then ! no boundary face
            ! neighbouring cell gradients
            duvwf(1)=duy_data(index_nb)
            duvwf(2)=dvy_data(index_nb)
            duvwf(3)=dwy_data(index_nb)

            duvw(1)=(interpolation_factor*duvwp(1))+((1.0_ccs_real-interpolation_factor)*duvwf(1))
            duvw(2)=(interpolation_factor*duvwp(2))+((1.0_ccs_real-interpolation_factor)*duvwf(2))
            duvw(3)=(interpolation_factor*duvwp(3))+((1.0_ccs_real-interpolation_factor)*duvwf(3))
            viscosity_face=(interpolation_factor*viscosity_data(index_p))+((1.0_ccs_real-interpolation_factor)*viscosity_data(index_nb))
            r1=face_area*viscosity_face*dot_product(duvw,face_normal)
          else ! boundary face
            r1=face_area*viscosity_data(index_p)*dot_product(duvwp,face_normal)
          end if
          r2=r1+r2
        else if(component == 3) then ! z-component of velocity
          ! present cell gradients
          duvwp(1)=duz_data(index_p)
          duvwp(2)=dvz_data(index_p)
          duvwp(3)=dwz_data(index_p)
          
          if(.not.is_boundary) then ! no boundary face
            ! neighbouring cell gradients
            duvwf(1)=duz_data(index_nb)
            duvwf(2)=dvz_data(index_nb)
            duvwf(3)=dwz_data(index_nb)

            duvw(1)=(interpolation_factor*duvwp(1))+((1.0_ccs_real-interpolation_factor)*duvwf(1))
            duvw(2)=(interpolation_factor*duvwp(2))+((1.0_ccs_real-interpolation_factor)*duvwf(2))
            duvw(3)=(interpolation_factor*duvwp(3))+((1.0_ccs_real-interpolation_factor)*duvwf(3))
            viscosity_face=(interpolation_factor*viscosity_data(index_p))+((1.0_ccs_real-interpolation_factor)*viscosity_data(index_nb))
            r1=face_area*viscosity_face*dot_product(duvw,face_normal)
          else ! boundary face
            r1=face_area*viscosity_data(index_p)*dot_product(duvwp,face_normal)
          end if
          r2=r1+r2
        end if 
      end do

      call set_row(global_index_p, vec_values)
      call set_entry(r2, vec_values)
      call set_values(vec_values, vec)
    end do

    deallocate (vec_values%global_indices)
    deallocate (vec_values%values)

    ! Restoring the necessary data    
    call restore_vector_data(viscosity%values, viscosity_data)
    ! x-component velocity gradient values
    call restore_vector_data(u%x_gradients, dux_data)
    call restore_vector_data(v%x_gradients, dvx_data)
    call restore_vector_data(w%x_gradients, dwx_data)
    ! y-component velocity gradient values
    call restore_vector_data(u%y_gradients, duy_data)
    call restore_vector_data(v%y_gradients, dvy_data)
    call restore_vector_data(w%y_gradients, dwy_data)
    ! z-component velocity gradient values
    call restore_vector_data(u%z_gradients, duz_data)
    call restore_vector_data(v%z_gradients, dvz_data)
    call restore_vector_data(w%z_gradients, dwz_data)
    
  end subroutine calculate_momentum_viscous_source

  !v Solves the pressure correction equation
  !
  !  Solves the pressure correction equation formed by the mass-imbalance.
  subroutine calculate_pressure_correction(par_env, invA, M, vec, lin_sys, p_prime, lin_solver)

    use fv, only: compute_boundary_coeffs
    use timers, only: timer_register_start, timer_stop

    ! Arguments
    class(parallel_environment), allocatable, intent(in) :: par_env !< the parallel environment
    class(ccs_vector), intent(inout) :: invA                        !< inverse diagonal momentum coefficients
    class(ccs_matrix), allocatable, intent(inout) :: M              !< matrix object
    class(ccs_vector), allocatable, intent(inout) :: vec            !< the RHS vector
    type(equation_system), intent(inout) :: lin_sys                 !< linear system object
    class(field), intent(inout) :: p_prime                          !< the pressure correction field
    class(linear_solver), allocatable, intent(inout) :: lin_solver  !< Linear solver that is being reused

    ! Local variables
    type(matrix_values) :: mat_coeffs
    type(vector_values) :: vec_values
    type(cell_locator) :: loc_p
    type(neighbour_locator) :: loc_nb
    type(face_locator) :: loc_f
    integer(ccs_int) :: local_num_cells
    integer(ccs_int) :: global_index_p, global_index_nb, index_p
    integer(ccs_int) :: j
    integer(ccs_int) :: nnb
    integer(ccs_int) :: row, col
    real(ccs_real) :: face_area
    real(ccs_real), dimension(ndim) :: face_normal
    real(ccs_real) :: r
    real(ccs_real) :: coeff_f, coeff_p, coeff_nb
    real(ccs_real) :: aPb, bP
    logical :: is_boundary

    real(ccs_real), dimension(:), pointer :: invA_data

    real(ccs_real) :: Vp
    real(ccs_real) :: V_nb
    real(ccs_real) :: Vf
    real(ccs_real) :: invA_p
    real(ccs_real) :: invA_nb
    real(ccs_real) :: invA_f

    integer(ccs_int) :: index_nb

    integer(ccs_int) :: cps   ! Cells per side
    integer(ccs_int) :: rcrit ! Global index of approximate central cell

    ! Specify block size (how many elements to set at once?)
    integer(ccs_int) :: block_nrows
    integer(ccs_int) :: block_ncols

    type(matrix_values_spec) :: mat_val_spec

    real(ccs_real) :: interpol_factor

    real(ccs_real), dimension(ndim) :: dx
    real(ccs_real) :: dxmag

    integer(ccs_int) :: global_num_cells
    integer(ccs_int) :: timer_coeffs

    call timer_register_start("Building coefficients", timer_coeffs)
    ! First zero matrix
    call zero(M)

    ! The computed mass imbalance is +ve, to have a +ve diagonal coefficient we need to negate this.
    call dprint("P': negate RHS")
    call scale_vec(-1.0_ccs_real, vec)
    call update(vec)

    call create_vector_values(1_ccs_int, vec_values)
    call set_mode(add_mode, vec_values)

    call update(M)

    call dprint("P': get invA")
    call get_vector_data(invA, invA_data)

    ! Loop over cells
    call dprint("P': cell loop")
    call get_local_num_cells(local_num_cells)
    do index_p = 1, local_num_cells
      call clear_entries(vec_values)

      call create_cell_locator(index_p, loc_p)
      call get_global_index(loc_p, global_index_p)
      call count_neighbours(loc_p, nnb)

      block_nrows = 1_ccs_int
      block_ncols = 1_ccs_int + nnb
      call set_matrix_values_spec_nrows(block_nrows, mat_val_spec)
      call set_matrix_values_spec_ncols(block_ncols, mat_val_spec)
      call create_matrix_values(mat_val_spec, mat_coeffs)
      call set_mode(insert_mode, mat_coeffs)

      row = global_index_p
      coeff_p = 0.0_ccs_real
      r = 0.0_ccs_real

      call get_volume(loc_p, Vp)
      invA_p = invA_data(index_p)

      ! Loop over faces
      do j = 1, nnb
        call create_face_locator(index_p, j, loc_f)
        call get_face_area(loc_f, face_area)
        call get_face_normal(loc_f, face_normal)

        call get_boundary_status(loc_f, is_boundary)

        if (.not. is_boundary) then
          ! Interior face
          call create_neighbour_locator(loc_p, j, loc_nb)
          call get_global_index(loc_nb, global_index_nb)
          call get_local_index(loc_nb, index_nb)
          call get_face_interpolation(loc_f, interpol_factor)

          call get_distance(loc_p, loc_nb, dx)
          dxmag = sqrt(sum(dx**2))
          coeff_f = (1.0 / dxmag) * face_area

          call get_volume(loc_nb, V_nb)
          Vf = interpol_factor * Vp + (1.0_ccs_real - interpol_factor) * V_nb

          invA_nb = invA_data(index_nb)
          invA_f = interpol_factor * invA_p + (1.0_ccs_real - interpol_factor) * invA_nb

          coeff_f = -(Vf * invA_f) * coeff_f

          coeff_nb = coeff_f
          col = global_index_nb
        else
          call get_distance(loc_p, loc_f, dx)
          dxmag = sqrt(sum(dx**2))

          coeff_f = (1.0 / (2 * dxmag)) * face_area
          coeff_f = -(Vp * invA_p) * coeff_f

          call compute_boundary_coeffs(p_prime, 0, loc_p, loc_f, face_normal, aPb, bP)
          coeff_p = coeff_p + coeff_f * aPb
          r = r - coeff_f * bP
          col = -1 ! Don't attempt to set neighbour coefficients
          coeff_nb = 0.0
        end if
        coeff_p = coeff_p - coeff_f

        call set_row(row, mat_coeffs)
        call set_col(col, mat_coeffs)
        call set_entry(coeff_nb, mat_coeffs)
        ! call clear_entries(mat_coeffs)

      end do

      ! XXX: Need to fix pressure somewhere
      !      Row is the global index - should be unique
      !      Locate approximate centre of mesh (assuming a square)
      if (.not. any(p_prime%bcs%bc_types(:) == bc_type_dirichlet)) then
        call get_global_num_cells(global_num_cells)
        cps = int(sqrt(real(global_num_cells)), ccs_int)
        rcrit = (cps / 2) * (1 + cps)
        if (row == rcrit) then
          coeff_p = coeff_p + 1.0e30 ! Force diagonal to be huge -> zero solution (approximately).
          call dprint("Fixed coeff_p" // str(coeff_p) // " at " // str(row))
        end if
      end if

      ! Add the diagonal entry
      col = row
      call set_row(row, mat_coeffs)
      call set_col(col, mat_coeffs)
      call set_entry(coeff_p, mat_coeffs)

      call set_row(global_index_p, vec_values)
      call set_entry(r, vec_values)

      ! Set the values
      call set_values(mat_coeffs, M)
      call set_values(vec_values, vec)
      call clear_entries(mat_coeffs)

      deallocate (mat_coeffs%global_row_indices)
      deallocate (mat_coeffs%global_col_indices)
      deallocate (mat_coeffs%values)
    end do

    call dprint("P': restore invA")
    call restore_vector_data(invA, invA_data)

    ! Assembly of coefficient matrix and source vector
    call dprint("P': assemble matrix, RHS")
    call update(M)
    call update(vec)
    call finalise(M)
    call timer_stop(timer_coeffs)

    ! Create linear solver
    call dprint("P': create lin sys")
    if (allocated(p_prime%values%name)) then
      call set_equation_system(par_env, vec, p_prime%values, M, lin_sys, p_prime%values%name)
    else
      call set_equation_system(par_env, vec, p_prime%values, M, lin_sys)
    end if
    call create_solver(lin_sys, lin_solver)

    ! Customise linear solver
    call set_solver_method(pressure_solver_method_name, lin_solver)
    call set_solver_precon(pressure_solver_precon_name, lin_solver)

    ! Solve the linear system
    call dprint("P': solve")
    call solve(lin_solver)

  end subroutine calculate_pressure_correction

  !> Computes the per-cell mass imbalance, updating the face velocity flux as it does so.
  subroutine compute_mass_imbalance(invA, ivar, flow, input_b, residuals)

    class(ccs_vector), intent(inout) :: invA !< The inverse momentum equation diagonal coefficient
    integer(ccs_int), intent(inout) :: ivar  !< Counter for flow variables
    type(fluid), intent(inout) :: flow
    class(ccs_vector), target, intent(inout) :: input_b   !< The per-cell mass imbalance
    real(ccs_real), dimension(:), intent(inout) :: residuals !< Residual for each equation

    class(ccs_vector), pointer :: b   !< The per-cell mass imbalance
    type(vector_values) :: vec_values
    integer(ccs_int) :: local_num_cells
    integer(ccs_int) :: i   ! Cell counter
    integer(ccs_int) :: j   ! Cell-face counter

    type(cell_locator) :: loc_p   ! Central cell locator object
    type(face_locator) :: loc_f   ! Face locator object

    integer(ccs_int) :: global_index_p  ! Central cell global index
    real(ccs_real) :: face_area         ! Face area
    integer(ccs_int) :: index_f         ! Face index
    integer(ccs_int) :: nnb             ! Cell neighbour count

    real(ccs_real), dimension(:), pointer :: mf_data      ! Data array for the mass flux
    real(ccs_real), dimension(:), pointer :: p_data       ! Data array for pressure
    real(ccs_real), dimension(:), pointer :: dpdx_data    ! Data array for pressure x gradient
    real(ccs_real), dimension(:), pointer :: dpdy_data    ! Data array for pressure y gradient
    real(ccs_real), dimension(:), pointer :: dpdz_data    ! Data array for pressure z gradient
    real(ccs_real), dimension(:), pointer :: invA_data   ! Data array for inverse x momentum
    ! diagonal coefficient

    logical :: is_boundary            ! Boundary indicator
    type(neighbour_locator) :: loc_nb ! Neighbour cell locator object
    integer(ccs_int) :: index_nb      ! Neighbour cell index

    real(ccs_real) :: mib ! Cell mass imbalance
    integer(ccs_int) :: nvar ! Number of flow variables to solve
    integer(ccs_int) :: global_num_cells

    logical, save :: first_time = .true.

    class(field), pointer :: u        !< The x velocity component
    class(field), pointer :: v        !< The y velocity component
    class(field), pointer :: w        !< The z velocity component
    class(field), pointer :: p        !< The pressure field
    class(field), pointer :: mf       !< The face velocity flux

    call get_field(flow, "u", u)
    call get_field(flow, "v", v)
    call get_field(flow, "w", w)
    call get_field(flow, "p", p)
    call get_field(flow, "mf", mf)


    ! Set variable index for pressure
    if (first_time) then
      ivar = ivar + 1
      varp = ivar
      first_time = .false.
    end if

    call create_vector_values(1_ccs_int, vec_values)
    call set_mode(insert_mode, vec_values)

    if (allocated(p%residuals)) then
      b => p%residuals
    else
      b => input_b
    end if

    ! First zero RHS
    call zero(b)

    ! Update vectors to make sure all data is up to date
    call update(u%values)
    call update(v%values)
    call update(w%values)
    call update(p%values)
    call update(p%x_gradients)
    call update(p%y_gradients)
    call update(p%z_gradients)
    call get_vector_data(mf%values, mf_data)
    call get_vector_data(p%values, p_data)
    call get_vector_data(p%x_gradients, dpdx_data)
    call get_vector_data(p%y_gradients, dpdy_data)
    call get_vector_data(p%z_gradients, dpdz_data)
    call get_vector_data(invA, invA_data)

    call get_local_num_cells(local_num_cells)
    do i = 1, local_num_cells
      call clear_entries(vec_values)

      call create_cell_locator(i, loc_p)
      call get_global_index(loc_p, global_index_p)
      call count_neighbours(loc_p, nnb)

      mib = 0.0_ccs_real

      do j = 1, nnb
        call create_face_locator(i, j, loc_f)
        call get_face_area(loc_f, face_area)
        call get_local_index(loc_f, index_f)

        ! Check face orientation
        call get_boundary_status(loc_f, is_boundary)
        if (.not. is_boundary) then
          call create_neighbour_locator(loc_p, j, loc_nb)
          call get_local_index(loc_nb, index_nb)
          if (index_nb < i) then
            face_area = -face_area
          else
            ! Compute mass flux through face
            mf_data(index_f) = calc_mass_flux(u, v, w, &
                                              p_data, dpdx_data, dpdy_data, dpdz_data, &
                                              invA_data, &
                                              loc_f, p%enable_cell_corrections)
          end if
        else
          ! Compute mass flux through face
          mf_data(index_f) = calc_mass_flux(u, v, w, &
                                            p_data, dpdx_data, dpdy_data, dpdz_data, &
                                            invA_data, &
                                            loc_f, .false.)
        end if

        mib = mib + mf_data(index_f) * face_area
      end do

      call set_row(global_index_p, vec_values)
      call set_entry(mib, vec_values)
      call set_values(vec_values, b)
    end do

    call restore_vector_data(mf%values, mf_data)
    call restore_vector_data(p%values, p_data)
    call restore_vector_data(p%x_gradients, dpdx_data)
    call restore_vector_data(p%y_gradients, dpdy_data)
    call restore_vector_data(p%z_gradients, dpdz_data)
    call restore_vector_data(invA, invA_data)
    ! Update vectors on exit (just in case)
    call update(u%values)
    call update(v%values)
    call update(w%values)
    call update(p%values)
    call update(p%x_gradients)
    call update(p%y_gradients)
    call update(p%z_gradients)

    call update(b)
    call update(mf%values)

    ! Pressure residual
    ! Stores RMS of residuals
    call get_global_num_cells(global_num_cells)
    residuals(varp) = norm(b, 2) / sqrt(real(global_num_cells))
    ! Stores Linf norm of residuals
    nvar = int(size(residuals) / 2_ccs_int)
    residuals(varp + nvar) = norm(b, 0)

  end subroutine compute_mass_imbalance

  !> Corrects the pressure field, using explicit underrelaxation
  subroutine update_pressure(p_prime, p)

    use case_config, only: pressure_relax

    ! Arguments
    class(field), intent(in) :: p_prime !< pressure correction
    class(field), intent(inout) :: p    !< the pressure field being corrected

    call axpy(pressure_relax, p_prime%values, p%values)

    call update_gradient(p)

  end subroutine update_pressure

  !> Corrects the velocity field using the pressure correction gradient
  subroutine update_velocity(flow)

    use vec, only: zero_vector

    ! Arguments
    type(fluid), intent(inout) :: flow

    class(field), pointer :: p_prime !< The pressure correction
    class(field), pointer :: u       !< The x velocities being corrected
    class(field), pointer :: v       !< The y velocities being corrected
    class(field), pointer :: w       !< The z velocities being corrected

    call get_field(flow, "u", u)
    call get_field(flow, "v", v)
    call get_field(flow, "w", w)
    call get_field(flow, "p_prime", p_prime)

    ! First update gradients
    call zero_vector(p_prime%x_gradients)
    call zero_vector(p_prime%y_gradients)
    call zero_vector(p_prime%z_gradients)
    call update_gradient(p_prime)

    ! Multiply gradients by inverse diagonal coefficients
    ! XXX: Temporarily use the equation-specific invAu etc.
    ! TODO: Investigate use of a common invA (as used in continuity equation, see also Dolfyn)
    call mult(invAu, p_prime%x_gradients)
    call mult(invAv, p_prime%y_gradients)
    call mult(invAw, p_prime%z_gradients)

    ! Compute correction source on velocity
    call calculate_momentum_pressure_source(p_prime%x_gradients, u%values)
    call calculate_momentum_pressure_source(p_prime%y_gradients, v%values)
    call calculate_momentum_pressure_source(p_prime%z_gradients, w%values)

    call update(u%values)
    call update(v%values)
    call update(w%values)

    call update_gradient(u)
    call update_gradient(v)
    call update_gradient(w)

  end subroutine update_velocity

  !> Corrects the face velocity flux using the pressure correction
  subroutine update_face_velocity(invA, p_prime, mf, b, residuals)

    class(ccs_vector), intent(inout) :: invA !< The inverse momentum equation diagonal coefficient
    class(field), intent(inout) :: p_prime   !< The pressure correction
    class(field), intent(inout) :: mf        !< The face velocity being corrected
    class(ccs_vector), intent(inout) :: b    !< The per-cell mass imbalance
    real(ccs_real), dimension(:), intent(inout) :: residuals !< Residual for each equation

    integer(ccs_int) :: local_num_cells
    integer(ccs_int) :: i

    real(ccs_real) :: mf_prime
    real(ccs_real), dimension(:), allocatable :: zero_arr
    real(ccs_real), dimension(:), pointer :: mf_data
    real(ccs_real), dimension(:), pointer :: pp_data
    real(ccs_real), dimension(:), pointer :: invA_data

    type(cell_locator) :: loc_p
    integer(ccs_int) :: nnb
    integer(ccs_int) :: j
    type(face_locator) :: loc_f
    integer(ccs_int) :: index_f

    logical :: is_boundary
    type(neighbour_locator) :: loc_nb
    integer(ccs_int) :: index_nb

    integer(ccs_int) :: global_index_p  ! Central cell global index
    real(ccs_real) :: face_area         ! Face area
    real(ccs_real) :: mib
    integer(ccs_int) :: nvar ! Number of flow variables to solve
    type(vector_values) :: vec_values

    integer(ccs_int) :: global_num_cells

    call create_vector_values(1_ccs_int, vec_values)
    call set_mode(insert_mode, vec_values)
    call zero(b)

    ! Update vector to make sure data is up to date
    call update(p_prime%values)
    call get_vector_data(p_prime%values, pp_data)
    call get_vector_data(invA, invA_data)
    call get_vector_data(mf%values, mf_data)

    allocate (zero_arr(size(pp_data)))
    zero_arr(:) = 0.0_ccs_real

    ! XXX: This should really be a face loop
    call get_local_num_cells(local_num_cells)
    do i = 1, local_num_cells
      call clear_entries(vec_values)
      mib = 0.0_ccs_real

      call create_cell_locator(i, loc_p)
      call get_global_index(loc_p, global_index_p)
      call count_neighbours(loc_p, nnb)
      do j = 1, nnb
        call create_face_locator(i, j, loc_f)
        call get_local_index(loc_f, index_f)
        call get_face_area(loc_f, face_area)
        call get_boundary_status(loc_f, is_boundary)
        if (.not. is_boundary) then
          call create_neighbour_locator(loc_p, j, loc_nb)
          call get_local_index(loc_nb, index_nb)
          if (i < index_nb) then
            mf_prime = calc_mass_flux(pp_data, zero_arr, zero_arr, zero_arr, &
                                      invA_data, loc_f, p_prime%enable_cell_corrections)

            mf_data(index_f) = mf_data(index_f) + mf_prime
          else
            face_area = -face_area
          end if
        end if

        mib = mib + mf_data(index_f) * face_area
      end do

      call set_row(global_index_p, vec_values)
      call set_entry(mib, vec_values)
      call set_values(vec_values, b)
    end do

    deallocate (zero_arr)

    call restore_vector_data(p_prime%values, pp_data)
    call restore_vector_data(invA, invA_data)
    call restore_vector_data(mf%values, mf_data)

    call update(mf%values)
    ! Update vector on exit (just in case)
    call update(p_prime%values)

    !! Get corrected mass-imbalance
    call update(b)

    ! Stores RMS of residuals
    call get_global_num_cells(global_num_cells)
    residuals(varp + 1) = norm(b, 2) / sqrt(real(global_num_cells))
    ! Stores Linf norm of residuals
    nvar = int(size(residuals) / 2_ccs_int)
    residuals(varp + 1 + nvar) = norm(b, 0)

  end subroutine update_face_velocity

  subroutine check_convergence(par_env, itr, residuals, res_target, &
                               flow_solver_selector, converged, diverged)

    ! Arguments
    class(parallel_environment), allocatable, intent(in) :: par_env !< The parallel environment
    integer(ccs_int), intent(in) :: itr                             !< Iteration count
    real(ccs_real), dimension(:), intent(in) :: residuals           !< RMS and Linf of residuals for each equation
    real(ccs_real), intent(in) :: res_target                        !< Target residual
    type(fluid_solver_selector), intent(in) :: flow_solver_selector
    logical, intent(inout) :: converged                             !< Has solution converged (true/false)
    logical, optional, intent(out) :: diverged                      !< Has solution diverged (true/false)

    ! Local variables
    integer :: io_unit
    integer(ccs_int) :: step                            !< The current time-step
    real(ccs_real) :: time                              !< The current time
    integer(ccs_int) :: nvar              ! Number of variables (u,v,w,p,etc)
    integer(ccs_int) :: i
    character(len=60) :: fmt              ! Format string for writing out residuals
    character(len=60) :: prefix           ! prefix for residual norms
    logical, save :: first_time = .true.  ! Whether first time this subroutine is called

    logical :: u_sol                                    !< Is x-velocity being solved (true/false)
    logical :: v_sol                                    !< Is y-velocity being solved (true/false)
    logical :: w_sol                                    !< Is z-velocity being solved (true/false)
    logical :: p_sol                                    !< Is pressure field being solved (true/false)

    call get_fluid_solver_selector(flow_solver_selector, field_u, u_sol)
    call get_fluid_solver_selector(flow_solver_selector, field_v, v_sol)
    call get_fluid_solver_selector(flow_solver_selector, field_w, w_sol)
    call get_fluid_solver_selector(flow_solver_selector, field_p, p_sol)
    call get_current_step(step)
    call get_current_time(time)

    nvar = int(size(residuals) / 2_ccs_int)

    ! Print residuals
    if (par_env%proc_id == par_env%root) then
      if (first_time) then
        ! Write header
        open (newunit=io_unit, file="residuals.log", status="replace", form="formatted")

        write (*, *)
        if (step >= 0) then
          write (*, '(a6, 1x, a6)', advance='no') 'Step', 'Iter'

          write (io_unit, '(a6, 1x, a12, 1x, a6)', advance='no') '#step', 'time', 'iter'
        else
          write (*, '(a6)', advance='no') 'Iter'

          write (io_unit, '(a6)', advance='no') '#iter'
        end if
        do i = 1, 2
          if (u_sol) write (*, '(1x,a12)', advance='no') 'u'
          if (v_sol) write (*, '(1x,a12)', advance='no') 'v'
          if (w_sol) write (*, '(1x,a12)', advance='no') 'w'
          if (p_sol) write (*, '(1x,a12)', advance='no') 'p'
          if (p_sol) write (*, '(1x,a12)', advance='no') '|div(u)|'

          if (i == 1) then
            prefix = "L2_"
          else
            prefix = "Linf_"
          end if
          if (u_sol) write (io_unit, '(1x,a12)', advance='no') trim(prefix) // 'u'
          if (v_sol) write (io_unit, '(1x,a12)', advance='no') trim(prefix) // 'v'
          if (w_sol) write (io_unit, '(1x,a12)', advance='no') trim(prefix) // 'w'
          if (p_sol) write (io_unit, '(1x,a12)', advance='no') trim(prefix) // 'p'
          if (p_sol) write (io_unit, '(1x,a12)', advance='no') trim(prefix) // 'div(u)'
        end do
        write (*, *)
        write (io_unit, *)
        first_time = .false.
      else
        open (newunit=io_unit, file="residuals.log", status="old", form="formatted", position="append")
      end if

      ! Write step, iteration and residuals
      if (step >= 0) then
        fmt = '(i6,1x,i6,' // str(2 * nvar) // '(1x,e12.4))'
        write (*, fmt) step, itr, residuals(1:2 * nvar)

        fmt = '(i6,1x,e12.4,1x,i6,' // str(2 * nvar) // '(1x,e12.4))'
        write (io_unit, fmt) step, time, itr, residuals(1:2 * nvar)
      else
        fmt = '(i6,' // str(2 * nvar) // '(1x,e12.4))'
        write (*, fmt) itr, residuals(1:2 * nvar)

        write (io_unit, fmt) itr, residuals(1:2 * nvar)
      end if
      close (io_unit)
    end if

    ! checks if RMS of residuals is below target
    if (maxval(residuals(1:nvar)) < res_target) converged = .true.

    if (present(diverged)) then
      diverged = (maxval(residuals) > huge(1.0_ccs_real)) 
    end if

  end subroutine check_convergence

  !v Applies implicit underrelaxation to an equation
  !
  !  Extracts the diagonal coefficient of a matrix and divides by the URF, adding a
  !  proportional explicit term to the RHS vector.
  subroutine underrelax(alpha, phi, diag, M, b)

    use mat, only: set_matrix_diagonal

    real(ccs_real), intent(in) :: alpha
    class(field), intent(inout) :: phi
    class(ccs_vector), intent(inout) :: diag
    class(ccs_matrix), intent(inout) :: M
    class(ccs_vector), intent(inout) :: b

    real(ccs_real), dimension(:), pointer :: diag_data
    real(ccs_real), dimension(:), pointer :: phi_data
    real(ccs_real), dimension(:), pointer :: b_data

    integer(ccs_int) :: local_num_cells
    integer(ccs_int) :: i

    call dprint("UR: get diagonal vec")
    call finalise(M)
    call get_matrix_diagonal(M, diag)

    call dprint("UR: get phi, diag, b")
    call get_vector_data(phi%values, phi_data)
    call get_vector_data(diag, diag_data)
    call update(b)
    call get_vector_data(b, b_data)

    call dprint("UR: apply UR")
    call get_local_num_cells(local_num_cells)
    do i = 1, local_num_cells
      diag_data(i) = diag_data(i) / alpha

      b_data(i) = b_data(i) + (1.0_ccs_real - alpha) * diag_data(i) * phi_data(i)
    end do

    call dprint("UR: Restore data")
    call restore_vector_data(phi%values, phi_data)
    call restore_vector_data(diag, diag_data)
    call restore_vector_data(b, b_data)

    call dprint("UR: Set matrix diagonal")
    call set_matrix_diagonal(diag, M)

  end subroutine underrelax

end submodule pv_coupling_simple<|MERGE_RESOLUTION|>--- conflicted
+++ resolved
@@ -270,23 +270,16 @@
     class(field), pointer :: w
     class(field), pointer :: p
 
-<<<<<<< HEAD
     real(ccs_real) :: dim
 
     dim = 0.0_ccs_real
     call zero_vector(invA)
     
-    call get_field(flow, field_u, u)
-    call get_field(flow, field_v, v)
-    call get_field(flow, field_w, w)
-    call get_field(flow, field_p, p)
-=======
     call get_field(flow, "u", u)
     call get_field(flow, "v", v)
     call get_field(flow, "w", w)
     call get_field(flow, "p", p)
     
->>>>>>> 695bc4fb
     call get_fluid_solver_selector(flow_solver_selector, field_u, u_sol)
     call get_fluid_solver_selector(flow_solver_selector, field_v, v_sol)
     call get_fluid_solver_selector(flow_solver_selector, field_w, w_sol)
