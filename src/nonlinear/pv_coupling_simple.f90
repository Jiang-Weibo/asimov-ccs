--- conflicted
+++ resolved
@@ -227,11 +227,7 @@
     call finalise(M)
 
     ! Create linear solver
-<<<<<<< HEAD
-    call set_linear_system(par_env, vec, u%values, M, lin_sys)
-=======
-    call set_equation_system(par_env, vec, u%vec, M, lin_sys)
->>>>>>> fd154fcb
+    call set_equation_system(par_env, vec, u%values, M, lin_sys)
     call create_solver(lin_sys, lin_solver)
 
     ! Solve the linear system
@@ -455,11 +451,7 @@
     
     ! Create linear solver
     print *, "P': create lin sys"
-<<<<<<< HEAD
-    call set_linear_system(par_env, vec, pp%values, M, lin_sys)
-=======
-    call set_equation_system(par_env, vec, pp%vec, M, lin_sys)
->>>>>>> fd154fcb
+    call set_equation_system(par_env, vec, pp%values, M, lin_sys)
     call create_solver(lin_sys, lin_solver)
 
     ! Solve the linear system
