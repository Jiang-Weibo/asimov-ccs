!>  Submodule file pv_coupling_simple.smod
!
!>  Implementation of the SIMPLE algorithm for pressure-velocity coupling.

submodule (pv_coupling) pv_coupling_simple
#include "ccs_macros.inc"
  use kinds, only: ccs_real, ccs_int
  use types, only: vector_spec, ccs_vector, matrix_spec, ccs_matrix, equation_system, &
                   linear_solver, ccs_mesh, field, bc_config, vector_values, cell_locator, &
                   face_locator, neighbour_locator, matrix_values, matrix_values_spec
  use fv, only: compute_fluxes, calc_mass_flux, update_gradient
  use vec, only: create_vector, vec_reciprocal, get_vector_data, restore_vector_data, scale_vec, &
       create_vector_values
<<<<<<< HEAD
  use mat, only: create_matrix, set_nnz, get_matrix_diagonal, set_matrix_values_spec_nrows, &
       set_matrix_values_spec_ncols, create_matrix_values
  use utils, only: update, initialise, finalise, set_size, set_values, &
                   mult, zero, clear_entries, set_entry, set_row, set_col, set_mode, &
                   str
=======
  use mat, only: create_matrix, set_nnz, get_matrix_diagonal
  use utils, only: update, initialise, finalise, set_size, set_values, pack_entries, &
                   mult, zero, clear_entries, set_entry, set_row, set_mode, &
                   str, exit_print
>>>>>>> 05dee1b8
  use utils, only: debug_print
  use solver, only: create_solver, solve, set_equation_system, axpy, norm
  use parallel_types, only: parallel_environment
  use constants, only: insert_mode, add_mode, ndim
  use meshing, only: get_face_area, get_global_index, get_local_index, count_neighbours, &
                     get_boundary_status, get_face_normal, set_neighbour_location, set_face_location, &
                     set_cell_location, get_volume
  
  implicit none

contains

  !> @ brief Solve Navier-Stokes equations using the SIMPLE algorithm
  !
  !> @param[in]  par_env   - parallel environment
  !> @param[in]  mesh - the mesh
  !> @param[in,out] u, v   - fields containing velocity fields in x, y directions
  !> @param[in,out] p      - field containing pressure values
  !> @param[in,out] p_prime     - field containing pressure-correction values
  !> @param[in,out] mf     - field containing the face-centred velocity flux 
  module subroutine solve_nonlinear(par_env, mesh, cps, it_start, it_end, u, v, p, p_prime, mf)

    ! Arguments
    class(parallel_environment), allocatable, intent(in) :: par_env
    type(ccs_mesh), intent(in) :: mesh
    integer(ccs_int), intent(in) :: cps, it_start, it_end
    class(field), intent(inout) :: u, v, p, p_prime, mf
    
    ! Local variables
    integer(ccs_int) :: i
    class(ccs_vector), allocatable :: source
    class(ccs_matrix), allocatable :: M
    class(ccs_vector), allocatable :: invAu, invAv
    
    type(vector_spec) :: vec_properties
    type(matrix_spec) :: mat_properties
    type(equation_system)    :: lin_system
    type(bc_config) :: bcs

    logical :: converged
    
    ! Initialise linear system
    call dprint("NONLINEAR: init")
    call initialise(vec_properties)
    call initialise(mat_properties)
    call initialise(lin_system)

    ! Create coefficient matrix
    call dprint("NONLINEAR: setup matrix")
    call set_size(par_env, mesh, mat_properties)
    call set_nnz(5, mat_properties)
    call create_matrix(mat_properties, M)

    ! Create RHS vector
    call dprint("NONLINEAR: setup RHS")
    call set_size(par_env, mesh, vec_properties)
    call create_vector(vec_properties, source)

    ! Create vectors for storing inverse of velocity central coefficients
    call dprint("NONLINEAR: setup ind coeff")
    call create_vector(vec_properties, invAu)
    call create_vector(vec_properties, invAv)
    
    ! Get pressure gradient
    call dprint("NONLINEAR: compute grad p")
    call update_gradient(mesh, p)

    outerloop: do i = it_start, it_end

      call dprint("NONLINEAR: iteration " // str(i))

      ! Solve momentum equation with guessed pressure and velocity fields (eq. 4)
      call dprint("NONLINEAR: guess velocity")
      call calculate_velocity(par_env, mesh, cps, mf, p, bcs, M, source, lin_system, u, v, invAu, invAv)

      ! Calculate pressure correction from mass imbalance (sub. eq. 11 into eq. 8)
      call dprint("NONLINEAR: mass imbalance")
      call compute_mass_imbalance(par_env, mesh, invAu, invAv, u, v, p, mf, source)
      call dprint("NONLINEAR: compute p'")
      call calculate_pressure_correction(par_env, mesh, invAu, invAv, M, source, lin_system, p_prime)
      
      ! Update velocity with velocity correction (eq. 6)
      call dprint("NONLINEAR: correct face velocity")
      call update_face_velocity(mesh, invAu, invAv, p_prime, mf)
      call dprint("NONLINEAR: correct velocity")
      call update_velocity(mesh, invAu, invAv, p_prime, u, v)

      ! Update pressure field with pressure correction
      call dprint("NONLINEAR: correct pressure")
      call update_pressure(p_prime, p)
      call dprint("NONLINEAR: compute gradp")
      call update_gradient(mesh, p)

      ! Todo:
      !call calculate_scalars()

      call check_convergence(converged)
      if (converged) then
        exit outerloop
      endif

    end do outerloop

  end subroutine solve_nonlinear

  !>  Computes the guessed velocity fields based on a frozen pressure field
  !
  !> @param[in]    par_env      - the parallel environment
  !> @param[in]    mesh    - the mesh
  !> @param[in]    cps          - cells per side of a square mesh (remove)
  !> @param[in]    mf           - the face velocity flux
  !> @param[in]    p            - the pressure field
  !> @param[inout] bcs          - boundary conditions
  !> @param[inout] M            - matrix object
  !> @param[inout] vec          - vector object
  !> @param[inout] lin_sys      - linear system object
  !> @param[inout] u, v         - the x and y velocity fields
  !> @param[inout] invAu, invAv - vectors containing the inverse momentum coefficients
  !
  !> @description Given an initial guess of a pressure field form the momentum equations (as scalar
  !!              equations) and solve to obtain an intermediate velocity field u* that will not
  !!              satisfy continuity.
  subroutine calculate_velocity(par_env, mesh, cps, mf, p, bcs, M, vec, lin_sys, u, v, invAu, invAv)

    ! Arguments
    class(parallel_environment), allocatable, intent(in) :: par_env
    type(ccs_mesh), intent(in)         :: mesh
    integer(ccs_int), intent(in)  :: cps
    class(field), intent(in) :: mf
    class(field), intent(in) :: p
    type(bc_config), intent(inout) :: bcs
    class(ccs_matrix), allocatable, intent(inout)  :: M
    class(ccs_vector), allocatable, intent(inout)  :: vec
    type(equation_system), intent(inout) :: lin_sys
    class(field), intent(inout)    :: u, v
    class(ccs_vector), intent(inout)    :: invAu, invAv

    
    ! u-velocity
    ! ----------

    ! TODO: Do boundaries properly
    bcs%bc_type(:) = 0 !< Fixed zero BC
    bcs%bc_type(4) = 1 !< Fixed one BC at lid
    call calculate_velocity_component(par_env, mesh, cps, mf, p, 1, bcs, M, vec, lin_sys, u, invAu)
    
    ! v-velocity
    ! ----------
    
    ! TODO: Do boundaries properly
    bcs%bc_type(:) = 0 !< Fixed zero BC
    call calculate_velocity_component(par_env, mesh, cps, mf, p, 2, bcs, M, vec, lin_sys, v, invAv)

  end subroutine calculate_velocity

  subroutine calculate_velocity_component(par_env, mesh, cps, mf, p, component, bcs, M, vec, lin_sys, u, invAu)

    use case_config, only: velocity_relax

    ! Arguments
    class(parallel_environment), allocatable, intent(in) :: par_env
    type(ccs_mesh), intent(in)         :: mesh
    integer(ccs_int), intent(in)  :: cps
    class(field), intent(in) :: mf
    class(field), intent(in) :: p
    integer(ccs_int), intent(in) :: component
    type(bc_config), intent(inout) :: bcs
    class(ccs_matrix), allocatable, intent(inout)  :: M
    class(ccs_vector), allocatable, intent(inout)  :: vec
    type(equation_system), intent(inout) :: lin_sys
    class(field), intent(inout)    :: u
    class(ccs_vector), intent(inout)    :: invAu
    
    ! Local variables
    class(linear_solver), allocatable :: lin_solver

    ! First zero matrix/RHS
    call zero(vec)
    call zero(M)
    
    ! Calculate fluxes and populate coefficient matrix
    call dprint("GV: compute u flux")
    call compute_fluxes(u, mf, mesh, bcs, cps, M, vec)

    ! Calculate pressure source term and populate RHS vector
    call dprint("GV: compute u gradp")
    if (component == 1) then
      call calculate_momentum_pressure_source(mesh, p%x_gradients, vec)
    else if (component == 2) then
      call calculate_momentum_pressure_source(mesh, p%y_gradients, vec)
    else
      call error_abort("Unsupported vector component: " // str(component))
    end if
    
    ! Underrelax the equations
    call dprint("GV: underrelax u")
    call underrelax(mesh, velocity_relax, u, invAu, M, vec)
    
    ! Store reciprocal of central coefficient
    call dprint("GV: get u diag")
    call get_matrix_diagonal(M, invAu)
    call vec_reciprocal(invAu)
    
    ! Assembly of coefficient matrix and source vector
    call dprint("GV: build u lin sys")
    call update(M)
    call update(vec)
    call update(invAu)
    call finalise(M)

    ! Create linear solver
    call set_equation_system(par_env, vec, u%values, M, lin_sys)
    call create_solver(lin_sys, lin_solver)

    ! Solve the linear system
    call dprint("GV: solve u")
    call solve(lin_solver)

    ! Clean up
    deallocate(lin_solver)
    
  end subroutine calculate_velocity_component
  
  !v Adds the momentum source due to pressure gradient
  subroutine calculate_momentum_pressure_source(mesh, p_gradients, vec)

    ! Arguments
    class(ccs_mesh), intent(in) :: mesh           !< the mesh
    class(ccs_vector), intent(in) :: p_gradients  !< the pressure gradient
    class(ccs_vector), intent(inout) :: vec       !< the momentum equation RHS vector

    ! Local variables
    type(vector_values) :: vec_values
    type(cell_locator) :: loc_p
    integer(ccs_int) :: global_index_p, index_p
    real(ccs_real) :: r
    real(ccs_real), dimension(:), pointer :: p_gradient_data

    real(ccs_real) :: V
    
    call create_vector_values(1_ccs_int, vec_values)
    call set_mode(add_mode, vec_values)

    ! Temporary storage for p values
    call get_vector_data(p_gradients, p_gradient_data)
    
    ! Loop over cells
    do index_p = 1, mesh%nlocal
      call clear_entries(vec_values)
      
      call set_cell_location(mesh, index_p, loc_p)
      call get_global_index(loc_p, global_index_p)

      call get_volume(loc_p, V)
      
      r = -p_gradient_data(index_p) * V
      call set_row(global_index_p, vec_values)
      call set_entry(r, vec_values)
      call set_values(vec_values, vec)
    end do

    deallocate(vec_values%global_indices)
    deallocate(vec_values%values)

    call restore_vector_data(p_gradients, p_gradient_data)
    
  end subroutine calculate_momentum_pressure_source

  !>  Solves the pressure correction equation
  !
  !> @description Solves the pressure correction equation formed by the mass-imbalance.
  subroutine calculate_pressure_correction(par_env, mesh, invAu, invAv, M, vec, lin_sys, p_prime)

    ! Arguments
    class(parallel_environment), allocatable, intent(in) :: par_env  !< the parallel environment
    class(ccs_mesh), intent(in) :: mesh                              !< the mesh
    class(ccs_vector), intent(in) :: invAu, invAv                    !< inverse diagonal momentum coefficients
    class(ccs_matrix), allocatable, intent(inout)  :: M              !< matrix object
    class(ccs_vector), allocatable, intent(inout)  :: vec            !< the RHS vector
    type(equation_system), intent(inout) :: lin_sys                  !< linear system object
    class(field), intent(inout) :: p_prime                           !< the pressure correction field

    ! Local variables
    type(matrix_values) :: mat_coeffs
    type(vector_values) :: vec_values
    type(cell_locator) :: loc_p
    type(neighbour_locator) :: loc_nb
    type(face_locator) :: loc_f
    class(linear_solver), allocatable :: lin_solver
    integer(ccs_int) :: global_index_p, global_index_nb, index_p
    integer(ccs_int) :: j
    integer(ccs_int) :: nnb
    integer(ccs_int) :: row, col
    real(ccs_real) :: face_area
    real(ccs_real), dimension(ndim) :: face_normal
    real(ccs_real) :: r
    real(ccs_real) :: coeff_f, coeff_p, coeff_nb
    logical :: is_boundary

    real(ccs_real), dimension(:), pointer :: invAu_data
    real(ccs_real), dimension(:), pointer :: invAv_data
    
    real(ccs_real) :: Vp
    real(ccs_real) :: V_nb
    real(ccs_real) :: Vf
    real(ccs_real) :: invA_p
    real(ccs_real) :: invA_nb
    real(ccs_real) :: invA_f

    integer(ccs_int) :: index_nb

    integer(ccs_int) :: cps   ! Cells per side
    integer(ccs_int) :: rcrit ! Global index of approximate central cell

    ! Specify block size (how many elements to set at once?)
    integer(ccs_int) :: block_nrows
    integer(ccs_int) :: block_ncols

    type(matrix_values_spec) :: mat_val_spec
    
    ! First zero matrix
    call zero(M)

    ! The computed mass imbalance is +ve, to have a +ve diagonal coefficient we need to negate this.
    call dprint("P': negate RHS")
    call scale_vec(-1.0_ccs_real, vec)
    call update(vec)
    
    call create_vector_values(1_ccs_int, vec_values)
    call set_mode(add_mode, vec_values)

    call update(M)
    
    call dprint("P': get invA")
    call get_vector_data(invAu, invAu_data)
    call get_vector_data(invAv, invAv_data)
    
    ! Loop over cells
    call dprint("P': cell loop")
    do index_p = 1, mesh%nlocal
      call clear_entries(vec_values)
      
      call set_cell_location(mesh, index_p, loc_p)
      call get_global_index(loc_p, global_index_p)
      call count_neighbours(loc_p, nnb)

      allocate(mat_coeffs%global_row_indices(1))
      allocate(mat_coeffs%global_col_indices(1 + nnb))
      allocate(mat_coeffs%values(1 + nnb))

      block_nrows = 1_ccs_int
      block_ncols = 1_ccs_int + nnb
      call set_matrix_values_spec_nrows(block_nrows, mat_val_spec)
      call set_matrix_values_spec_ncols(block_ncols, mat_val_spec)
      call create_matrix_values(mat_val_spec, mat_coeffs)
      call set_mode(insert_mode, mat_coeffs)

      row = global_index_p
      coeff_p = 0.0_ccs_real
      r = 0.0_ccs_real

      ! Loop over faces
      do j = 1, nnb
        call set_face_location(mesh, index_p, j, loc_f)
        call get_face_area(loc_f, face_area)
        call get_face_normal(loc_f, face_normal)

        call get_boundary_status(loc_f, is_boundary)
        
        if (.not. is_boundary) then
          ! Interior face
          call set_neighbour_location(loc_p, j, loc_nb)
          call get_global_index(loc_nb, global_index_nb)
          call get_local_index(loc_nb, index_nb)
          coeff_f = (1.0 / mesh%h) * face_area

          call get_volume(loc_p, Vp)
          call get_volume(loc_nb, V_nb)
          Vf = 0.5_ccs_real * (Vp + V_nb)

          invA_p = 0.5_ccs_real * (invAu_data(index_p) + invAv_data(index_p))
          invA_nb = 0.5_ccs_real * (invAu_data(index_nb) + invAv_data(index_nb))
          invA_f = 0.5_ccs_real * (invA_p + invA_nb)

          coeff_f = -(Vf * invA_f) * coeff_f
          
          coeff_p = coeff_p - coeff_f
          coeff_nb = coeff_f
          col = global_index_nb
        else
          ! XXX: Fixed velocity BC - no pressure correction
          col = -1
          coeff_nb = 0.0_ccs_real
        endif

        call set_row(row, mat_coeffs)
        call set_col(col, mat_coeffs)
        call set_entry(coeff_nb, mat_coeffs)
        call clear_entries(mat_coeffs)

      end do

      ! XXX: Need to fix pressure somewhere
      !!     Row is the global index - should be unique
      !!     Locate approximate centre of mesh (assuming a square)
      cps = int(sqrt(real(mesh%nglobal)), ccs_int)
      rcrit = (cps / 2) * (1 + cps)
      if (row == rcrit) then
        coeff_p = coeff_p + 1.0e30 ! Force diagonal to be huge -> zero solution (approximately).
        call dprint("Fixed coeff_p" // str(coeff_p) // " at " // str(row))
      end if
      
      ! Add the diagonal entry
      col = row
      call set_row(row, mat_coeffs)
      call set_col(col, mat_coeffs)
      call set_entry(coeff_p, mat_coeffs)

      call set_row(global_index_p, vec_values)
      call set_entry(r, vec_values)

      ! Set the values
      call set_values(mat_coeffs, M)
      call set_values(vec_values, vec)
      call clear_entries(mat_coeffs)

      deallocate(mat_coeffs%global_row_indices)
      deallocate(mat_coeffs%global_col_indices)
      deallocate(mat_coeffs%values)
    end do

    call dprint("P': restore invA")
    call restore_vector_data(invAu, invAu_data)
    call restore_vector_data(invAv, invAv_data)

    ! Assembly of coefficient matrix and source vector
    call dprint("P': assemble matrix, RHS")
    call update(M)
    call update(vec)
    call finalise(M)
    
    ! Create linear solver
    call dprint("P': create lin sys")
    call set_equation_system(par_env, vec, p_prime%values, M, lin_sys)
    call create_solver(lin_sys, lin_solver)

    ! Solve the linear system
    call dprint("P': solve")
    call solve(lin_solver)

    ! Clean up
    deallocate(lin_solver)
    
  end subroutine calculate_pressure_correction

  !>  Computes the per-cell mass imbalance, updating the face velocity flux as it does so.
  subroutine compute_mass_imbalance(par_env, mesh, invAu, invAv, u, v, p, mf, b)

    class(parallel_environment), intent(in) :: par_env
    type(ccs_mesh), intent(in) :: mesh      !< The mesh object
    class(ccs_vector), intent(in) :: invAu  !< The inverse x momentum equation diagonal coefficient
    class(ccs_vector), intent(in) :: invAv  !< The inverse y momentum equation diagonal coefficient
    class(field), intent(inout) :: u        !< The x velocity component
    class(field), intent(inout) :: v        !< The y velocity component
    class(field), intent(inout) :: p        !< The pressure field
    class(field), intent(inout) :: mf       !< The face velocity flux
    class(ccs_vector), intent(inout) :: b   !< The per-cell mass imbalance

    type(vector_values) :: vec_values
    integer(ccs_int) :: i !< Cell counter
    integer(ccs_int) :: j !< Cell-face counter

    type(cell_locator) :: loc_p !< Central cell locator object
    type(face_locator) :: loc_f !< Face locator object

    integer(ccs_int) :: global_index_p  !< Central cell global index
    real(ccs_real) :: face_area !< Face area
    integer(ccs_int) :: index_f    !< Face index
    integer(ccs_int) :: nnb     !< Cell neighbour count

    real(ccs_real), dimension(:), pointer :: mf_data     !< Data array for the mass flux
    real(ccs_real), dimension(:), pointer :: u_data      !< Data array for x velocity component
    real(ccs_real), dimension(:), pointer :: v_data      !< Data array for y velocity component
    real(ccs_real), dimension(:), pointer :: p_data      !< Data array for pressure
    real(ccs_real), dimension(:), pointer :: dpdx_data !< Data array for pressure x gradient
    real(ccs_real), dimension(:), pointer :: dpdy_data !< Data array for pressure y gradient
    real(ccs_real), dimension(:), pointer :: invAu_data  !< Data array for inverse x momentum
                                                          !! diagonal coefficient
    real(ccs_real), dimension(:), pointer :: invAv_data  !< Data array for inverse y momentum
                                                          !! diagonal coefficient

    logical :: is_boundary            !< Boundary indicator
    type(neighbour_locator) :: loc_nb !< Neighbour cell locator object
    integer(ccs_int) :: index_nb      !< Neighbour cell index
    
    real(ccs_real) :: mib !< Cell mass imbalance

    call create_vector_values(1_ccs_int, vec_values)
    call set_mode(insert_mode, vec_values)
    
    ! First zero RHS
    call zero(b)

    ! Update vectors to make sure all data is up to date
    call update(u%values)
    call update(v%values)
    call update(p%values)
    call update(p%x_gradients)
    call update(p%y_gradients)
    call get_vector_data(mf%values, mf_data)
    call get_vector_data(u%values, u_data)
    call get_vector_data(v%values, v_data)
    call get_vector_data(p%values, p_data)
    call get_vector_data(p%x_gradients, dpdx_data)
    call get_vector_data(p%y_gradients, dpdy_data)
    call get_vector_data(invAu, invAu_data)
    call get_vector_data(invAv, invAv_data)
    
    do i = 1, mesh%nlocal
      call clear_entries(vec_values)
      
      call set_cell_location(mesh, i, loc_p)
      call get_global_index(loc_p, global_index_p)
      call count_neighbours(loc_p, nnb)

      mib = 0.0_ccs_real

      do j = 1, nnb
        call set_face_location(mesh, i, j, loc_f)
        call get_face_area(loc_f, face_area)
        call get_local_index(loc_f, index_f)

        ! Check face orientation
        call get_boundary_status(loc_f, is_boundary)
        if (.not. is_boundary) then
          call set_neighbour_location(loc_p, j, loc_nb)
          call get_local_index(loc_nb, index_nb)
          if (index_nb < i) then
            face_area = -face_area
          else
            ! Compute mass flux through face
            mf_data(index_f) = calc_mass_flux(u_data, v_data, &
                 p_data, dpdx_data, dpdy_data, &
                 invAu_data, invAv_data, &
                 loc_f)
          end if
        end if
        
        mib = mib + mf_data(index_f) * face_area
      end do

      call set_row(global_index_p, vec_values)
      call set_entry(mib, vec_values)
      call set_values(vec_values, b)
    end do

    call restore_vector_data(mf%values, mf_data)
    call restore_vector_data(u%values, u_data)
    call restore_vector_data(v%values, v_data)
    call restore_vector_data(p%values, p_data)
    call restore_vector_data(p%x_gradients, dpdx_data)
    call restore_vector_data(p%y_gradients, dpdy_data)
    call restore_vector_data(invAu, invAu_data)
    call restore_vector_data(invAv, invAv_data)
    ! Update vectors on exit (just in case)
    call update(u%values)
    call update(v%values)
    call update(p%values)
    call update(p%x_gradients)
    call update(p%y_gradients)

    call update(b)
    call update(mf%values)

    mib = norm(b, 2)
    if (par_env%proc_id == par_env%root) then
      print *, "SIMPLE intermediate mass imbalance: " // str(mib)
    end if
    
  end subroutine compute_mass_imbalance

  !>  Corrects the pressure field, using explicit underrelaxation
  subroutine update_pressure(p_prime, p)

    use case_config, only: pressure_relax

    ! Arguments
    class(field), intent(in) :: p_prime   !< pressure correction
    class(field), intent(inout) :: p      !< the pressure field being corrected

    call axpy(pressure_relax, p_prime%values, p%values)
    
  end subroutine update_pressure

  !>  Corrects the velocity field using the pressure correction gradient
  subroutine update_velocity(mesh, invAu, invAv, p_prime, u, v)

    use vec, only : zero_vector
    
    ! Arguments
    class(ccs_mesh), intent(in) :: mesh             !< The mesh
    class(ccs_vector), intent(in) :: invAu, invAv   !< The inverse x, y momentum equation diagonal coefficients
    class(field), intent(inout) :: p_prime          !< The pressure correction
    class(field), intent(inout) :: u, v             !< The x, y velocities being corrected

    ! First update gradients
    call zero_vector(p_prime%x_gradients)
    call zero_vector(p_prime%y_gradients)
    call update_gradient(mesh, p_prime)

    ! Multiply gradients by inverse diagonal coefficients
    call mult(invAu, p_prime%x_gradients)
    call mult(invAv, p_prime%y_gradients)

    ! Compute correction source on velocity
    call calculate_momentum_pressure_source(mesh, p_prime%x_gradients, u%values)
    call calculate_momentum_pressure_source(mesh, p_prime%y_gradients, v%values)

    call update(u%values)
    call update(v%values)
    
  end subroutine update_velocity

  !>  Corrects the face velocity flux using the pressure correction
  subroutine update_face_velocity(mesh, invAu, invAv, p_prime, mf)

    type(ccs_mesh), intent(in) :: mesh              !< The mesh
    class(ccs_vector), intent(in) :: invAu, invAv   !< The inverse x, y momentum equation diagonal coefficients
    class(field), intent(inout) :: p_prime          !< The pressure correction
    class(field), intent(inout) :: mf               !< The face velocity being corrected
    
    integer(ccs_int) :: i

    real(ccs_real) :: mf_prime
    real(ccs_real), dimension(:), allocatable :: zero_arr
    real(ccs_real), dimension(:), pointer :: mf_data
    real(ccs_real), dimension(:), pointer :: pp_data
    real(ccs_real), dimension(:), pointer :: invAu_data
    real(ccs_real), dimension(:), pointer :: invAv_data

    type(cell_locator) :: loc_p
    integer(ccs_int) :: nnb
    integer(ccs_int) :: j
    type(face_locator) :: loc_f
    integer(ccs_int) :: index_f

    logical :: is_boundary
    type(neighbour_locator) :: loc_nb
    integer(ccs_int) :: index_nb
    
    ! Update vector to make sure data is up to date
    call update(p_prime%values)
    call get_vector_data(p_prime%values, pp_data)
    call get_vector_data(invAu, invAu_data)
    call get_vector_data(invAv, invAv_data)
    call get_vector_data(mf%values, mf_data)
    
    allocate(zero_arr(size(pp_data)))
    zero_arr(:) = 0.0_ccs_real

    ! XXX: This should really be a face loop
    do i = 1, mesh%nlocal
      call set_cell_location(mesh, i, loc_p)
      call count_neighbours(loc_p, nnb)
      do j = 1, nnb
        call set_face_location(mesh, i, j, loc_f)
        call get_boundary_status(loc_f, is_boundary)
        if (.not. is_boundary) then
          call set_neighbour_location(loc_p, j, loc_nb)
          call get_local_index(loc_nb, index_nb)
          if (i < index_nb) then
            mf_prime = calc_mass_flux(zero_arr, zero_arr, &
                 pp_data, zero_arr, zero_arr, &
                 invAu_data, invAv_data, &
                 loc_f)

            call get_local_index(loc_f, index_f)
            mf_data(index_f) = mf_data(index_f) + mf_prime
          end if
        end if
      end do
    end do

    deallocate(zero_arr)

    call restore_vector_data(p_prime%values, pp_data)
    call restore_vector_data(invAu, invAu_data)
    call restore_vector_data(invAv, invAv_data)
    call restore_vector_data(mf%values, mf_data)

    call update(mf%values)
    ! Update vector on exit (just in case)
    call update(p_prime%values)
    
  end subroutine update_face_velocity

  subroutine check_convergence(converged)

    ! Arguments
    logical, intent(inout) :: converged

    converged = .false. ! XXX: temporary - force run for maximum iterations
    
  end subroutine check_convergence

  !>  Applies implicit underrelaxation to an equation
  !
  !> @description Extracts the diagonal coefficient of a matrix and divides by the URF, adding a
  !!              proportional explicit term to the RHS vector.
  subroutine underrelax(mesh, alpha, phi, diag, M, b)

    use mat, only : set_matrix_diagonal
    
    type(ccs_mesh), intent(in) :: mesh
    real(ccs_real), intent(in) :: alpha
    class(field), intent(in) :: phi
    class(ccs_vector), intent(inout) :: diag
    class(ccs_matrix), intent(inout) :: M
    class(ccs_vector), intent(inout) :: b

    real(ccs_real), dimension(:), pointer :: diag_data
    real(ccs_real), dimension(:), pointer :: phi_data
    real(ccs_real), dimension(:), pointer :: b_data

    integer(ccs_int) :: i

    call dprint("UR: get diagonal vec")
    call finalise(M)
    call get_matrix_diagonal(M, diag)

    call dprint("UR: get phi, diag, b")
    call get_vector_data(phi%values, phi_data)
    call get_vector_data(diag, diag_data)
    call update(b)
    call get_vector_data(b, b_data)

    call dprint("UR: apply UR")
    do i = 1, mesh%nlocal
      diag_data(i) = diag_data(i) / alpha

      b_data(i) = b_data(i) + (1.0_ccs_real - alpha) * diag_data(i) * phi_data(i)
    end do

    call dprint("UR: Restore data")
    call restore_vector_data(phi%values, phi_data)
    call restore_vector_data(diag, diag_data)
    call restore_vector_data(b, b_data)

    call dprint("UR: Set matrix diagonal")
    call set_matrix_diagonal(diag, M)
    
  end subroutine underrelax
  
end submodule pv_coupling_simple<|MERGE_RESOLUTION|>--- conflicted
+++ resolved
@@ -11,18 +11,12 @@
   use fv, only: compute_fluxes, calc_mass_flux, update_gradient
   use vec, only: create_vector, vec_reciprocal, get_vector_data, restore_vector_data, scale_vec, &
        create_vector_values
-<<<<<<< HEAD
   use mat, only: create_matrix, set_nnz, get_matrix_diagonal, set_matrix_values_spec_nrows, &
        set_matrix_values_spec_ncols, create_matrix_values
   use utils, only: update, initialise, finalise, set_size, set_values, &
                    mult, zero, clear_entries, set_entry, set_row, set_col, set_mode, &
-                   str
-=======
-  use mat, only: create_matrix, set_nnz, get_matrix_diagonal
-  use utils, only: update, initialise, finalise, set_size, set_values, pack_entries, &
-                   mult, zero, clear_entries, set_entry, set_row, set_mode, &
                    str, exit_print
->>>>>>> 05dee1b8
+
   use utils, only: debug_print
   use solver, only: create_solver, solve, set_equation_system, axpy, norm
   use parallel_types, only: parallel_environment
