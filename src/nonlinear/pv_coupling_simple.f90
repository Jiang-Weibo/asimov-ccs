!> @brief Submodule file pv_coupling_simple.smod
!
!> @details Implementation of the SIMPLE algorithm for pressure-velocity coupling.

submodule (pv_coupling) pv_coupling_simple

<<<<<<< HEAD
  use kinds, only: ccs_real, ccs_int
  use types, only: vector_init_data, vector, matrix_init_data, ccs_matrix, linear_system, &
=======
  use kinds, only: accs_real, accs_int
  use types, only: vector_init_data, ccs_vector, matrix_init_data, matrix, linear_system, &
>>>>>>> d33639e9
                   linear_solver, mesh, field, bc_config, vector_values, cell_locator, &
                   face_locator, neighbour_locator, matrix_values
  use fv, only: compute_fluxes, calc_mass_flux, update_gradient
  use vec, only: create_vector, vec_reciprocal, get_vector_data, restore_vector_data
  use mat, only: create_matrix, set_nnz, get_matrix_diagonal
  use utils, only: update, initialise, finalise, set_size, set_values, pack_entries, &
                   mult, scale, zero
  use solver, only: create_solver, solve, set_linear_system, axpy, norm
  use parallel_types, only: parallel_environment
  use constants, only: insert_mode, add_mode, ndim
  use meshing, only: get_face_area, get_global_index, get_local_index, count_neighbours, &
                     get_boundary_status, get_face_normal, set_neighbour_location, set_face_location, &
                     set_cell_location, get_volume
  
  implicit none

contains

  !> @ brief Solve Navier-Stokes equations using the SIMPLE algorithm
  !
  !> @param[in]  par_env   - parallel environment
  !> @param[in]  cell_mesh - the mesh
  !> @param[in,out] u, v   - fields containing velocity fields in x, y directions
  !> @param[in,out] p      - field containing pressure values
  !> @param[in,out] pp     - field containing pressure-correction values
  !> @param[in,out] mf     - field containing the face-centred velocity flux 
  module subroutine solve_nonlinear(par_env, cell_mesh, cps, it_start, it_end, u, v, p, pp, mf)

    ! Arguments
    class(parallel_environment), allocatable, intent(in) :: par_env
    type(mesh), intent(in) :: cell_mesh
    integer(ccs_int), intent(in) :: cps, it_start, it_end
    class(field), intent(inout) :: u, v, p, pp, mf
    
    ! Local variables
<<<<<<< HEAD
    integer(ccs_int) :: i
    class(vector), allocatable :: source
    class(ccs_matrix), allocatable :: M
    class(vector), allocatable :: invAu, invAv
=======
    integer(accs_int) :: i
    class(ccs_vector), allocatable :: source
    class(matrix), allocatable :: M
    class(ccs_vector), allocatable :: invAu, invAv
>>>>>>> d33639e9
    
    type(vector_init_data) :: vec_sizes
    type(matrix_init_data) :: mat_sizes
    type(linear_system)    :: lin_system
    type(bc_config) :: bcs

    logical :: converged
    
    ! Initialise linear system
    print *, "NONLINEAR: init"
    call initialise(mat_sizes)
    call initialise(vec_sizes)
    call initialise(lin_system)

    ! Create coefficient matrix
    print *, "NONLINEAR: setup matrix"
    call set_size(par_env, cell_mesh, mat_sizes)
    call set_nnz(5, mat_sizes)
    call create_matrix(mat_sizes, M)

    ! Create RHS vector
    print *, "NONLINEAR: setup RHS"
    call set_size(par_env, cell_mesh, vec_sizes)
    call create_vector(vec_sizes, source)

    ! Create vectors for storing inverse of velocity central coefficients
    print *, "NONLINEAR: setup ind coeff"
    call create_vector(vec_sizes, invAu)
    call create_vector(vec_sizes, invAv)
    
    ! Get pressure gradient
    print *, "NONLINEAR: compute grad p"
    call update_gradient(cell_mesh, p)

    outerloop: do i = it_start, it_end

      print *, "NONLINEAR: iteration ", i

      ! Solve momentum equation with guessed pressure and velocity fields (eq. 4)
      print *, "NONLINEAR: guess velocity"
      call calculate_velocity(par_env, cell_mesh, cps, mf, p, bcs, M, source, lin_system, u, v, invAu, invAv)

      ! Calculate pressure correction from mass imbalance (sub. eq. 11 into eq. 8)
      print *, "NONLINEAR: mass imbalance"
      call compute_mass_imbalance(par_env, cell_mesh, invAu, invAv, u, v, p, mf, source)
      print *, "NONLINEAR: compute p'"
      call calculate_pressure_correction(par_env, cell_mesh, invAu, invAv, M, source, lin_system, pp)
      
      ! Update velocity with velocity correction (eq. 6)
      print *, "NONLINEAR: correct face velocity"
      call update_face_velocity(cell_mesh, invAu, invAv, pp, mf)
      print *, "NONLINEAR: correct velocity"
      call update_velocity(cell_mesh, invAu, invAv, pp, u, v)

      ! Update pressure field with pressure correction
      print *, "NONLINEAR: correct pressure"
      call update_pressure(pp, p)
      print *, "NONLINEAR: compute gradp"
      call update_gradient(cell_mesh, p)

      ! Todo:
      !call calculate_scalars()

      call check_convergence(converged)
      if (converged) then
        exit outerloop
      endif

    end do outerloop

  end subroutine solve_nonlinear

  !> @brief Computes the guessed velocity fields based on a frozen pressure field
  !
  !> @param[in]    par_env      - the parallel environment
  !> @param[in]    cell_mesh    - the mesh
  !> @param[in]    cps          - cells per side of a square mesh (remove)
  !> @param[in]    mf           - the face velocity flux
  !> @param[in]    p            - the pressure field
  !> @param[inout] bcs          - boundary conditions
  !> @param[inout] M            - matrix object
  !> @param[inout] vec          - vector object
  !> @param[inout] lin_sys      - linear system object
  !> @param[inout] u, v         - the x and y velocity fields
  !> @param[inout] invAu, invAv - vectors containing the inverse momentum coefficients
  !
  !> @description Given an initial guess of a pressure field form the momentum equations (as scalar
  !!              equations) and solve to obtain an intermediate velocity field u* that will not
  !!              satisfy continuity.
  subroutine calculate_velocity(par_env, cell_mesh, cps, mf, p, bcs, M, vec, lin_sys, u, v, invAu, invAv)

    ! Arguments
    class(parallel_environment), allocatable, intent(in) :: par_env
    type(mesh), intent(in)         :: cell_mesh
    integer(ccs_int), intent(in)  :: cps
    class(field), intent(in) :: mf
    class(field), intent(in) :: p
    type(bc_config), intent(inout) :: bcs
<<<<<<< HEAD
    class(ccs_matrix), allocatable, intent(inout)  :: M
    class(vector), allocatable, intent(inout)  :: vec
=======
    class(matrix), allocatable, intent(inout)  :: M
    class(ccs_vector), allocatable, intent(inout)  :: vec
>>>>>>> d33639e9
    type(linear_system), intent(inout) :: lin_sys
    class(field), intent(inout)    :: u, v
    class(ccs_vector), intent(inout)    :: invAu, invAv

    
    ! u-velocity
    ! ----------

    ! TODO: Do boundaries properly
    bcs%bc_type(:) = 0 !> Fixed zero BC
    bcs%bc_type(4) = 1 !> Fixed one BC at lid
    call calculate_velocity_component(par_env, cell_mesh, cps, mf, p, 1, bcs, M, vec, lin_sys, u, invAu)
    
    ! v-velocity
    ! ----------
    
    ! TODO: Do boundaries properly
    bcs%bc_type(:) = 0 !> Fixed zero BC
    call calculate_velocity_component(par_env, cell_mesh, cps, mf, p, 2, bcs, M, vec, lin_sys, v, invAv)

  end subroutine calculate_velocity

  subroutine calculate_velocity_component(par_env, cell_mesh, cps, mf, p, component, bcs, M, vec, lin_sys, u, invAu)

    ! Arguments
    class(parallel_environment), allocatable, intent(in) :: par_env
    type(mesh), intent(in)         :: cell_mesh
    integer(ccs_int), intent(in)  :: cps
    class(field), intent(in) :: mf
    class(field), intent(in) :: p
    integer(ccs_int), intent(in) :: component
    type(bc_config), intent(inout) :: bcs
<<<<<<< HEAD
    class(ccs_matrix), allocatable, intent(inout)  :: M
    class(vector), allocatable, intent(inout)  :: vec
=======
    class(matrix), allocatable, intent(inout)  :: M
    class(ccs_vector), allocatable, intent(inout)  :: vec
>>>>>>> d33639e9
    type(linear_system), intent(inout) :: lin_sys
    class(field), intent(inout)    :: u
    class(ccs_vector), intent(inout)    :: invAu
    
    ! Local variables
    class(linear_solver), allocatable :: lin_solver
    real(ccs_real) :: alpha !> Underrelaxation factor

    ! Set underrelaxation factor
    ! TODO: read from input
    alpha = 0.9_ccs_real

    ! First zero matrix/RHS
    call zero(vec)
    call zero(M)
    
    ! Calculate fluxes and populate coefficient matrix
    print *, "GV: compute u flux"
    call compute_fluxes(u, mf, cell_mesh, bcs, cps, M, vec)

    ! Calculate pressure source term and populate RHS vector
    print *, "GV: compute u gradp"
    if (component == 1) then
      call calculate_momentum_pressure_source(cell_mesh, p%gradx, vec)
    else if (component == 2) then
      call calculate_momentum_pressure_source(cell_mesh, p%grady, vec)
    else
      print *, "Unsupported vector component: ", component
      stop 1
    end if
    
    ! Underrelax the equations
    print *, "GV: underrelax u"
    call underrelax(cell_mesh, alpha, u, invAu, M, vec)
    
    ! Store reciprocal of central coefficient
    print *, "GV: get u diag"
    call get_matrix_diagonal(M, invAu)
    call vec_reciprocal(invAu)
    
    ! Assembly of coefficient matrix and source vector
    print *, "GV: build u lin sys"
    call update(M)
    call update(vec)
    call update(invAu)
    call finalise(M)

    ! Create linear solver
    call set_linear_system(par_env, vec, u%vec, M, lin_sys)
    call create_solver(lin_sys, lin_solver)

    ! Solve the linear system
    print *, "GV: solve u"
    call solve(lin_solver)

    ! Clean up
    deallocate(lin_solver)
    
  end subroutine calculate_velocity_component
  
  !> @brief Adds the momentum source due to pressure gradient
  !
  !> @param[in]    cell_mesh - the mesh
  !> @param[in]    pgrad     - the pressure gradient
  !> @param[inout] vec       - the momentum equation RHS vector
  subroutine calculate_momentum_pressure_source(cell_mesh, pgrad, vec)

    ! Arguments
    class(mesh), intent(in) :: cell_mesh
    class(ccs_vector), intent(in) :: pgrad
    class(ccs_vector), intent(inout) :: vec

    ! Local variables
    type(vector_values) :: vec_values
    type(cell_locator) :: self_loc
    integer(ccs_int) :: self_idx, local_idx
    real(ccs_real) :: r
    real(ccs_real), dimension(:), pointer :: pgrad_data

    real(ccs_real) :: V
    
    allocate(vec_values%idx(1))
    allocate(vec_values%val(1))

    vec_values%mode = add_mode

    ! Temporary storage for p values
    call get_vector_data(pgrad, pgrad_data)
    
    ! Loop over cells
    do local_idx = 1, cell_mesh%nlocal
      call set_cell_location(cell_mesh, local_idx, self_loc)
      call get_global_index(self_loc, self_idx)

      call get_volume(self_loc, V)
      
      r = -pgrad_data(local_idx) * V
      call pack_entries(1, self_idx, r, vec_values)
      call set_values(vec_values, vec)

    end do

    deallocate(vec_values%idx)
    deallocate(vec_values%val)

    call restore_vector_data(pgrad, pgrad_data)
    
  end subroutine calculate_momentum_pressure_source

  !> @brief Solves the pressure correction equation
  !
  !> @param[in]    par_env      - the parallel environment
  !> @param[in]    cell_mesh    - the mesh
  !> @param[in]    invAu, invAv - inverse diagonal momentum coefficients
  !> @param[inout] M            - matrix object
  !> @param[inout] vec          - the RHS vector
  !> @param[inout] lin_sys      - linear system object
  !> @param[inout] pp           - the pressure correction field
  !
  !> @description Solves the pressure correction equation formed by the mass-imbalance.
  subroutine calculate_pressure_correction(par_env, cell_mesh, invAu, invAv, M, vec, lin_sys, pp)

    ! Arguments
    class(parallel_environment), allocatable, intent(in) :: par_env
    class(mesh), intent(in) :: cell_mesh
<<<<<<< HEAD
    class(vector), intent(in) :: invAu, invAv
    class(ccs_matrix), allocatable, intent(inout)  :: M
    class(vector), allocatable, intent(inout)  :: vec
=======
    class(ccs_vector), intent(in) :: invAu, invAv
    class(matrix), allocatable, intent(inout)  :: M
    class(ccs_vector), allocatable, intent(inout)  :: vec
>>>>>>> d33639e9
    type(linear_system), intent(inout) :: lin_sys
    class(field), intent(inout) :: pp

    ! Local variables
    type(matrix_values) :: mat_coeffs
    type(vector_values) :: vec_values
    type(cell_locator) :: self_loc
    type(neighbour_locator) :: ngb_loc
    type(face_locator) :: face_loc
    class(linear_solver), allocatable :: lin_solver
    integer(ccs_int) :: self_idx, ngb_idx, local_idx
    integer(ccs_int) :: j
    integer(ccs_int) :: n_ngb
    integer(ccs_int) :: row, col
    real(ccs_real) :: face_area
    real(ccs_real), dimension(ndim) :: face_normal
    real(ccs_real) :: r
    real(ccs_real) :: coeff_f, coeff_p, coeff_nb
    logical :: is_boundary

    real(ccs_real), dimension(:), pointer :: invAu_data
    real(ccs_real), dimension(:), pointer :: invAv_data
    
    real(ccs_real) :: Vp
    real(ccs_real) :: Vnb
    real(ccs_real) :: Vf
    real(ccs_real) :: invAp
    real(ccs_real) :: invAnb
    real(ccs_real) :: invAf

    integer(ccs_int) :: idxnb

    integer(ccs_int) :: cps   ! Cells per side
    integer(ccs_int) :: rcrit ! Global index of approximate central cell
    
    ! First zero matrix
    call zero(M)

    ! The computed mass imbalance is +ve, to have a +ve diagonal coefficient we need to negate this.
    print *, "P': negate RHS"
    call scale(-1.0_ccs_real, vec)
    call update(vec)
    
    allocate(vec_values%idx(1))
    allocate(vec_values%val(1))

    mat_coeffs%mode = insert_mode
    vec_values%mode = add_mode    ! We already have a mass-imbalance vector, BCs get ADDED

    call update(M)
    
    print *, "P': get invA"
    call get_vector_data(invAu, invAu_data)
    call get_vector_data(invAv, invAv_data)
    
    ! Loop over cells
    print *, "P': cell loop"
    do local_idx = 1, cell_mesh%nlocal
      call set_cell_location(cell_mesh, local_idx, self_loc)
      call get_global_index(self_loc, self_idx)
      call count_neighbours(self_loc, n_ngb)

      allocate(mat_coeffs%rglob(1))
      allocate(mat_coeffs%cglob(1 + n_ngb))
      allocate(mat_coeffs%val(1 + n_ngb))

      row = self_idx
      coeff_p = 0.0_ccs_real
      r = 0.0_ccs_real

      ! Loop over faces
      do j = 1, n_ngb
        call set_face_location(cell_mesh, local_idx, j, face_loc)
        call get_face_area(face_loc, face_area)
        call get_face_normal(face_loc, face_normal)

        call get_boundary_status(face_loc, is_boundary)
        
        if (.not. is_boundary) then
          ! Interior face
          call set_neighbour_location(self_loc, j, ngb_loc)
          call get_global_index(ngb_loc, ngb_idx)
          call get_local_index(ngb_loc, idxnb)
          coeff_f = (1.0 / cell_mesh%h) * face_area

          call get_volume(self_loc, Vp)
          call get_volume(ngb_loc, Vnb)
          Vf = 0.5_ccs_real * (Vp + Vnb)

          invAp = 0.5_ccs_real * (invAu_data(local_idx) + invAv_data(local_idx))
          invAnb = 0.5_ccs_real * (invAu_data(idxnb) + invAv_data(idxnb))
          invAf = 0.5_ccs_real * (invAp + invAnb)

          coeff_f = -(Vf * invAf) * coeff_f
          
          coeff_p = coeff_p - coeff_f
          coeff_nb = coeff_f
          col = ngb_idx
        else
          ! XXX: Fixed velocity BC - no pressure correction
          col = -1
          coeff_nb = 0.0_ccs_real
        endif
        call pack_entries(1, j+1, row, col, coeff_nb, mat_coeffs)

      end do

      ! XXX: Need to fix pressure somewhere
      !!     Row is the global index - should be unique
      !!     Locate approximate centre of mesh (assuming a square)
      cps = int(sqrt(real(cell_mesh%nglobal)), ccs_int)
      rcrit = (cps / 2) * (1 + cps)
      if (row == rcrit) then
        coeff_p = coeff_p + 1.0e30 ! Force diagonal to be huge -> zero solution (approximately).
        print *, "Fixed coeff_p", coeff_p, " at ", row
      end if
      
      ! Add the diagonal entry
      col = row
      call pack_entries(1, 1, row, col, coeff_p, mat_coeffs)

      call pack_entries(1, self_idx, r, vec_values)

      ! Set the values
      call set_values(mat_coeffs, M)
      call set_values(vec_values, vec)

      deallocate(mat_coeffs%rglob)
      deallocate(mat_coeffs%cglob)
      deallocate(mat_coeffs%val)
    end do

    print *, "P': restore invA"
    call restore_vector_data(invAu, invAu_data)
    call restore_vector_data(invAv, invAv_data)

    ! Assembly of coefficient matrix and source vector
    print *, "P': assemble matrix, RHS"
    call update(M)
    call update(vec)
    call finalise(M)
    
    ! Create linear solver
    print *, "P': create lin sys"
    call set_linear_system(par_env, vec, pp%vec, M, lin_sys)
    call create_solver(lin_sys, lin_solver)

    ! Solve the linear system
    print *, "P': solve"
    call solve(lin_solver)

    ! Clean up
    deallocate(lin_solver)
    
  end subroutine calculate_pressure_correction

  !> @brief Computes the per-cell mass imbalance, updating the face velocity flux as it does so.
  subroutine compute_mass_imbalance(par_env, cell_mesh, invAu, invAv, u, v, p, mf, b)

    class(parallel_environment), intent(in) :: par_env
    type(mesh), intent(in) :: cell_mesh !> The mesh object
    class(ccs_vector), intent(in) :: invAu  !> The inverse x momentum equation diagonal coefficient
    class(ccs_vector), intent(in) :: invAv  !> The inverse y momentum equation diagonal coefficient
    class(field), intent(inout) :: u       !> The x velocity component
    class(field), intent(inout) :: v       !> The y velocity component
    class(field), intent(inout) :: p       !> The pressure field
    class(field), intent(inout) :: mf   !> The face velocity flux
    class(ccs_vector), intent(inout) :: b   !> The per-cell mass imbalance

    type(vector_values) :: vec_values
    integer(ccs_int) :: i !> Cell counter
    integer(ccs_int) :: j !> Cell-face counter

    type(cell_locator) :: loc_p !> Central cell locator object
    type(face_locator) :: loc_f !> Face locator object

    integer(ccs_int) :: idxp_g  !> Central cell global index
    real(ccs_real) :: face_area !> Face area
    integer(ccs_int) :: idxf    !> Face index
    integer(ccs_int) :: nnb     !> Cell neighbour count

    real(ccs_real), dimension(:), pointer :: mf_data     !> Data array for the mass flux
    real(ccs_real), dimension(:), pointer :: u_data      !> Data array for x velocity component
    real(ccs_real), dimension(:), pointer :: v_data      !> Data array for y velocity component
    real(ccs_real), dimension(:), pointer :: p_data      !> Data array for pressure
    real(ccs_real), dimension(:), pointer :: pgradx_data !> Data array for pressure x gradient
    real(ccs_real), dimension(:), pointer :: pgrady_data !> Data array for pressure y gradient
    real(ccs_real), dimension(:), pointer :: invAu_data  !> Data array for inverse x momentum
                                                          !! diagonal coefficient
    real(ccs_real), dimension(:), pointer :: invAv_data  !> Data array for inverse y momentum
                                                          !! diagonal coefficient

    logical :: is_boundary            !> Boundary indicator
    type(neighbour_locator) :: loc_nb !> Neighbour cell locator object
    integer(ccs_int) :: idxnb        !> Neighbour cell index
    
    real(ccs_real) :: mib !> Cell mass imbalance

    allocate(vec_values%idx(1))
    allocate(vec_values%val(1))
    vec_values%mode = insert_mode

    ! First zero RHS
    call zero(b)

    ! Update vectors to make sure all data is up to date
    call update(u%vec)
    call update(v%vec)
    call update(p%vec)
    call update(p%gradx)
    call update(p%grady)
    call get_vector_data(mf%vec, mf_data)
    call get_vector_data(u%vec, u_data)
    call get_vector_data(v%vec, v_data)
    call get_vector_data(p%vec, p_data)
    call get_vector_data(p%gradx, pgradx_data)
    call get_vector_data(p%grady, pgrady_data)
    call get_vector_data(invAu, invAu_data)
    call get_vector_data(invAv, invAv_data)
    
    do i = 1, cell_mesh%nlocal
      call set_cell_location(cell_mesh, i, loc_p)
      call get_global_index(loc_p, idxp_g)
      call count_neighbours(loc_p, nnb)

      mib = 0.0_ccs_real

      do j = 1, nnb
        call set_face_location(cell_mesh, i, j, loc_f)
        call get_face_area(loc_f, face_area)
        call get_local_index(loc_f, idxf)

        ! Check face orientation
        call get_boundary_status(loc_f, is_boundary)
        if (.not. is_boundary) then
          call set_neighbour_location(loc_p, j, loc_nb)
          call get_local_index(loc_nb, idxnb)
          if (idxnb < i) then
            face_area = -face_area
          else
            ! Compute mass flux through face
            mf_data(idxf) = calc_mass_flux(u_data, v_data, &
                 p_data, pgradx_data, pgrady_data, &
                 invAu_data, invAv_data, &
                 loc_f)
          end if
        end if
        
        mib = mib + mf_data(idxf) * face_area
      end do
      
      call pack_entries(1, idxp_g, mib, vec_values)
      call set_values(vec_values, b)
    end do

    call restore_vector_data(mf%vec, mf_data)
    call restore_vector_data(u%vec, u_data)
    call restore_vector_data(v%vec, v_data)
    call restore_vector_data(p%vec, p_data)
    call restore_vector_data(p%gradx, pgradx_data)
    call restore_vector_data(p%grady, pgrady_data)
    call restore_vector_data(invAu, invAu_data)
    call restore_vector_data(invAv, invAv_data)
    ! Update vectors on exit (just in case)
    call update(u%vec)
    call update(v%vec)
    call update(p%vec)
    call update(p%gradx)
    call update(p%grady)

    call update(b)
    call update(mf%vec)

    mib = norm(b, 2)
    if (par_env%proc_id == par_env%root) then
      print *, "SIMPLE intermediate mass imbalance: ", mib
    end if
    
  end subroutine compute_mass_imbalance

  !> @brief Corrects the pressure field, using explicit underrelaxation
  subroutine update_pressure(pp, p)

    ! Arguments
    class(field), intent(in) :: pp
    class(field), intent(inout) :: p

    ! Local variables
    real(ccs_real) :: alpha   !< Under-relaxation factor

    ! Set under-relaxation factor (todo: read this from input file)
    alpha = 0.1_ccs_real

    call axpy(alpha, pp%vec, p%vec)
    
  end subroutine update_pressure

  !> @brief Corrects the velocity field using the pressure correction gradient
  subroutine update_velocity(cell_mesh, invAu, invAv, pp, u, v)

    use vec, only : zero_vector
    
    ! Arguments
    class(mesh), intent(in) :: cell_mesh
    class(ccs_vector), intent(in) :: invAu, invAv
    class(field), intent(inout) :: pp
    class(field), intent(inout) :: u, v

    ! First update gradients
    call zero_vector(pp%gradx)
    call zero_vector(pp%grady)
    call update_gradient(cell_mesh, pp)

    ! Multiply gradients by inverse diagonal coefficients
    call mult(invAu, pp%gradx)
    call mult(invAv, pp%grady)

    ! Compute correction source on velocity
    call calculate_momentum_pressure_source(cell_mesh, pp%gradx, u%vec)
    call calculate_momentum_pressure_source(cell_mesh, pp%grady, v%vec)

    call update(u%vec)
    call update(v%vec)
    
  end subroutine update_velocity

  !> @brief Corrects the face velocity flux using the pressure correction
  subroutine update_face_velocity(cell_mesh, invAu, invAv, pp, mf)

    type(mesh), intent(in) :: cell_mesh
    class(ccs_vector), intent(in) :: invAu
    class(ccs_vector), intent(in) :: invAv
    class(field), intent(inout) :: pp
    class(field), intent(inout) :: mf
    
    integer(ccs_int) :: i

    real(ccs_real) :: mf_prime
    real(ccs_real), dimension(:), allocatable :: zero_arr
    real(ccs_real), dimension(:), pointer :: mf_data
    real(ccs_real), dimension(:), pointer :: pp_data
    real(ccs_real), dimension(:), pointer :: invAu_data
    real(ccs_real), dimension(:), pointer :: invAv_data

    type(cell_locator) :: loc_p
    integer(ccs_int) :: nnb
    integer(ccs_int) :: j
    type(face_locator) :: loc_f
    integer(ccs_int) :: idxf

    logical :: is_boundary
    type(neighbour_locator) :: loc_nb
    integer(ccs_int) :: idxnb
    
    ! Update vector to make sure data is up to date
    call update(pp%vec)
    call get_vector_data(pp%vec, pp_data)
    call get_vector_data(invAu, invAu_data)
    call get_vector_data(invAv, invAv_data)
    call get_vector_data(mf%vec, mf_data)
    
    allocate(zero_arr(size(pp_data)))
    zero_arr(:) = 0.0_ccs_real

    ! XXX: This should really be a face loop
    do i = 1, cell_mesh%nlocal
      call set_cell_location(cell_mesh, i, loc_p)
      call count_neighbours(loc_p, nnb)
      do j = 1, nnb
        call set_face_location(cell_mesh, i, j, loc_f)
        call get_boundary_status(loc_f, is_boundary)
        if (.not. is_boundary) then
          call set_neighbour_location(loc_p, j, loc_nb)
          call get_local_index(loc_nb, idxnb)
          if (i < idxnb) then
            mf_prime = calc_mass_flux(zero_arr, zero_arr, &
                 pp_data, zero_arr, zero_arr, &
                 invAu_data, invAv_data, &
                 loc_f)

            call get_local_index(loc_f, idxf)
            mf_data(idxf) = mf_data(idxf) + mf_prime
          end if
        end if
      end do
    end do

    deallocate(zero_arr)

    call restore_vector_data(pp%vec, pp_data)
    call restore_vector_data(invAu, invAu_data)
    call restore_vector_data(invAv, invAv_data)
    call restore_vector_data(mf%vec, mf_data)

    call update(mf%vec)
    ! Update vector on exit (just in case)
    call update(pp%vec)
    
  end subroutine update_face_velocity

  ! subroutine calculate_scalars()


  ! end subroutine calculate_scalars


  subroutine check_convergence(converged)

    ! Arguments
    logical, intent(inout) :: converged

    converged = .false. ! XXX: temporary - force run for maximum iterations
    
  end subroutine check_convergence

  !> @brief Applies implicit underrelaxation to an equation
  !
  !> @description Extracts the diagonal coefficient of a matrix and divides by the URF, adding a
  !!              proportional explicit term to the RHS vector.
  subroutine underrelax(cell_mesh, alpha, phi, diag, M, b)

    use mat, only : set_matrix_diagonal
    
    type(mesh), intent(in) :: cell_mesh
    real(ccs_real), intent(in) :: alpha
    class(field), intent(in) :: phi
<<<<<<< HEAD
    class(vector), intent(inout) :: diag
    class(ccs_matrix), intent(inout) :: M
    class(vector), intent(inout) :: b
=======
    class(ccs_vector), intent(inout) :: diag
    class(matrix), intent(inout) :: M
    class(ccs_vector), intent(inout) :: b
>>>>>>> d33639e9

    real(ccs_real), dimension(:), pointer :: diag_data
    real(ccs_real), dimension(:), pointer :: phi_data
    real(ccs_real), dimension(:), pointer :: b_data

    integer(ccs_int) :: i

    print *, "UR: get diagonal vec"
    call finalise(M)
    call get_matrix_diagonal(M, diag)

    print *, "UR: get phi, diag, b"
    call get_vector_data(phi%vec, phi_data)
    call get_vector_data(diag, diag_data)
    call update(b)
    call get_vector_data(b, b_data)

    print *, "UR: apply UR"
    do i = 1, cell_mesh%nlocal
      diag_data(i) = diag_data(i) / alpha

      b_data(i) = b_data(i) + (1.0_ccs_real - alpha) * diag_data(i) * phi_data(i)
    end do

    print *, "UR: Restore data"
    call restore_vector_data(phi%vec, phi_data)
    call restore_vector_data(diag, diag_data)
    call restore_vector_data(b, b_data)

    print *, "UR: Set matrix diagonal"
    call set_matrix_diagonal(diag, M)
    
  end subroutine underrelax
  
end submodule pv_coupling_simple<|MERGE_RESOLUTION|>--- conflicted
+++ resolved
@@ -4,13 +4,8 @@
 
 submodule (pv_coupling) pv_coupling_simple
 
-<<<<<<< HEAD
   use kinds, only: ccs_real, ccs_int
-  use types, only: vector_init_data, vector, matrix_init_data, ccs_matrix, linear_system, &
-=======
-  use kinds, only: accs_real, accs_int
-  use types, only: vector_init_data, ccs_vector, matrix_init_data, matrix, linear_system, &
->>>>>>> d33639e9
+  use types, only: vector_init_data, ccs_vector, matrix_init_data, ccs_matrix, linear_system, &
                    linear_solver, mesh, field, bc_config, vector_values, cell_locator, &
                    face_locator, neighbour_locator, matrix_values
   use fv, only: compute_fluxes, calc_mass_flux, update_gradient
@@ -46,17 +41,10 @@
     class(field), intent(inout) :: u, v, p, pp, mf
     
     ! Local variables
-<<<<<<< HEAD
     integer(ccs_int) :: i
-    class(vector), allocatable :: source
+    class(ccs_vector), allocatable :: source
     class(ccs_matrix), allocatable :: M
-    class(vector), allocatable :: invAu, invAv
-=======
-    integer(accs_int) :: i
-    class(ccs_vector), allocatable :: source
-    class(matrix), allocatable :: M
     class(ccs_vector), allocatable :: invAu, invAv
->>>>>>> d33639e9
     
     type(vector_init_data) :: vec_sizes
     type(matrix_init_data) :: mat_sizes
@@ -155,13 +143,8 @@
     class(field), intent(in) :: mf
     class(field), intent(in) :: p
     type(bc_config), intent(inout) :: bcs
-<<<<<<< HEAD
     class(ccs_matrix), allocatable, intent(inout)  :: M
-    class(vector), allocatable, intent(inout)  :: vec
-=======
-    class(matrix), allocatable, intent(inout)  :: M
     class(ccs_vector), allocatable, intent(inout)  :: vec
->>>>>>> d33639e9
     type(linear_system), intent(inout) :: lin_sys
     class(field), intent(inout)    :: u, v
     class(ccs_vector), intent(inout)    :: invAu, invAv
@@ -194,13 +177,8 @@
     class(field), intent(in) :: p
     integer(ccs_int), intent(in) :: component
     type(bc_config), intent(inout) :: bcs
-<<<<<<< HEAD
     class(ccs_matrix), allocatable, intent(inout)  :: M
-    class(vector), allocatable, intent(inout)  :: vec
-=======
-    class(matrix), allocatable, intent(inout)  :: M
     class(ccs_vector), allocatable, intent(inout)  :: vec
->>>>>>> d33639e9
     type(linear_system), intent(inout) :: lin_sys
     class(field), intent(inout)    :: u
     class(ccs_vector), intent(inout)    :: invAu
@@ -326,15 +304,9 @@
     ! Arguments
     class(parallel_environment), allocatable, intent(in) :: par_env
     class(mesh), intent(in) :: cell_mesh
-<<<<<<< HEAD
-    class(vector), intent(in) :: invAu, invAv
+    class(ccs_vector), intent(in) :: invAu, invAv
     class(ccs_matrix), allocatable, intent(inout)  :: M
-    class(vector), allocatable, intent(inout)  :: vec
-=======
-    class(ccs_vector), intent(in) :: invAu, invAv
-    class(matrix), allocatable, intent(inout)  :: M
     class(ccs_vector), allocatable, intent(inout)  :: vec
->>>>>>> d33639e9
     type(linear_system), intent(inout) :: lin_sys
     class(field), intent(inout) :: pp
 
@@ -761,15 +733,9 @@
     type(mesh), intent(in) :: cell_mesh
     real(ccs_real), intent(in) :: alpha
     class(field), intent(in) :: phi
-<<<<<<< HEAD
-    class(vector), intent(inout) :: diag
+    class(ccs_vector), intent(inout) :: diag
     class(ccs_matrix), intent(inout) :: M
-    class(vector), intent(inout) :: b
-=======
-    class(ccs_vector), intent(inout) :: diag
-    class(matrix), intent(inout) :: M
     class(ccs_vector), intent(inout) :: b
->>>>>>> d33639e9
 
     real(ccs_real), dimension(:), pointer :: diag_data
     real(ccs_real), dimension(:), pointer :: phi_data
