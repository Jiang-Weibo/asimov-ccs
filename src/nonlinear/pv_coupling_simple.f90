--- conflicted
+++ resolved
@@ -371,11 +371,7 @@
     ! Arguments
     class(parallel_environment), allocatable, intent(in) :: par_env !< the parallel environment
     class(ccs_mesh), intent(in) :: mesh                             !< the mesh
-<<<<<<< HEAD
-    class(ccs_vector), intent(in) :: invAu, invAv, invAw            !< inverse diagonal momentum coefficients
-=======
-    class(ccs_vector), intent(inout) :: invAu, invAv                   !< inverse diagonal momentum coefficients
->>>>>>> 3d846fce
+    class(ccs_vector), intent(inout) :: invAu, invAv, invAw            !< inverse diagonal momentum coefficients
     class(ccs_matrix), allocatable, intent(inout) :: M              !< matrix object
     class(ccs_vector), allocatable, intent(inout) :: vec            !< the RHS vector
     type(equation_system), intent(inout) :: lin_sys                 !< linear system object
@@ -565,14 +561,9 @@
   subroutine compute_mass_imbalance(mesh, invAu, invAv, invAw, ivar, u, v, w, p, mf, b, residuals)
 
     type(ccs_mesh), intent(in) :: mesh      !< The mesh object
-<<<<<<< HEAD
-    class(ccs_vector), intent(in) :: invAu  !< The inverse x momentum equation diagonal coefficient
-    class(ccs_vector), intent(in) :: invAv  !< The inverse y momentum equation diagonal coefficient
-    class(ccs_vector), intent(in) :: invAw  !< The inverse z momentum equation diagonal coefficient
-=======
     class(ccs_vector), intent(inout) :: invAu  !< The inverse x momentum equation diagonal coefficient
     class(ccs_vector), intent(inout) :: invAv  !< The inverse y momentum equation diagonal coefficient
->>>>>>> 3d846fce
+    class(ccs_vector), intent(inout) :: invAw  !< The inverse z momentum equation diagonal coefficient
     integer(ccs_int), intent(inout) :: ivar !< Counter for flow variables
     class(field), intent(inout) :: u        !< The x velocity component
     class(field), intent(inout) :: v        !< The y velocity component
@@ -763,14 +754,9 @@
   subroutine update_face_velocity(mesh, invAu, invAv, invAw, p_prime, mf)
 
     type(ccs_mesh), intent(in) :: mesh                               !< The mesh
-<<<<<<< HEAD
-    class(ccs_vector), intent(in) :: invAu                           !< The inverse x momentum equation diagonal coefficient
-    class(ccs_vector), intent(in) :: invAv                           !< The inverse y momentum equation diagonal coefficient
-    class(ccs_vector), intent(in) :: invAw                           !< The inverse z momentum equation diagonal coefficient
-=======
     class(ccs_vector), intent(inout) :: invAu                           !< The inverse x momentum equation diagonal coefficient
     class(ccs_vector), intent(inout) :: invAv                           !< The inverse y momentum equation diagonal coefficient
->>>>>>> 3d846fce
+    class(ccs_vector), intent(inout) :: invAw                           !< The inverse z momentum equation diagonal coefficient
     class(field), intent(inout) :: p_prime                           !< The pressure correction
     class(field), intent(inout) :: mf                                !< The face velocity being corrected
 
