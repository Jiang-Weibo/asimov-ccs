!>  Submodule file pv_coupling_simple.smod
!
!>  Implementation of the SIMPLE algorithm for pressure-velocity coupling.

submodule (pv_coupling) pv_coupling_simple
#include "ccs_macros.inc"
  use kinds, only: ccs_real, ccs_int
  use types, only: vector_spec, ccs_vector, matrix_spec, ccs_matrix, equation_system, &
                   linear_solver, ccs_mesh, field, bc_config, vector_values, cell_locator, &
                   face_locator, neighbour_locator, matrix_values
  use fv, only: compute_fluxes, calc_mass_flux, update_gradient
  use vec, only: create_vector, vec_reciprocal, get_vector_data, restore_vector_data, scale_vec, &
       create_vector_values
  use mat, only: create_matrix, set_nnz, get_matrix_diagonal
  use utils, only: update, initialise, finalise, set_size, set_values, pack_entries, &
                   mult, zero, clear_entries, set_entry, set_row, set_mode, &
                   str
  use utils, only: debug_print
  use solver, only: create_solver, solve, set_equation_system, axpy, norm
  use parallel_types, only: parallel_environment
  use constants, only: insert_mode, add_mode, ndim
  use meshing, only: get_face_area, get_global_index, get_local_index, count_neighbours, &
                     get_boundary_status, get_face_normal, set_neighbour_location, set_face_location, &
                     set_cell_location, get_volume
  
  implicit none

contains

  !> @ brief Solve Navier-Stokes equations using the SIMPLE algorithm
  !
  !> @param[in]  par_env   - parallel environment
  !> @param[in]  mesh - the mesh
  !> @param[in,out] u, v   - fields containing velocity fields in x, y directions
  !> @param[in,out] p      - field containing pressure values
  !> @param[in,out] p_prime     - field containing pressure-correction values
  !> @param[in,out] mf     - field containing the face-centred velocity flux 
  module subroutine solve_nonlinear(par_env, mesh, cps, it_start, it_end, u, v, p, p_prime, mf)

    ! Arguments
    class(parallel_environment), allocatable, intent(in) :: par_env
    type(ccs_mesh), intent(in) :: mesh
    integer(ccs_int), intent(in) :: cps, it_start, it_end
    class(field), intent(inout) :: u, v, p, p_prime, mf
    
    ! Local variables
    integer(ccs_int) :: i
    class(ccs_vector), allocatable :: source
    class(ccs_matrix), allocatable :: M
    class(ccs_vector), allocatable :: invAu, invAv
    
    type(vector_spec) :: vec_properties
    type(matrix_spec) :: mat_properties
    type(equation_system)    :: lin_system
    type(bc_config) :: bcs

    logical :: converged
    
    ! Initialise linear system
    call dprint("NONLINEAR: init")
    call initialise(vec_properties)
    call initialise(mat_properties)
    call initialise(lin_system)

    ! Create coefficient matrix
    call dprint("NONLINEAR: setup matrix")
    call set_size(par_env, mesh, mat_properties)
    call set_nnz(5, mat_properties)
    call create_matrix(mat_properties, M)

    ! Create RHS vector
    call dprint("NONLINEAR: setup RHS")
    call set_size(par_env, mesh, vec_properties)
    call create_vector(vec_properties, source)

    ! Create vectors for storing inverse of velocity central coefficients
    call dprint("NONLINEAR: setup ind coeff")
    call create_vector(vec_properties, invAu)
    call create_vector(vec_properties, invAv)
    
    ! Get pressure gradient
    call dprint("NONLINEAR: compute grad p")
    call update_gradient(mesh, p)

    outerloop: do i = it_start, it_end

      call dprint("NONLINEAR: iteration " // str(i))

      ! Solve momentum equation with guessed pressure and velocity fields (eq. 4)
      call dprint("NONLINEAR: guess velocity")
      call calculate_velocity(par_env, mesh, cps, mf, p, bcs, M, source, lin_system, u, v, invAu, invAv)

      ! Calculate pressure correction from mass imbalance (sub. eq. 11 into eq. 8)
      call dprint("NONLINEAR: mass imbalance")
      call compute_mass_imbalance(par_env, mesh, invAu, invAv, u, v, p, mf, source)
      call dprint("NONLINEAR: compute p'")
      call calculate_pressure_correction(par_env, mesh, invAu, invAv, M, source, lin_system, p_prime)
      
      ! Update velocity with velocity correction (eq. 6)
      call dprint("NONLINEAR: correct face velocity")
      call update_face_velocity(mesh, invAu, invAv, p_prime, mf)
      call dprint("NONLINEAR: correct velocity")
      call update_velocity(mesh, invAu, invAv, p_prime, u, v)

      ! Update pressure field with pressure correction
      call dprint("NONLINEAR: correct pressure")
      call update_pressure(p_prime, p)
      call dprint("NONLINEAR: compute gradp")
      call update_gradient(mesh, p)

      ! Todo:
      !call calculate_scalars()

      call check_convergence(converged)
      if (converged) then
        exit outerloop
      endif

    end do outerloop

  end subroutine solve_nonlinear

  !>  Computes the guessed velocity fields based on a frozen pressure field
  !
  !> @param[in]    par_env      - the parallel environment
  !> @param[in]    mesh    - the mesh
  !> @param[in]    cps          - cells per side of a square mesh (remove)
  !> @param[in]    mf           - the face velocity flux
  !> @param[in]    p            - the pressure field
  !> @param[inout] bcs          - boundary conditions
  !> @param[inout] M            - matrix object
  !> @param[inout] vec          - vector object
  !> @param[inout] lin_sys      - linear system object
  !> @param[inout] u, v         - the x and y velocity fields
  !> @param[inout] invAu, invAv - vectors containing the inverse momentum coefficients
  !
  !> @description Given an initial guess of a pressure field form the momentum equations (as scalar
  !!              equations) and solve to obtain an intermediate velocity field u* that will not
  !!              satisfy continuity.
  subroutine calculate_velocity(par_env, mesh, cps, mf, p, bcs, M, vec, lin_sys, u, v, invAu, invAv)

    ! Arguments
    class(parallel_environment), allocatable, intent(in) :: par_env
    type(ccs_mesh), intent(in)         :: mesh
    integer(ccs_int), intent(in)  :: cps
    class(field), intent(in) :: mf
    class(field), intent(in) :: p
    type(bc_config), intent(inout) :: bcs
    class(ccs_matrix), allocatable, intent(inout)  :: M
    class(ccs_vector), allocatable, intent(inout)  :: vec
    type(equation_system), intent(inout) :: lin_sys
    class(field), intent(inout)    :: u, v
    class(ccs_vector), intent(inout)    :: invAu, invAv

    
    ! u-velocity
    ! ----------

    ! TODO: Do boundaries properly
    bcs%bc_type(:) = 0 !< Fixed zero BC
    bcs%bc_type(4) = 1 !< Fixed one BC at lid
    call calculate_velocity_component(par_env, mesh, cps, mf, p, 1, bcs, M, vec, lin_sys, u, invAu)
    
    ! v-velocity
    ! ----------
    
    ! TODO: Do boundaries properly
    bcs%bc_type(:) = 0 !< Fixed zero BC
    call calculate_velocity_component(par_env, mesh, cps, mf, p, 2, bcs, M, vec, lin_sys, v, invAv)

  end subroutine calculate_velocity

  subroutine calculate_velocity_component(par_env, mesh, cps, mf, p, component, bcs, M, vec, lin_sys, u, invAu)

    use case_config, only: velocity_relax

    ! Arguments
    class(parallel_environment), allocatable, intent(in) :: par_env
    type(ccs_mesh), intent(in)         :: mesh
    integer(ccs_int), intent(in)  :: cps
    class(field), intent(in) :: mf
    class(field), intent(in) :: p
    integer(ccs_int), intent(in) :: component
    type(bc_config), intent(inout) :: bcs
    class(ccs_matrix), allocatable, intent(inout)  :: M
    class(ccs_vector), allocatable, intent(inout)  :: vec
    type(equation_system), intent(inout) :: lin_sys
    class(field), intent(inout)    :: u
    class(ccs_vector), intent(inout)    :: invAu
    
    ! Local variables
    class(linear_solver), allocatable :: lin_solver

    ! First zero matrix/RHS
    call zero(vec)
    call zero(M)
    
    ! Calculate fluxes and populate coefficient matrix
    call dprint("GV: compute u flux")
    call compute_fluxes(u, mf, mesh, bcs, cps, M, vec)

    ! Calculate pressure source term and populate RHS vector
    call dprint("GV: compute u gradp")
    if (component == 1) then
      call calculate_momentum_pressure_source(mesh, p%x_gradients, vec)
    else if (component == 2) then
      call calculate_momentum_pressure_source(mesh, p%y_gradients, vec)
    else
      print *, "Unsupported vector component: ", component
      stop 1
    end if
    
    ! Underrelax the equations
    call dprint("GV: underrelax u")
    call underrelax(mesh, velocity_relax, u, invAu, M, vec)
    
    ! Store reciprocal of central coefficient
    call dprint("GV: get u diag")
    call get_matrix_diagonal(M, invAu)
    call vec_reciprocal(invAu)
    
    ! Assembly of coefficient matrix and source vector
    call dprint("GV: build u lin sys")
    call update(M)
    call update(vec)
    call update(invAu)
    call finalise(M)

    ! Create linear solver
    call set_equation_system(par_env, vec, u%values, M, lin_sys)
    call create_solver(lin_sys, lin_solver)

    ! Solve the linear system
    call dprint("GV: solve u")
    call solve(lin_solver)

    ! Clean up
    deallocate(lin_solver)
    
  end subroutine calculate_velocity_component
  
  !v Adds the momentum source due to pressure gradient
  subroutine calculate_momentum_pressure_source(mesh, p_gradients, vec)

    ! Arguments
    class(ccs_mesh), intent(in) :: mesh           !< the mesh
    class(ccs_vector), intent(in) :: p_gradients  !< the pressure gradient
    class(ccs_vector), intent(inout) :: vec       !< the momentum equation RHS vector

    ! Local variables
    type(vector_values) :: vec_values
    type(cell_locator) :: loc_p
    integer(ccs_int) :: global_index_p, index_p
    real(ccs_real) :: r
    real(ccs_real), dimension(:), pointer :: p_gradient_data

    real(ccs_real) :: V
    
<<<<<<< HEAD
    allocate(vec_values%global_indices(1))
    allocate(vec_values%values(1))

    vec_values%setter_mode = add_mode
=======
    call create_vector_values(1_ccs_int, vec_values)
    call set_mode(add_mode, vec_values)
>>>>>>> 9226d2f0

    ! Temporary storage for p values
    call get_vector_data(p_gradients, p_gradient_data)
    
    ! Loop over cells
    do index_p = 1, mesh%nlocal
      call clear_entries(vec_values)
      
      call set_cell_location(mesh, index_p, loc_p)
      call get_global_index(loc_p, global_index_p)

      call get_volume(loc_p, V)
      
      r = -p_gradient_data(index_p) * V
<<<<<<< HEAD
      call pack_entries(1, global_index_p, r, vec_values)
=======
      call set_row(global_index_p, vec_values)
      call set_entry(r, vec_values)
>>>>>>> 9226d2f0
      call set_values(vec_values, vec)
    end do

    deallocate(vec_values%global_indices)
    deallocate(vec_values%values)

    call restore_vector_data(p_gradients, p_gradient_data)
    
  end subroutine calculate_momentum_pressure_source

  !>  Solves the pressure correction equation
  !
  !> @description Solves the pressure correction equation formed by the mass-imbalance.
  subroutine calculate_pressure_correction(par_env, mesh, invAu, invAv, M, vec, lin_sys, p_prime)

    ! Arguments
    class(parallel_environment), allocatable, intent(in) :: par_env  !< the parallel environment
    class(ccs_mesh), intent(in) :: mesh                              !< the mesh
    class(ccs_vector), intent(in) :: invAu, invAv                    !< inverse diagonal momentum coefficients
    class(ccs_matrix), allocatable, intent(inout)  :: M              !< matrix object
    class(ccs_vector), allocatable, intent(inout)  :: vec            !< the RHS vector
    type(equation_system), intent(inout) :: lin_sys                  !< linear system object
    class(field), intent(inout) :: p_prime                           !< the pressure correction field

    ! Local variables
    type(matrix_values) :: mat_coeffs
    type(vector_values) :: vec_values
    type(cell_locator) :: loc_p
    type(neighbour_locator) :: loc_nb
    type(face_locator) :: loc_f
    class(linear_solver), allocatable :: lin_solver
    integer(ccs_int) :: global_index_p, global_index_nb, index_p
    integer(ccs_int) :: j
    integer(ccs_int) :: nnb
    integer(ccs_int) :: row, col
    real(ccs_real) :: face_area
    real(ccs_real), dimension(ndim) :: face_normal
    real(ccs_real) :: r
    real(ccs_real) :: coeff_f, coeff_p, coeff_nb
    logical :: is_boundary

    real(ccs_real), dimension(:), pointer :: invAu_data
    real(ccs_real), dimension(:), pointer :: invAv_data
    
    real(ccs_real) :: Vp
    real(ccs_real) :: V_nb
    real(ccs_real) :: Vf
    real(ccs_real) :: invA_p
    real(ccs_real) :: invA_nb
    real(ccs_real) :: invA_f

    integer(ccs_int) :: index_nb

    integer(ccs_int) :: cps   ! Cells per side
    integer(ccs_int) :: rcrit ! Global index of approximate central cell
    
    ! First zero matrix
    call zero(M)

    ! The computed mass imbalance is +ve, to have a +ve diagonal coefficient we need to negate this.
    call dprint("P': negate RHS")
    call scale_vec(-1.0_ccs_real, vec)
    call update(vec)
    
<<<<<<< HEAD
    allocate(vec_values%global_indices(1))
    allocate(vec_values%values(1))
=======
    call create_vector_values(1_ccs_int, vec_values)
    call set_mode(add_mode, vec_values)
>>>>>>> 9226d2f0

    mat_coeffs%setter_mode = insert_mode

    call update(M)
    
    call dprint("P': get invA")
    call get_vector_data(invAu, invAu_data)
    call get_vector_data(invAv, invAv_data)
    
    ! Loop over cells
    call dprint("P': cell loop")
    do index_p = 1, mesh%nlocal
      call clear_entries(vec_values)
      
      call set_cell_location(mesh, index_p, loc_p)
      call get_global_index(loc_p, global_index_p)
      call count_neighbours(loc_p, nnb)

      allocate(mat_coeffs%global_row_indices(1))
      allocate(mat_coeffs%global_col_indices(1 + nnb))
      allocate(mat_coeffs%values(1 + nnb))

      row = global_index_p
      coeff_p = 0.0_ccs_real
      r = 0.0_ccs_real

      ! Loop over faces
      do j = 1, nnb
        call set_face_location(mesh, index_p, j, loc_f)
        call get_face_area(loc_f, face_area)
        call get_face_normal(loc_f, face_normal)

        call get_boundary_status(loc_f, is_boundary)
        
        if (.not. is_boundary) then
          ! Interior face
          call set_neighbour_location(loc_p, j, loc_nb)
          call get_global_index(loc_nb, global_index_nb)
          call get_local_index(loc_nb, index_nb)
          coeff_f = (1.0 / mesh%h) * face_area

          call get_volume(loc_p, Vp)
          call get_volume(loc_nb, V_nb)
          Vf = 0.5_ccs_real * (Vp + V_nb)

          invA_p = 0.5_ccs_real * (invAu_data(index_p) + invAv_data(index_p))
          invA_nb = 0.5_ccs_real * (invAu_data(index_nb) + invAv_data(index_nb))
          invA_f = 0.5_ccs_real * (invA_p + invA_nb)

          coeff_f = -(Vf * invA_f) * coeff_f
          
          coeff_p = coeff_p - coeff_f
          coeff_nb = coeff_f
          col = global_index_nb
        else
          ! XXX: Fixed velocity BC - no pressure correction
          col = -1
          coeff_nb = 0.0_ccs_real
        endif
        call pack_entries(1, j+1, row, col, coeff_nb, mat_coeffs)

      end do

      ! XXX: Need to fix pressure somewhere
      !!     Row is the global index - should be unique
      !!     Locate approximate centre of mesh (assuming a square)
      cps = int(sqrt(real(mesh%nglobal)), ccs_int)
      rcrit = (cps / 2) * (1 + cps)
      if (row == rcrit) then
        coeff_p = coeff_p + 1.0e30 ! Force diagonal to be huge -> zero solution (approximately).
        call dprint("Fixed coeff_p" // str(coeff_p) // " at " // str(row))
      end if
      
      ! Add the diagonal entry
      col = row
      call pack_entries(1, 1, row, col, coeff_p, mat_coeffs)

      call set_row(global_index_p, vec_values)
      call set_entry(r, vec_values)

      ! Set the values
      call set_values(mat_coeffs, M)
      call set_values(vec_values, vec)

      deallocate(mat_coeffs%global_row_indices)
      deallocate(mat_coeffs%global_col_indices)
      deallocate(mat_coeffs%values)
    end do

    call dprint("P': restore invA")
    call restore_vector_data(invAu, invAu_data)
    call restore_vector_data(invAv, invAv_data)

    ! Assembly of coefficient matrix and source vector
    call dprint("P': assemble matrix, RHS")
    call update(M)
    call update(vec)
    call finalise(M)
    
    ! Create linear solver
    call dprint("P': create lin sys")
    call set_equation_system(par_env, vec, p_prime%values, M, lin_sys)
    call create_solver(lin_sys, lin_solver)

    ! Solve the linear system
    call dprint("P': solve")
    call solve(lin_solver)

    ! Clean up
    deallocate(lin_solver)
    
  end subroutine calculate_pressure_correction

  !>  Computes the per-cell mass imbalance, updating the face velocity flux as it does so.
  subroutine compute_mass_imbalance(par_env, mesh, invAu, invAv, u, v, p, mf, b)

    class(parallel_environment), intent(in) :: par_env
    type(ccs_mesh), intent(in) :: mesh      !< The mesh object
    class(ccs_vector), intent(in) :: invAu  !< The inverse x momentum equation diagonal coefficient
    class(ccs_vector), intent(in) :: invAv  !< The inverse y momentum equation diagonal coefficient
    class(field), intent(inout) :: u        !< The x velocity component
    class(field), intent(inout) :: v        !< The y velocity component
    class(field), intent(inout) :: p        !< The pressure field
    class(field), intent(inout) :: mf       !< The face velocity flux
    class(ccs_vector), intent(inout) :: b   !< The per-cell mass imbalance

    type(vector_values) :: vec_values
    integer(ccs_int) :: i !< Cell counter
    integer(ccs_int) :: j !< Cell-face counter

    type(cell_locator) :: loc_p !< Central cell locator object
    type(face_locator) :: loc_f !< Face locator object

    integer(ccs_int) :: global_index_p  !< Central cell global index
    real(ccs_real) :: face_area !< Face area
    integer(ccs_int) :: index_f    !< Face index
    integer(ccs_int) :: nnb     !< Cell neighbour count

    real(ccs_real), dimension(:), pointer :: mf_data     !< Data array for the mass flux
    real(ccs_real), dimension(:), pointer :: u_data      !< Data array for x velocity component
    real(ccs_real), dimension(:), pointer :: v_data      !< Data array for y velocity component
    real(ccs_real), dimension(:), pointer :: p_data      !< Data array for pressure
    real(ccs_real), dimension(:), pointer :: dpdx_data !< Data array for pressure x gradient
    real(ccs_real), dimension(:), pointer :: dpdy_data !< Data array for pressure y gradient
    real(ccs_real), dimension(:), pointer :: invAu_data  !< Data array for inverse x momentum
                                                          !! diagonal coefficient
    real(ccs_real), dimension(:), pointer :: invAv_data  !< Data array for inverse y momentum
                                                          !! diagonal coefficient

    logical :: is_boundary            !< Boundary indicator
    type(neighbour_locator) :: loc_nb !< Neighbour cell locator object
    integer(ccs_int) :: index_nb      !< Neighbour cell index
    
    real(ccs_real) :: mib !< Cell mass imbalance

<<<<<<< HEAD
    allocate(vec_values%global_indices(1))
    allocate(vec_values%values(1))
    vec_values%setter_mode = insert_mode

=======
    call create_vector_values(1_ccs_int, vec_values)
    call set_mode(insert_mode, vec_values)
    
>>>>>>> 9226d2f0
    ! First zero RHS
    call zero(b)

    ! Update vectors to make sure all data is up to date
    call update(u%values)
    call update(v%values)
    call update(p%values)
    call update(p%x_gradients)
    call update(p%y_gradients)
    call get_vector_data(mf%values, mf_data)
    call get_vector_data(u%values, u_data)
    call get_vector_data(v%values, v_data)
    call get_vector_data(p%values, p_data)
    call get_vector_data(p%x_gradients, dpdx_data)
    call get_vector_data(p%y_gradients, dpdy_data)
    call get_vector_data(invAu, invAu_data)
    call get_vector_data(invAv, invAv_data)
    
    do i = 1, mesh%nlocal
      call clear_entries(vec_values)
      
      call set_cell_location(mesh, i, loc_p)
      call get_global_index(loc_p, global_index_p)
      call count_neighbours(loc_p, nnb)

      mib = 0.0_ccs_real

      do j = 1, nnb
        call set_face_location(mesh, i, j, loc_f)
        call get_face_area(loc_f, face_area)
        call get_local_index(loc_f, index_f)

        ! Check face orientation
        call get_boundary_status(loc_f, is_boundary)
        if (.not. is_boundary) then
          call set_neighbour_location(loc_p, j, loc_nb)
          call get_local_index(loc_nb, index_nb)
          if (index_nb < i) then
            face_area = -face_area
          else
            ! Compute mass flux through face
            mf_data(index_f) = calc_mass_flux(u_data, v_data, &
                 p_data, dpdx_data, dpdy_data, &
                 invAu_data, invAv_data, &
                 loc_f)
          end if
        end if
        
        mib = mib + mf_data(index_f) * face_area
      end do

      call set_row(global_index_p, vec_values)
      call set_entry(mib, vec_values)
      call set_values(vec_values, b)
    end do

    call restore_vector_data(mf%values, mf_data)
    call restore_vector_data(u%values, u_data)
    call restore_vector_data(v%values, v_data)
    call restore_vector_data(p%values, p_data)
    call restore_vector_data(p%x_gradients, dpdx_data)
    call restore_vector_data(p%y_gradients, dpdy_data)
    call restore_vector_data(invAu, invAu_data)
    call restore_vector_data(invAv, invAv_data)
    ! Update vectors on exit (just in case)
    call update(u%values)
    call update(v%values)
    call update(p%values)
    call update(p%x_gradients)
    call update(p%y_gradients)

    call update(b)
    call update(mf%values)

    mib = norm(b, 2)
    if (par_env%proc_id == par_env%root) then
      print *, "SIMPLE intermediate mass imbalance: " // str(mib)
    end if
    
  end subroutine compute_mass_imbalance

  !>  Corrects the pressure field, using explicit underrelaxation
  subroutine update_pressure(p_prime, p)

    use case_config, only: pressure_relax

    ! Arguments
    class(field), intent(in) :: p_prime   !< pressure correction
    class(field), intent(inout) :: p      !< the pressure field being corrected

    call axpy(pressure_relax, p_prime%values, p%values)
    
  end subroutine update_pressure

  !>  Corrects the velocity field using the pressure correction gradient
  subroutine update_velocity(mesh, invAu, invAv, p_prime, u, v)

    use vec, only : zero_vector
    
    ! Arguments
    class(ccs_mesh), intent(in) :: mesh             !< The mesh
    class(ccs_vector), intent(in) :: invAu, invAv   !< The inverse x, y momentum equation diagonal coefficients
    class(field), intent(inout) :: p_prime          !< The pressure correction
    class(field), intent(inout) :: u, v             !< The x, y velocities being corrected

    ! First update gradients
    call zero_vector(p_prime%x_gradients)
    call zero_vector(p_prime%y_gradients)
    call update_gradient(mesh, p_prime)

    ! Multiply gradients by inverse diagonal coefficients
    call mult(invAu, p_prime%x_gradients)
    call mult(invAv, p_prime%y_gradients)

    ! Compute correction source on velocity
    call calculate_momentum_pressure_source(mesh, p_prime%x_gradients, u%values)
    call calculate_momentum_pressure_source(mesh, p_prime%y_gradients, v%values)

    call update(u%values)
    call update(v%values)
    
  end subroutine update_velocity

  !>  Corrects the face velocity flux using the pressure correction
  subroutine update_face_velocity(mesh, invAu, invAv, p_prime, mf)

    type(ccs_mesh), intent(in) :: mesh              !< The mesh
    class(ccs_vector), intent(in) :: invAu, invAv   !< The inverse x, y momentum equation diagonal coefficients
    class(field), intent(inout) :: p_prime          !< The pressure correction
    class(field), intent(inout) :: mf               !< The face velocity being corrected
    
    integer(ccs_int) :: i

    real(ccs_real) :: mf_prime
    real(ccs_real), dimension(:), allocatable :: zero_arr
    real(ccs_real), dimension(:), pointer :: mf_data
    real(ccs_real), dimension(:), pointer :: pp_data
    real(ccs_real), dimension(:), pointer :: invAu_data
    real(ccs_real), dimension(:), pointer :: invAv_data

    type(cell_locator) :: loc_p
    integer(ccs_int) :: nnb
    integer(ccs_int) :: j
    type(face_locator) :: loc_f
    integer(ccs_int) :: index_f

    logical :: is_boundary
    type(neighbour_locator) :: loc_nb
    integer(ccs_int) :: index_nb
    
    ! Update vector to make sure data is up to date
    call update(p_prime%values)
    call get_vector_data(p_prime%values, pp_data)
    call get_vector_data(invAu, invAu_data)
    call get_vector_data(invAv, invAv_data)
    call get_vector_data(mf%values, mf_data)
    
    allocate(zero_arr(size(pp_data)))
    zero_arr(:) = 0.0_ccs_real

    ! XXX: This should really be a face loop
    do i = 1, mesh%nlocal
      call set_cell_location(mesh, i, loc_p)
      call count_neighbours(loc_p, nnb)
      do j = 1, nnb
        call set_face_location(mesh, i, j, loc_f)
        call get_boundary_status(loc_f, is_boundary)
        if (.not. is_boundary) then
          call set_neighbour_location(loc_p, j, loc_nb)
          call get_local_index(loc_nb, index_nb)
          if (i < index_nb) then
            mf_prime = calc_mass_flux(zero_arr, zero_arr, &
                 pp_data, zero_arr, zero_arr, &
                 invAu_data, invAv_data, &
                 loc_f)

            call get_local_index(loc_f, index_f)
            mf_data(index_f) = mf_data(index_f) + mf_prime
          end if
        end if
      end do
    end do

    deallocate(zero_arr)

    call restore_vector_data(p_prime%values, pp_data)
    call restore_vector_data(invAu, invAu_data)
    call restore_vector_data(invAv, invAv_data)
    call restore_vector_data(mf%values, mf_data)

    call update(mf%values)
    ! Update vector on exit (just in case)
    call update(p_prime%values)
    
  end subroutine update_face_velocity

  subroutine check_convergence(converged)

    ! Arguments
    logical, intent(inout) :: converged

    converged = .false. ! XXX: temporary - force run for maximum iterations
    
  end subroutine check_convergence

  !>  Applies implicit underrelaxation to an equation
  !
  !> @description Extracts the diagonal coefficient of a matrix and divides by the URF, adding a
  !!              proportional explicit term to the RHS vector.
  subroutine underrelax(mesh, alpha, phi, diag, M, b)

    use mat, only : set_matrix_diagonal
    
    type(ccs_mesh), intent(in) :: mesh
    real(ccs_real), intent(in) :: alpha
    class(field), intent(in) :: phi
    class(ccs_vector), intent(inout) :: diag
    class(ccs_matrix), intent(inout) :: M
    class(ccs_vector), intent(inout) :: b

    real(ccs_real), dimension(:), pointer :: diag_data
    real(ccs_real), dimension(:), pointer :: phi_data
    real(ccs_real), dimension(:), pointer :: b_data

    integer(ccs_int) :: i

    call dprint("UR: get diagonal vec")
    call finalise(M)
    call get_matrix_diagonal(M, diag)

    call dprint("UR: get phi, diag, b")
    call get_vector_data(phi%values, phi_data)
    call get_vector_data(diag, diag_data)
    call update(b)
    call get_vector_data(b, b_data)

    call dprint("UR: apply UR")
    do i = 1, mesh%nlocal
      diag_data(i) = diag_data(i) / alpha

      b_data(i) = b_data(i) + (1.0_ccs_real - alpha) * diag_data(i) * phi_data(i)
    end do

    call dprint("UR: Restore data")
    call restore_vector_data(phi%values, phi_data)
    call restore_vector_data(diag, diag_data)
    call restore_vector_data(b, b_data)

    call dprint("UR: Set matrix diagonal")
    call set_matrix_diagonal(diag, M)
    
  end subroutine underrelax
  
end submodule pv_coupling_simple<|MERGE_RESOLUTION|>--- conflicted
+++ resolved
@@ -256,15 +256,8 @@
 
     real(ccs_real) :: V
     
-<<<<<<< HEAD
-    allocate(vec_values%global_indices(1))
-    allocate(vec_values%values(1))
-
-    vec_values%setter_mode = add_mode
-=======
     call create_vector_values(1_ccs_int, vec_values)
     call set_mode(add_mode, vec_values)
->>>>>>> 9226d2f0
 
     ! Temporary storage for p values
     call get_vector_data(p_gradients, p_gradient_data)
@@ -279,12 +272,8 @@
       call get_volume(loc_p, V)
       
       r = -p_gradient_data(index_p) * V
-<<<<<<< HEAD
-      call pack_entries(1, global_index_p, r, vec_values)
-=======
       call set_row(global_index_p, vec_values)
       call set_entry(r, vec_values)
->>>>>>> 9226d2f0
       call set_values(vec_values, vec)
     end do
 
@@ -349,13 +338,8 @@
     call scale_vec(-1.0_ccs_real, vec)
     call update(vec)
     
-<<<<<<< HEAD
-    allocate(vec_values%global_indices(1))
-    allocate(vec_values%values(1))
-=======
     call create_vector_values(1_ccs_int, vec_values)
     call set_mode(add_mode, vec_values)
->>>>>>> 9226d2f0
 
     mat_coeffs%setter_mode = insert_mode
 
@@ -511,16 +495,9 @@
     
     real(ccs_real) :: mib !< Cell mass imbalance
 
-<<<<<<< HEAD
-    allocate(vec_values%global_indices(1))
-    allocate(vec_values%values(1))
-    vec_values%setter_mode = insert_mode
-
-=======
     call create_vector_values(1_ccs_int, vec_values)
     call set_mode(insert_mode, vec_values)
     
->>>>>>> 9226d2f0
     ! First zero RHS
     call zero(b)
 
