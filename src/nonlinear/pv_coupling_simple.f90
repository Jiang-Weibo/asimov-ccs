--- conflicted
+++ resolved
@@ -5,11 +5,7 @@
 submodule (pv_coupling) pv_coupling_simple
 
   use kinds, only: ccs_real, ccs_int
-<<<<<<< HEAD
-  use types, only: vector_init_data, ccs_vector, matrix_spec, ccs_matrix, linear_system, &
-=======
-  use types, only: vector_spec, ccs_vector, matrix_init_data, ccs_matrix, linear_system, &
->>>>>>> e79d5975
+  use types, only: vector_spec, ccs_vector, matrix_spec, ccs_matrix, linear_system, &
                    linear_solver, ccs_mesh, field, bc_config, vector_values, cell_locator, &
                    face_locator, neighbour_locator, matrix_values
   use fv, only: compute_fluxes, calc_mass_flux, update_gradient
@@ -50,13 +46,8 @@
     class(ccs_matrix), allocatable :: M
     class(ccs_vector), allocatable :: invAu, invAv
     
-<<<<<<< HEAD
-    type(vector_init_data) :: vec_sizes
+    type(vector_spec) :: vec_sizes
     type(matrix_spec) :: mat_sizes
-=======
-    type(vector_spec) :: vec_sizes
-    type(matrix_init_data) :: mat_sizes
->>>>>>> e79d5975
     type(linear_system)    :: lin_system
     type(bc_config) :: bcs
 
