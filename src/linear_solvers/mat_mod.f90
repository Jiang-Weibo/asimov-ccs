--- conflicted
+++ resolved
@@ -3,13 +3,8 @@
 !> @details Provides the interface to matrix objects.
 module mat
 
-<<<<<<< HEAD
-  use kinds, only : accs_int, accs_real
-  use types, only : matrix, matrix_init_data, matrix_values, ccs_mesh, vector
-=======
   use kinds, only : ccs_int, ccs_real
-  use types, only : ccs_matrix, matrix_init_data, matrix_values, mesh, ccs_vector
->>>>>>> a0fd286f
+  use types, only : ccs_matrix, matrix_init_data, matrix_values, ccs_mesh, ccs_vector
   use parallel_types, only: parallel_environment
 
   implicit none
