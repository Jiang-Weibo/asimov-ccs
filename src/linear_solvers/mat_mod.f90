!>  Module file mat_mod.f90
!
!>  Provides the interface to matrix objects.
module mat

  use kinds, only : ccs_int, ccs_real
  use types, only : ccs_matrix, matrix_spec, matrix_values, ccs_mesh, ccs_vector
  use parallel_types, only: parallel_environment

  implicit none

  private

  public :: create_matrix
  public :: finalise_matrix
  public :: update_matrix
  public :: begin_update_matrix
  public :: end_update_matrix
  public :: set_matrix_values
  public :: set_eqn
  public :: pack_one_matrix_coefficient
  public :: initialise_matrix
  public :: set_matrix_size
  public :: set_nnz
  public :: mat_axpy
  public :: mat_norm
  public :: get_matrix_diagonal
  public :: set_matrix_diagonal
  public :: zero_matrix
  
  interface

     !>  Interface to create a new matrix object.
     !
     !> @param[in]  mat_properties - contains information about how the matrix should be allocated
     !> @param[out] M       - the matrix object
     module subroutine create_matrix(mat_properties, M)
       type(matrix_spec), intent(in) :: mat_properties
       class(ccs_matrix), allocatable, intent(out) :: M
     end subroutine

    module subroutine finalise_matrix(M)
      class(ccs_matrix), intent(inout) :: M
    end subroutine

     !>  Interface to perform a parallel update of a matrix.
     !
     !> @param[in/out] M - the matrix
     module subroutine update_matrix(M)
       class(ccs_matrix), intent(inout) :: M
     end subroutine

     !>  Interface to begin a parallel update of a matrix.
     !
     !> @param[in/out] M - the matrix
     !
     !> Begins the parallel update to allow overlapping comms and compute.
     module subroutine begin_update_matrix(M)
       class(ccs_matrix), intent(inout) :: M
     end subroutine

     !>  Interface to end a parallel update of a matrix.
     !
     !> @param[in/out] M - the matrix
     !
     !>  Ends the parallel update to allow overlapping comms and compute.
     module subroutine end_update_matrix(M)
       class(ccs_matrix), intent(inout) :: M
     end subroutine

     !>  Interface to store one matrix coefficient and its index for later setting.
     !
     !> @param[in/out] mat_coeffs - object storing the coefficients, their indices and mode to use
     !!                             when setting them.
     !> @param[in]     row_entry  - which entry in the row indices to set?
     !> @param[in]     col_entry  - which entry in the column indices to set?
     !> @param[in]     row        - matrix row index
     !> @param[in]     col        - matrix column index
     !> @param[in]     coeff      - matrix coefficient
     !
     !v  Stores a matrix coefficient and associated row and column indices for later
     !   setting, ensuring they are set appropriately for the backend.
     module subroutine pack_one_matrix_coefficient(row_entry, col_entry, row, col, coeff, mat_coeffs)
       integer(ccs_int), intent(in) :: row_entry
       integer(ccs_int), intent(in) :: col_entry
       integer(ccs_int), intent(in) :: row
       integer(ccs_int), intent(in) :: col
       real(ccs_real), intent(in) :: coeff
       type(matrix_values), intent(inout) :: mat_coeffs
     end subroutine pack_one_matrix_coefficient

    !>  Interface to perform the AXPY matrix operation.
    !
    !>  Performs the AXPY operation
    !>          y[i] = a * x[i] + y[i]
    !
    !> @param[in]     alpha - a scalar value
    !> @param[in]     x     - an input matrix
    !> @param[in,out] y     - matrix serving as input, overwritten with result
    module subroutine mat_axpy(alpha, x, y)
      real(ccs_real), intent(in) :: alpha
      class(ccs_matrix), intent(in) :: x
      class(ccs_matrix), intent(inout) :: y
    end subroutine

    !>  Interface to compute the norm of a matrix
    !
    !> @param[in]  m         - the matrix
    !> @param[in]  norm_type - which norm to compute? Currently supported is the 2 norm:
    !!                         norm_type=2.
    !> @param[out] n         - the computed norm returned as the result of the function
    !!                         call.
    module function mat_norm(M, norm_type) result(n)
      class(ccs_matrix), intent(in) :: M
      integer(ccs_int), intent(in) :: norm_type
      real(ccs_real) :: n
    end function
     
     !>  Interface to set values in a matrix.
     !
     !> @param[in]     mat_values - contains the values, their indices and the mode to use when setting
     !!                             them.
     !> @param[in/out] M          - the matrix
     module subroutine set_matrix_values(mat_values, M)
       type(matrix_values), intent(in) :: mat_values
       class(ccs_matrix), intent(inout) :: M
     end subroutine

     !>  Interface to set equation
     !
     !> @param[in]  global_rows - array of (global) row indices to set the equation on
     !> @param[in/out]        M - the matrix
     !
<<<<<<< HEAD
     !> @details Sets equations in a system of equations by zeroing out the corresponding row in the
     !!          system matrix and setting the diagonal to one such that the solution is given by
     !!          the corresponding entry in the right-hand side vector.
     module subroutine set_eqn(global_rows, M)
       integer(ccs_int), dimension(:), intent(in) :: global_rows
=======
     !v  Sets equations in a system of equations by zeroing out the corresponding row in the
     !   system matrix and setting the diagonal to one such that the solution is given by
     !   the corresponding entry in the right-hand side vector.
     module subroutine set_eqn(rows, M)
       integer(ccs_int), dimension(:), intent(in) :: rows
>>>>>>> 3ce06873
       class(ccs_matrix), intent(inout) :: M
     end subroutine

    !>  Constructor for default matrix values
    !
    !> param[in/out] mat_properties - the initialised matrix values
     module subroutine initialise_matrix(mat_properties)
      type(matrix_spec), intent(inout) :: mat_properties
    end subroutine initialise_matrix

    !>  Setter for global matrix size
    !
    !> param[in] par_env                - the parallel environment where 
    !!                                    the matrix resides
    !> param[in] mesh               - the mesh object
    !> param[in/out] mat_properties  - the matrix data object
    module subroutine set_matrix_size(par_env, mesh, mat_properties)
      class(parallel_environment), allocatable, target, intent(in) :: par_env
      class(ccs_mesh), target, intent(in) :: mesh
      type(matrix_spec), intent(inout) :: mat_properties
    end subroutine

    !>  Setter for matrix number of non-zeros
    !
    !> param[in] nnz                   - the number of non-zeros
    !> param[in/out] mat_properties - the matrix data object
    module subroutine set_nnz(nnz, mat_properties)
      integer(ccs_int), intent(in) :: nnz
      type(matrix_spec), intent(inout) :: mat_properties
    end subroutine

    !>  Extract matrix diagonal elements into a vector
    !
    !> @param[in]  M - the matrix
    !> @param[out] D - a vector containing the diagonal elements of M
    module subroutine get_matrix_diagonal(M, D)
      class(ccs_matrix), intent(in)  :: M
      class(ccs_vector), intent(inout) :: D
    end subroutine get_matrix_diagonal

    module subroutine set_matrix_diagonal(D, M)
      class(ccs_vector), intent(in) :: D
      class(ccs_matrix), intent(inout) :: M
    end subroutine set_matrix_diagonal

    module subroutine zero_matrix(M)
      class(ccs_matrix), intent(inout) :: M
    end subroutine zero_matrix
    
  end interface
  
end module mat<|MERGE_RESOLUTION|>--- conflicted
+++ resolved
@@ -131,19 +131,11 @@
      !> @param[in]  global_rows - array of (global) row indices to set the equation on
      !> @param[in/out]        M - the matrix
      !
-<<<<<<< HEAD
-     !> @details Sets equations in a system of equations by zeroing out the corresponding row in the
-     !!          system matrix and setting the diagonal to one such that the solution is given by
-     !!          the corresponding entry in the right-hand side vector.
-     module subroutine set_eqn(global_rows, M)
-       integer(ccs_int), dimension(:), intent(in) :: global_rows
-=======
      !v  Sets equations in a system of equations by zeroing out the corresponding row in the
      !   system matrix and setting the diagonal to one such that the solution is given by
      !   the corresponding entry in the right-hand side vector.
-     module subroutine set_eqn(rows, M)
-       integer(ccs_int), dimension(:), intent(in) :: rows
->>>>>>> 3ce06873
+     module subroutine set_eqn(global_rows, M)
+       integer(ccs_int), dimension(:), intent(in) :: global_rows
        class(ccs_matrix), intent(inout) :: M
      end subroutine
 
