--- conflicted
+++ resolved
@@ -4,11 +4,7 @@
 module mat
 
   use kinds, only : accs_int, accs_real
-<<<<<<< HEAD
-  use types, only : matrix, matrix_init_data, matrix_values, vector
-=======
-  use types, only : matrix, matrix_init_data, matrix_values, mesh
->>>>>>> f1b7ef01
+  use types, only : matrix, matrix_init_data, matrix_values, mesh, vector
   use parallel_types, only: parallel_environment
 
   implicit none
