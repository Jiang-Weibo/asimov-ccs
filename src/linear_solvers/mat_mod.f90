!>  Module file mat_mod.f90
!
!>  Provides the interface to matrix objects.
module mat

  use kinds, only : ccs_int, ccs_real
  use types, only : ccs_matrix, matrix_spec, matrix_values, ccs_mesh, ccs_vector
  use parallel_types, only: parallel_environment

  implicit none

  private

  public :: create_matrix
  public :: finalise_matrix
  public :: set_matrix_values
  public :: clear_matrix_values_entries
  public :: set_matrix_values_entry
  public :: create_matrix_values
  public :: set_matrix_values_mode
  public :: set_matrix_values_row
  public :: update_matrix
  public :: begin_update_matrix
  public :: end_update_matrix
  public :: set_eqn
  public :: pack_one_matrix_coefficient
  public :: initialise_matrix
  public :: set_matrix_size
  public :: set_nnz
  public :: mat_axpy
  public :: mat_norm
  public :: get_matrix_diagonal
  public :: set_matrix_diagonal
  public :: zero_matrix
  
  interface

     !>  Interface to create a new matrix object.
     !
     !> @param[in]  mat_properties - contains information about how the matrix should be allocated
     !> @param[out] M       - the matrix object
     module subroutine create_matrix(mat_properties, M)
       type(matrix_spec), intent(in) :: mat_properties
       class(ccs_matrix), allocatable, intent(out) :: M
     end subroutine

    module subroutine finalise_matrix(M)
      class(ccs_matrix), intent(inout) :: M
    end subroutine

<<<<<<< HEAD
=======
    !> @brief Interface to set values in a matrix.
    !
    !> @param[in]     mat_values - contains the values, their indices and the mode to use when setting
    !!                             them.
    !> @param[in/out] M          - the matrix
    module subroutine set_matrix_values(mat_values, M)
      type(matrix_values), intent(in) :: mat_values
      class(ccs_matrix), intent(inout) :: M
    end subroutine
    
    module subroutine clear_matrix_values_entries(val_dat)
      type(matrix_values), intent(inout) ::val_dat
    end subroutine clear_matrix_values_entries

    module subroutine set_matrix_values_entry(val, val_dat)
      real(ccs_real), intent(in) :: val
      type(matrix_values), intent(inout) :: val_dat
    end subroutine set_matrix_values_entry

    module subroutine set_matrix_values_mode(mode, val_dat)
      integer(ccs_int), intent(in) :: mode
      type(matrix_values), intent(inout) :: val_dat
    end subroutine set_matrix_values_mode

    !> @brief Interface to set the row currently being worked on by matrix values.
    !
    !> @description Sets the current row in the maitrx value object, the implementation of this is
    !!              backend-dependent as it should immediately convert to the correct indexing
    !!              (whether that's 0, 1 or X-based) as used by the backend.
    !
    !> @param[in]     row     - the row
    !> @param[in,out] val_dat - the matrix values object
    module subroutine set_matrix_values_row(row, val_dat)
      integer(ccs_int), intent(in) :: row
      type(matrix_values), intent(inout) :: val_dat
    end subroutine set_matrix_values_row

    !> @brief Interface to create a maitrx values object.
    !
    !> @param[in]  nrows   - how many rows will be set?
    !> @param[out] val_dat - the matrix values object
    module subroutine create_matrix_values(nrows, val_dat)
      integer(ccs_int), intent(in) :: nrows
      type(matrix_values), intent(out) :: val_dat
    end subroutine create_matrix_values

>>>>>>> 9226d2f0
     !>  Interface to perform a parallel update of a matrix.
     !
     !> @param[in/out] M - the matrix
     module subroutine update_matrix(M)
       class(ccs_matrix), intent(inout) :: M
     end subroutine

     !>  Interface to begin a parallel update of a matrix.
     !
     !> @param[in/out] M - the matrix
     !
     !> Begins the parallel update to allow overlapping comms and compute.
     module subroutine begin_update_matrix(M)
       class(ccs_matrix), intent(inout) :: M
     end subroutine

     !>  Interface to end a parallel update of a matrix.
     !
     !> @param[in/out] M - the matrix
     !
     !>  Ends the parallel update to allow overlapping comms and compute.
     module subroutine end_update_matrix(M)
       class(ccs_matrix), intent(inout) :: M
     end subroutine

     !>  Interface to store one matrix coefficient and its index for later setting.
     !
     !> @param[in/out] mat_coeffs - object storing the coefficients, their indices and mode to use
     !!                             when setting them.
     !> @param[in]     row_entry  - which entry in the row indices to set?
     !> @param[in]     col_entry  - which entry in the column indices to set?
     !> @param[in]     row        - matrix row index
     !> @param[in]     col        - matrix column index
     !> @param[in]     coeff      - matrix coefficient
     !
     !v  Stores a matrix coefficient and associated row and column indices for later
     !   setting, ensuring they are set appropriately for the backend.
     module subroutine pack_one_matrix_coefficient(row_entry, col_entry, row, col, coeff, mat_coeffs)
       integer(ccs_int), intent(in) :: row_entry
       integer(ccs_int), intent(in) :: col_entry
       integer(ccs_int), intent(in) :: row
       integer(ccs_int), intent(in) :: col
       real(ccs_real), intent(in) :: coeff
       type(matrix_values), intent(inout) :: mat_coeffs
     end subroutine pack_one_matrix_coefficient

    !>  Interface to perform the AXPY matrix operation.
    !
    !>  Performs the AXPY operation
    !>          y[i] = a * x[i] + y[i]
    !
    !> @param[in]     alpha - a scalar value
    !> @param[in]     x     - an input matrix
    !> @param[in,out] y     - matrix serving as input, overwritten with result
    module subroutine mat_axpy(alpha, x, y)
      real(ccs_real), intent(in) :: alpha
      class(ccs_matrix), intent(in) :: x
      class(ccs_matrix), intent(inout) :: y
    end subroutine

    !>  Interface to compute the norm of a matrix
    !
    !> @param[in]  m         - the matrix
    !> @param[in]  norm_type - which norm to compute? Currently supported is the 2 norm:
    !!                         norm_type=2.
    !> @param[out] n         - the computed norm returned as the result of the function
    !!                         call.
    module function mat_norm(M, norm_type) result(n)
      class(ccs_matrix), intent(in) :: M
      integer(ccs_int), intent(in) :: norm_type
      real(ccs_real) :: n
    end function
<<<<<<< HEAD
     
     !>  Interface to set values in a matrix.
     !
     !> @param[in]     mat_values - contains the values, their indices and the mode to use when setting
     !!                             them.
     !> @param[in/out] M          - the matrix
     module subroutine set_matrix_values(mat_values, M)
       type(matrix_values), intent(in) :: mat_values
       class(ccs_matrix), intent(inout) :: M
     end subroutine
=======
>>>>>>> 9226d2f0

     !>  Interface to set equation
     !
     !> @param[in]  global_rows - array of (global) row indices to set the equation on
     !> @param[in/out]        M - the matrix
     !
     !v  Sets equations in a system of equations by zeroing out the corresponding row in the
     !   system matrix and setting the diagonal to one such that the solution is given by
     !   the corresponding entry in the right-hand side vector.
     module subroutine set_eqn(global_rows, M)
       integer(ccs_int), dimension(:), intent(in) :: global_rows
       class(ccs_matrix), intent(inout) :: M
     end subroutine

    !>  Constructor for default matrix values
    !
    !> param[in/out] mat_properties - the initialised matrix values
     module subroutine initialise_matrix(mat_properties)
      type(matrix_spec), intent(inout) :: mat_properties
    end subroutine initialise_matrix

    !>  Setter for global matrix size
    !
    !> param[in] par_env                - the parallel environment where 
    !!                                    the matrix resides
    !> param[in] mesh               - the mesh object
    !> param[in/out] mat_properties  - the matrix data object
    module subroutine set_matrix_size(par_env, mesh, mat_properties)
      class(parallel_environment), allocatable, target, intent(in) :: par_env
      class(ccs_mesh), target, intent(in) :: mesh
      type(matrix_spec), intent(inout) :: mat_properties
    end subroutine

    !>  Setter for matrix number of non-zeros
    !
    !> param[in] nnz                   - the number of non-zeros
    !> param[in/out] mat_properties - the matrix data object
    module subroutine set_nnz(nnz, mat_properties)
      integer(ccs_int), intent(in) :: nnz
      type(matrix_spec), intent(inout) :: mat_properties
    end subroutine

    !>  Extract matrix diagonal elements into a vector
    !
    !> @param[in]  M - the matrix
    !> @param[out] D - a vector containing the diagonal elements of M
    module subroutine get_matrix_diagonal(M, D)
      class(ccs_matrix), intent(in)  :: M
      class(ccs_vector), intent(inout) :: D
    end subroutine get_matrix_diagonal

    module subroutine set_matrix_diagonal(D, M)
      class(ccs_vector), intent(in) :: D
      class(ccs_matrix), intent(inout) :: M
    end subroutine set_matrix_diagonal

    module subroutine zero_matrix(M)
      class(ccs_matrix), intent(inout) :: M
    end subroutine zero_matrix
  end interface
  
end module mat<|MERGE_RESOLUTION|>--- conflicted
+++ resolved
@@ -48,8 +48,6 @@
       class(ccs_matrix), intent(inout) :: M
     end subroutine
 
-<<<<<<< HEAD
-=======
     !> @brief Interface to set values in a matrix.
     !
     !> @param[in]     mat_values - contains the values, their indices and the mode to use when setting
@@ -96,7 +94,6 @@
       type(matrix_values), intent(out) :: val_dat
     end subroutine create_matrix_values
 
->>>>>>> 9226d2f0
      !>  Interface to perform a parallel update of a matrix.
      !
      !> @param[in/out] M - the matrix
@@ -169,19 +166,6 @@
       integer(ccs_int), intent(in) :: norm_type
       real(ccs_real) :: n
     end function
-<<<<<<< HEAD
-     
-     !>  Interface to set values in a matrix.
-     !
-     !> @param[in]     mat_values - contains the values, their indices and the mode to use when setting
-     !!                             them.
-     !> @param[in/out] M          - the matrix
-     module subroutine set_matrix_values(mat_values, M)
-       type(matrix_values), intent(in) :: mat_values
-       class(ccs_matrix), intent(inout) :: M
-     end subroutine
-=======
->>>>>>> 9226d2f0
 
      !>  Interface to set equation
      !
