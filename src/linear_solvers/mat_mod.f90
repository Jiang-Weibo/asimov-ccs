--- conflicted
+++ resolved
@@ -3,13 +3,8 @@
 !> @details Provides the interface to matrix objects.
 module mat
 
-<<<<<<< HEAD
   use kinds, only : ccs_int, ccs_real
-  use types, only : matrix, matrix_init_data, matrix_values, mesh, vector
-=======
-  use kinds, only : accs_int, accs_real
   use types, only : ccs_matrix, matrix_init_data, matrix_values, mesh, vector
->>>>>>> 6413dc49
   use parallel_types, only: parallel_environment
 
   implicit none
@@ -103,15 +98,9 @@
     !> @param[in]     x     - an input matrix
     !> @param[in,out] y     - matrix serving as input, overwritten with result
     module subroutine mat_axpy(alpha, x, y)
-<<<<<<< HEAD
       real(ccs_real), intent(in) :: alpha
-      class(matrix), intent(in) :: x
-      class(matrix), intent(inout) :: y
-=======
-      real(accs_real), intent(in) :: alpha
       class(ccs_matrix), intent(in) :: x
       class(ccs_matrix), intent(inout) :: y
->>>>>>> 6413dc49
     end subroutine
 
     !> @brief Interface to compute the norm of a matrix
@@ -122,15 +111,9 @@
     !> @param[out] n         - the computed norm returned as the result of the function
     !!                         call.
     module function mat_norm(M, norm_type) result(n)
-<<<<<<< HEAD
-      class(matrix), intent(in) :: M
+      class(ccs_matrix), intent(in) :: M
       integer(ccs_int), intent(in) :: norm_type
       real(ccs_real) :: n
-=======
-      class(ccs_matrix), intent(in) :: M
-      integer(accs_int), intent(in) :: norm_type
-      real(accs_real) :: n
->>>>>>> 6413dc49
     end function
      
      !> @brief Interface to set values in a matrix.
@@ -152,13 +135,8 @@
      !!          system matrix and setting the diagonal to one such that the solution is given by
      !!          the corresponding entry in the right-hand side vector.
      module subroutine set_eqn(rows, M)
-<<<<<<< HEAD
        integer(ccs_int), dimension(:), intent(in) :: rows
-       class(matrix), intent(inout) :: M
-=======
-       integer(accs_int), dimension(:), intent(in) :: rows
        class(ccs_matrix), intent(inout) :: M
->>>>>>> 6413dc49
      end subroutine
 
     !> @brief Constructor for default matrix values
