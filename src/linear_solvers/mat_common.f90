--- conflicted
+++ resolved
@@ -17,27 +17,15 @@
   !
   !> param[in] par_env                - the parallel environment where 
   !!                                    the matrix resides
-<<<<<<< HEAD
   !> param[in] mesh               - the mesh object
-  !> param[in/out] matrix_descriptor  - the matrix data object
-  module subroutine set_matrix_size(par_env, mesh, matrix_descriptor)
+  !> param[in/out] mat_properties  - the matrix data object
+  module subroutine set_matrix_size(par_env, mesh, mat_properties)
     class(parallel_environment), allocatable, target, intent(in) :: par_env
     class(ccs_mesh), target, intent(in) :: mesh
-    type(matrix_spec), intent(inout) :: matrix_descriptor
-
-    matrix_descriptor%mesh => mesh
-    matrix_descriptor%par_env => par_env
-=======
-  !> param[in] geometry               - the mesh object
-  !> param[in/out] mat_properties  - the matrix data object
-  module subroutine set_matrix_size(par_env, geometry, mat_properties)
-    class(parallel_environment), allocatable, target, intent(in) :: par_env
-    class(ccs_mesh), target, intent(in) :: geometry
     type(matrix_spec), intent(inout) :: mat_properties
 
-    mat_properties%mesh => geometry
+    mat_properties%mesh => mesh
     mat_properties%par_env => par_env
->>>>>>> 99fd0855
   end subroutine set_matrix_size
 
   !> @brief Setter for matrix number of non-zeros
