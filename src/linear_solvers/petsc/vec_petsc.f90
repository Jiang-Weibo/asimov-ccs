!> @brief Submodule file vec_petsc.smod
!> @build petsc
!
!> @details An implementation of vector objects using PETSc - the datatype and operations on it
!!          (creation, destruction, setting/getting, ...)
submodule (vec) vec_petsc

  use kinds, only : accs_err
  use petsctypes, only : vector_petsc
  use parallel_types_mpi, only: parallel_environment_mpi

  implicit none

contains

  !> @brief Create a PETSc-backed vector
  !
  !> @param[in]  vector_init_data vec_dat - the data describing how the vector should be created.
  !> @param[out] vector v - the vector specialised to type vector_petsc.
  module subroutine create_vector(vec_dat, v)

    use petsc, only : PETSC_DECIDE, VEC_IGNORE_NEGATIVE_INDICES, PETSC_TRUE
    use petscvec, only : VecCreateGhost, VecSetSizes, VecSetFromOptions, VecSet, VecSetOption
    
    type(vector_init_data), intent(in) :: vec_dat
    class(vector), allocatable, intent(out) :: v

    integer(accs_err) :: ierr !> Error code

    allocate(vector_petsc :: v)
    
    select type (v)
      type is (vector_petsc)

      select type(par_env => vec_dat%par_env)
        type is(parallel_environment_mpi)

          associate(mesh => vec_dat%mesh)

            call VecCreateGhost(par_env%comm, &
                 mesh%nlocal, PETSC_DECIDE, &
                 mesh%nhalo, mesh%idx_global(mesh%nlocal+1:mesh%ntotal) - 1_accs_int, &
                 v%v, ierr)
          end associate
        
          call VecSetFromOptions(v%v, ierr)
          call VecSetOption(v%v, VEC_IGNORE_NEGATIVE_INDICES, PETSC_TRUE, ierr)
          call VecSet(v%v, 0.0_accs_real, ierr)
          v%allocated = .true.

        class default
          print *, "Unknown parallel environment"
    
        end select

      class default
        print *, "Unknown vector type!"
        stop

    end select

  end subroutine

  !> @brief Sets values in a PETSc vector
  !
  !> @param[in] val_dat - contains the values, their indices and the mode to use for setting
  !!                      them.
  !> @param[in,out] v   - the PETSc vector.
  module subroutine set_vector_values(val_dat, v)

    use petsc, only : VecSetValues, ADD_VALUES, INSERT_VALUES

    use constants, only : insert_mode, add_mode
    use types, only : vector_values
    
    class(*), intent(in) :: val_dat
    class(vector), intent(inout) :: v

    integer(accs_int) :: n    !> Number of elements to add
    integer(accs_int) :: mode !> Append or insert mode
    integer(accs_err) :: ierr !> Error code
    
    select type (v)
      type is (vector_petsc)
      
        select type (val_dat)
          type is (vector_values)
          
            n = size(val_dat%idx)
            if (val_dat%mode == add_mode) then
              mode = ADD_VALUES
            else if (val_dat%mode == insert_mode) then
              mode = INSERT_VALUES
            else
              print *, "Unknown mode!"
              stop
            end if

            call VecSetValues(v%v, n, val_dat%idx, val_dat%val, mode, ierr)

          class default
            print *, "Unknown vector value type!"
            stop
   
        end select

      class default
        print *, "Unknown vector type!"
        stop

    end select
    
  end subroutine

  !> @brief Perform a parallel update of a PETSc vector
  !
  !> @param[in,out] v - the PETSc vector
  module subroutine update_vector(v)

    class(vector), intent(inout) :: v

    select type(v)
      type is (vector_petsc)

        call begin_update_vector(v)
        call end_update_vector(v)

        call begin_ghost_update_vector(v)
        call end_ghost_update_vector(v)
        
      class default
        print *, "Unknown vector type!"
        stop

    end select

  end subroutine

  !> @brief Begin a parallel update of a PETSc vector
  !
  !> @details Begins the parallel update to allow overlapping comms and compute
  !
  !> @param[in,out] v - the PETSc vector
  module subroutine begin_update_vector(v)

    use petsc, only : VecAssemblyBegin
    
    class(vector), intent(inout) :: v

    integer(accs_err) :: ierr !> Error code
    
    select type (v)
      type is (vector_petsc)

        call VecAssemblyBegin(v%v, ierr)

      class default
        print *, "Unknown vector type!"
        stop

    end select

  end subroutine

  !> @brief End a parallel update of a PETSc vector.
  !
  !> @details Ends the parallel update to allow overlapping comms and compute.
  !
  !> @param[in,out] v - the PETSc vector
  module subroutine end_update_vector(v)

    use petsc, only : VecAssemblyEnd
    
    class(vector), intent(inout) :: v

    integer(accs_err) :: ierr !> Error code
    
    select type (v)
      type is (vector_petsc)

        call VecAssemblyEnd(v%v, ierr)

      class default
        print *, "Unknown vector type!"
        stop

    end select

  end subroutine

  !> @brief Begin a ghost update of a PETSc vector
  !
  !> @details Begins the ghost update to allow overlapping comms and compute
  !
  !> @param[in,out] v - the PETSc vector
  subroutine begin_ghost_update_vector(v)

    use petsc, only : VecGhostUpdateBegin, INSERT_VALUES, SCATTER_FORWARD
    
    class(vector), intent(inout) :: v

    integer(accs_err) :: ierr !> Error code
    
    select type (v)
      type is (vector_petsc)

        call VecGhostUpdateBegin(v%v, INSERT_VALUES, SCATTER_FORWARD, ierr)

      class default
        print *, "Unknown vector type!"
        stop

    end select

  end subroutine

  !> @brief End a ghost update of a PETSc vector.
  !
  !> @details Ends the ghost update to allow overlapping comms and compute.
  !
  !> @param[in,out] v - the PETSc vector
  subroutine end_ghost_update_vector(v)

    use petsc, only : VecGhostUpdateEnd, INSERT_VALUES, SCATTER_FORWARD
    
    class(vector), intent(inout) :: v

    integer(accs_err) :: ierr !> Error code
    
    select type (v)
      type is (vector_petsc)

        call VecGhostUpdateEnd(v%v, INSERT_VALUES, SCATTER_FORWARD, ierr)

      class default
        print *, "Unknown vector type!"
        stop

    end select

  end subroutine

  module subroutine pack_one_vector_element(val_dat, ent, idx, val)
    type(vector_values), intent(inout) :: val_dat
    integer(accs_int), intent(in) :: ent
    integer(accs_int), intent(in) :: idx
    real(accs_real), intent(in) :: val

    val_dat%idx(ent) = idx - 1
    val_dat%val(ent) = val

  end subroutine pack_one_vector_element

  !> @brief Perform the AXPY vector operation using PETSc
  !
  !> @details Performs the AXPY operation
  !!          y[i] = alpha * x[i] + y[i]
  !
  !> @param[in]     alpha - a scalar value
  !> @param[in]     x     - a PETSc input vector
  !> @param[in,out] y     - PETSc vector serving as input, overwritten with result
  module subroutine vec_axpy(alpha, x, y)

    use petscvec, only : VecAXPY
    
    real(accs_real), intent(in) :: alpha
    class(vector), intent(in) :: x
    class(vector), intent(inout) :: y

    integer(accs_err) :: ierr !> Error code
    
    select type (x)
      type is (vector_petsc)

        select type (y)
          type is (vector_petsc)

            ! PETSc performs AXPY as YPAX, with result stored in Y.
            call VecAXPY(y%v, alpha, x%v, ierr)

          class default
            print *, "Unknown vector type!"
            stop

        end select

      class default
        print *, "Unknown vector type!"
        stop

    end select
    
  end subroutine

  !> @brief Compute the norm of a PETSc vector
  !
  !> @param[in]  v         - the PETSc vector
  !> @param[in]  norm_type - which norm to compute? Currently supported is the 2 norm:
  !!                         norm_type=2.
  !> @param[out] n         - the computed norm returned as the result of the function
  !!                         call.
  module function vec_norm(v, norm_type) result(n)

    use petscvec, only : NORM_2, VecNorm
    
    class(vector), intent(in) :: v
    integer(accs_int), intent(in) :: norm_type

    real(accs_real) :: n      !> The computed norm 
    integer(accs_err) :: ierr !> Error code
    
    n = 0.0_accs_real ! initialise norm to 0
    
    select type (v)
      type is (vector_petsc)

        if (norm_type == 2) then
          call VecNorm(v%v, NORM_2, n, ierr)
        else
          print *, "ERROR: unknown vector norm type ", norm_type
          stop
        end if

      class default
        print *, "Type unhandled"
        stop
    end select
    
  end function

  !> @brief Gets the data in a given vector
  !
  !> @param[in] vec   - the vector to get data from
  !> @param[in] array - an array to store the data in
  module subroutine get_vector_data(vec, array)
    use petscvec
    class(vector), intent(in) :: vec
    real(accs_real), dimension(:), pointer, intent(out) :: array
    integer :: ierr

    select type(vec)
      type is(vector_petsc)
        call VecGhostGetLocalForm(vec%v, vec%vl, ierr)
        call VecGetArrayF90(vec%vl, array, ierr)
      class default
        print *, 'invalid vector type'
        stop
    end select
  end subroutine get_vector_data

  !> @brief Resets the vector data if required for further processing
  !
  !> @param[in] vec   - the vector to reset
  !> @param[in] array - the array containing the data to restore
  module subroutine restore_vector_data(vec, array)
    use petscvec
    class(vector), intent(in) :: vec
    real(accs_real), dimension(:), pointer, intent(in) :: array
    integer :: ierr

    select type(vec)
      type is(vector_petsc)
        call VecRestoreArrayF90(vec%vl, array, ierr)
        call VecGhostRestoreLocalForm(vec%v, vec%vl, ierr)
      class default
        print *, 'invalid vector type'
        stop
    end select
  end subroutine restore_vector_data

  module procedure zero_vector
    use petscvec

<<<<<<< HEAD
  !> @brief Replaces each component of a vector by its reciprocal
  !
  !> @param[inout] vec - the vector
  module subroutine vec_reciprocal(vec)

    use petscvec, only: VecReciprocal

    class(vector), intent(inout) :: vec

    integer(accs_err) :: ierr !> Error code

    select type (vec)
      type is (vector_petsc)

       call VecReciprocal(vec%v, ierr)

      class default
        print *, "Unknown vector type!"
        stop
    end select
  end subroutine vec_reciprocal
=======
    integer(accs_err) :: ierr

    select type(vec)
    type is(vector_petsc)
      call VecZeroEntries(vec%v, ierr)
    class default
      print *, "Invalid vector type"
      stop
    end select
    
  end procedure zero_vector
>>>>>>> f1b7ef01

end submodule vec_petsc<|MERGE_RESOLUTION|>--- conflicted
+++ resolved
@@ -370,30 +370,6 @@
 
   module procedure zero_vector
     use petscvec
-
-<<<<<<< HEAD
-  !> @brief Replaces each component of a vector by its reciprocal
-  !
-  !> @param[inout] vec - the vector
-  module subroutine vec_reciprocal(vec)
-
-    use petscvec, only: VecReciprocal
-
-    class(vector), intent(inout) :: vec
-
-    integer(accs_err) :: ierr !> Error code
-
-    select type (vec)
-      type is (vector_petsc)
-
-       call VecReciprocal(vec%v, ierr)
-
-      class default
-        print *, "Unknown vector type!"
-        stop
-    end select
-  end subroutine vec_reciprocal
-=======
     integer(accs_err) :: ierr
 
     select type(vec)
@@ -405,6 +381,27 @@
     end select
     
   end procedure zero_vector
->>>>>>> f1b7ef01
+
+  !> @brief Replaces each component of a vector by its reciprocal
+  !
+  !> @param[inout] vec - the vector
+  module subroutine vec_reciprocal(vec)
+
+    use petscvec, only: VecReciprocal
+
+    class(vector), intent(inout) :: vec
+
+    integer(accs_err) :: ierr !> Error code
+
+    select type (vec)
+      type is (vector_petsc)
+
+       call VecReciprocal(vec%v, ierr)
+
+      class default
+        print *, "Unknown vector type!"
+        stop
+    end select
+  end subroutine vec_reciprocal
 
 end submodule vec_petsc