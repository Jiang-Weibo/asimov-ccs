--- conflicted
+++ resolved
@@ -340,12 +340,8 @@
 
     select type(vec)
       type is(vector_petsc)
-<<<<<<< HEAD
-        call VecGetArrayF90(vec%v, array, ierr)
-=======
         call VecGhostGetLocalForm(vec%v, vec%vl, ierr)
         call VecGetArrayF90(vec%vl, array, ierr)
->>>>>>> 712c57c4
       class default
         print *, 'invalid vector type'
         stop
@@ -364,19 +360,13 @@
 
     select type(vec)
       type is(vector_petsc)
-<<<<<<< HEAD
-        call VecRestoreArrayF90(vec%v, array, ierr)
-=======
         call VecRestoreArrayF90(vec%vl, array, ierr)
         call VecGhostRestoreLocalForm(vec%v, vec%vl, ierr)
->>>>>>> 712c57c4
       class default
         print *, 'invalid vector type'
         stop
     end select
   end subroutine restore_vector_data
-<<<<<<< HEAD
-=======
 
   module procedure zero_vector
     use petscvec
@@ -391,7 +381,6 @@
     end select
     
   end procedure zero_vector
->>>>>>> 712c57c4
 
   !> @brief Replaces each component of a vector by its reciprocal
   !
