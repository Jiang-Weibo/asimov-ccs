!> @brief Submodule file vec_petsc.smod
!> @build petsc
!
!> @details An implementation of vector objects using PETSc - the datatype and operations on it
!!          (creation, destruction, setting/getting, ...)
submodule (vec) vec_petsc

  use kinds, only : accs_err
  use petsctypes, only : vector_petsc
  use parallel_types_mpi, only: parallel_environment_mpi
  use constants, only: cell, face
  use petsc, only: ADD_VALUES, INSERT_VALUES, SCATTER_FORWARD

  implicit none

contains

  !> @brief Create a PETSc-backed vector
  !
  !> @param[in]  vector_init_data vec_dat - the data describing how the vector should be created.
  !> @param[out] vector v - the vector specialised to type vector_petsc.
  module subroutine create_vector(vec_dat, v)

    use petsc, only : PETSC_DECIDE, VEC_IGNORE_NEGATIVE_INDICES, PETSC_TRUE
    use petscvec, only : VecCreateGhost, VecSetSizes, VecSetFromOptions, VecSet, VecSetOption, &
                         VecCreate
    
    type(vector_init_data), intent(in) :: vec_dat
    class(vector), allocatable, intent(out) :: v

    integer(accs_err) :: ierr !> Error code

    allocate(vector_petsc :: v)
    
    select type (v)
      type is (vector_petsc)

      v%modeset = .false.
        
      select type(par_env => vec_dat%par_env)
        type is(parallel_environment_mpi)

          associate(mesh => vec_dat%mesh)

            select case(vec_dat%loc)
            case (cell)
              call VecCreateGhost(par_env%comm, &
                   mesh%nlocal, PETSC_DECIDE, &
                   mesh%nhalo, &
                   mesh%idx_global(min(mesh%nlocal+1, mesh%ntotal):mesh%ntotal) - 1_accs_int, &
                   v%v, ierr)
              ! Vector has ghost points, store this information
              v%ghosted = .true.
            case (face)
              call VecCreate(par_env%comm, v%v, ierr)
              call VecSetSizes(v%v, mesh%nfaces_local, PETSC_DECIDE, ierr)

              ! Vector doesn't have ghost points, store this information
              v%ghosted = .false.
            end select
          end associate
        
          call VecSetFromOptions(v%v, ierr)
          call VecSetOption(v%v, VEC_IGNORE_NEGATIVE_INDICES, PETSC_TRUE, ierr)
          call VecSet(v%v, 0.0_accs_real, ierr)
          v%allocated = .true.

        class default
          print *, "Unknown parallel environment"
    
        end select

      class default
        print *, "Unknown vector type!"
        stop

    end select

  end subroutine

  !> @brief Sets values in a PETSc vector
  !
  !> @param[in] val_dat - contains the values, their indices and the mode to use for setting
  !!                      them.
  !> @param[in,out] v   - the PETSc vector.
  module subroutine set_vector_values(val_dat, v)

    use petsc, only : VecSetValues

    use constants, only : insert_mode, add_mode
    
    class(*), intent(in) :: val_dat
    class(vector), intent(inout) :: v

    integer(accs_int) :: n    !> Number of elements to add
    integer(accs_int) :: mode !> Append or insert mode
    integer(accs_err) :: ierr !> Error code
    
    select type (v)
      type is (vector_petsc)
      
        select type (val_dat)
          type is (vector_values)

            ! First check if safe to set
            if (v%modeset) then
              if (val_dat%mode /= v%mode) then
                print *, "ERROR: trying to set vector using different mode without updating!"
                stop 1
              end if
            else
              v%mode = val_dat%mode
              v%modeset = .true.
            end if
              
            n = size(val_dat%idx)
            if (val_dat%mode == add_mode) then
              mode = ADD_VALUES
            else if (val_dat%mode == insert_mode) then
              mode = INSERT_VALUES
            else
              print *, "Unknown mode!"
              stop
            end if

            call VecSetValues(v%v, n, val_dat%idx, val_dat%val, mode, ierr)

          class default
            print *, "Unknown vector value type!"
            stop
   
        end select

      class default
        print *, "Unknown vector type!"
        stop

    end select
    
  end subroutine

  !> @brief Perform a parallel update of a PETSc vector
  !
  !> @param[in,out] v - the PETSc vector
  module subroutine update_vector(v)

    class(vector), intent(inout) :: v

    select type(v)
      type is (vector_petsc)

        call begin_update_vector(v)
        call end_update_vector(v)

        call begin_ghost_update_vector(v)
        call end_ghost_update_vector(v)
        
      class default
        print *, "Unknown vector type!"
        stop

    end select

  end subroutine

  !> @brief Begin a parallel update of a PETSc vector
  !
  !> @details Begins the parallel update to allow overlapping comms and compute
  !
  !> @param[in,out] v - the PETSc vector
  module subroutine begin_update_vector(v)

    use petsc, only : VecAssemblyBegin
    
    class(vector), intent(inout) :: v

    integer(accs_err) :: ierr !> Error code
    
    select type (v)
      type is (vector_petsc)

        call VecAssemblyBegin(v%v, ierr)

      class default
        print *, "Unknown vector type!"
        stop

    end select

  end subroutine

  !> @brief End a parallel update of a PETSc vector.
  !
  !> @details Ends the parallel update to allow overlapping comms and compute.
  !
  !> @param[in,out] v - the PETSc vector
  module subroutine end_update_vector(v)

    use petsc, only : VecAssemblyEnd
    
    class(vector), intent(inout) :: v

    integer(accs_err) :: ierr !> Error code
    
    select type (v)
      type is (vector_petsc)

        call VecAssemblyEnd(v%v, ierr)

        v%modeset = .false. ! It is now safe to change value setting mode
        
      class default
        print *, "Unknown vector type!"
        stop

    end select

  end subroutine

  !> @brief Begin a ghost update of a PETSc vector
  !
  !> @details Begins the ghost update to allow overlapping comms and compute
  !
  !> @param[in,out] v - the PETSc vector
  subroutine begin_ghost_update_vector(v)

    use petsc, only : VecGhostUpdateBegin
    
    class(vector), intent(inout) :: v

    integer(accs_err) :: ierr !> Error code
    
    select type (v)
      type is (vector_petsc)

        if (v%ghosted) then
          ! Cant update ghosts if not ghost points!
          call VecGhostUpdateBegin(v%v, INSERT_VALUES, SCATTER_FORWARD, ierr)
        end if
        
      class default
        print *, "Unknown vector type!"
        stop

    end select

  end subroutine

  !> @brief End a ghost update of a PETSc vector.
  !
  !> @details Ends the ghost update to allow overlapping comms and compute.
  !
  !> @param[in,out] v - the PETSc vector
  subroutine end_ghost_update_vector(v)

    use petsc, only : VecGhostUpdateEnd
    
    class(vector), intent(inout) :: v

    integer(accs_err) :: ierr !> Error code
    
    select type (v)
      type is (vector_petsc)

        if (v%ghosted) then
          ! Cant update ghosts if not ghost points!
          call VecGhostUpdateEnd(v%v, INSERT_VALUES, SCATTER_FORWARD, ierr)
        end if
        
      class default
        print *, "Unknown vector type!"
        stop

    end select

  end subroutine

  module subroutine pack_one_vector_element(ent, idx, val, val_dat)
    integer(accs_int), intent(in) :: ent
    integer(accs_int), intent(in) :: idx
    real(accs_real), intent(in) :: val
    type(vector_values), intent(inout) :: val_dat

    val_dat%idx(ent) = idx - 1
    val_dat%val(ent) = val

  end subroutine pack_one_vector_element

  !> @brief Perform the AXPY vector operation using PETSc
  !
  !> @details Performs the AXPY operation
  !!          y[i] = alpha * x[i] + y[i]
  !
  !> @param[in]     alpha - a scalar value
  !> @param[in]     x     - a PETSc input vector
  !> @param[in,out] y     - PETSc vector serving as input, overwritten with result
  module subroutine vec_axpy(alpha, x, y)

    use petscvec, only : VecAXPY
    
    real(accs_real), intent(in) :: alpha
    class(vector), intent(in) :: x
    class(vector), intent(inout) :: y

    integer(accs_err) :: ierr !> Error code
    
    select type (x)
      type is (vector_petsc)

        select type (y)
          type is (vector_petsc)

            ! PETSc performs AXPY as YPAX, with result stored in Y.
            call VecAXPY(y%v, alpha, x%v, ierr)

          class default
            print *, "Unknown vector type!"
            stop

        end select

      class default
        print *, "Unknown vector type!"
        stop

    end select
    
  end subroutine

  !> @brief Compute the norm of a PETSc vector
  !
  !> @param[in]  v         - the PETSc vector
  !> @param[in]  norm_type - which norm to compute? Currently supported is the 2 norm:
  !!                         norm_type=2.
  !> @param[out] n         - the computed norm returned as the result of the function
  !!                         call.
  module function vec_norm(v, norm_type) result(n)

    use petscvec, only : NORM_2, VecNorm
    
    class(vector), intent(in) :: v
    integer(accs_int), intent(in) :: norm_type

    real(accs_real) :: n      !> The computed norm 
    integer(accs_err) :: ierr !> Error code
    
    n = 0.0_accs_real ! initialise norm to 0
    
    select type (v)
      type is (vector_petsc)

        if (norm_type == 2) then
          call VecNorm(v%v, NORM_2, n, ierr)
        else
          print *, "ERROR: unknown vector norm type ", norm_type
          stop
        end if

      class default
        print *, "Type unhandled"
        stop
    end select
    
  end function

  !> @brief Gets the data in a given vector
  !
  !> @param[in] vec   - the vector to get data from
  !> @param[in] array - an array to store the data in
  module subroutine get_vector_data(vec, array)
    use petscvec, only: VecGhostGetLocalForm, VecGetArrayF90
    class(vector), intent(in) :: vec
    real(accs_real), dimension(:), pointer, intent(out) :: array
    integer :: ierr

    select type(vec)
    type is(vector_petsc)
      if (vec%modeset) then
        print *, "WARNING: trying to access vector without updating"
      end if
      
      if (vec%ghosted) then
        call VecGhostGetLocalForm(vec%v, vec%vl, ierr)
        call VecGetArrayF90(vec%vl, array, ierr)
      else
        call VecGetArrayF90(vec%v, array, ierr)
      end if
    class default
      print *, 'invalid vector type'
      stop
    end select
  end subroutine get_vector_data

  !> @brief Resets the vector data if required for further processing
  !
  !> @param[in] vec   - the vector to reset
  !> @param[in] array - the array containing the data to restore
  module subroutine restore_vector_data(vec, array)
    use petscvec, only: VecRestoreArrayF90, VecGhostRestoreLocalForm
    class(vector), intent(in) :: vec
    real(accs_real), dimension(:), pointer, intent(in) :: array
    integer :: ierr

    select type(vec)
    type is(vector_petsc)
      if (vec%ghosted) then
        call VecRestoreArrayF90(vec%vl, array, ierr)
        call VecGhostRestoreLocalForm(vec%v, vec%vl, ierr)
      else
        call VecRestoreArrayF90(vec%v, array, ierr)
      end if
    class default
      print *, 'invalid vector type'
      stop
    end select
  end subroutine restore_vector_data

<<<<<<< HEAD
  module procedure zero_vector
    use petscvec, only: VecZeroEntries
=======
  module subroutine zero_vector(vec)
    use petscvec

    class(vector), intent(inout) :: vec

>>>>>>> c3eece64
    integer(accs_err) :: ierr

    select type(vec)
    type is(vector_petsc)
      call VecZeroEntries(vec%v, ierr)
    class default
      print *, "Invalid vector type"
      stop
    end select
    
  end subroutine zero_vector

  !> @brief Replaces each component of a vector by its reciprocal
  !
  !> @param[inout] vec - the vector
  module subroutine vec_reciprocal(vec)

    use petscvec, only: VecReciprocal

    class(vector), intent(inout) :: vec

    integer(accs_err) :: ierr !> Error code

    select type (vec)
      type is (vector_petsc)

       call VecReciprocal(vec%v, ierr)

      class default
        print *, "Unknown vector type!"
        stop
    end select
  end subroutine vec_reciprocal

  module subroutine mult_vec_vec(a, b)
    use petscvec, only : VecPointwiseMult

    class(vector), intent(in) :: a
    class(vector), intent(inout) :: b

    integer(accs_err) :: ierr

    select type(a)
    type is (vector_petsc)
      select type(b)
      type is (vector_petsc)
        call VecPointwiseMult(b%v, a%v, b%v, ierr)
      class default
        print *, "Unknown vector type!"
        stop
      end select
    class default
      print *, "Unknown vector type!"
      stop
    end select
      
  end subroutine mult_vec_vec

  module subroutine scale_vec(alpha, v)
    use petscvec, only : VecScale

    real(accs_real), intent(in) :: alpha
    class(vector), intent(inout) :: v
  
    integer(accs_err) :: ierr

    select type(v)
    type is(vector_petsc)
      call VecScale(v%v, alpha, ierr)
    class default
      print *, "Unknown vector type!"
      stop
    end select
  
  end subroutine

!   module subroutine vec_view(vec_dat, vec)

! #include <petsc/finclude/petscviewer.h>

!     use petscvec, only: VecView
!     use petscsys
    
!     type(vector_init_data), intent(in) :: vec_dat
!     class(vector), intent(in) :: vec

!     PetscViewer :: viewer

!     integer(accs_err) :: ierr

!     select type (vec)
!       type is (vector_petsc)

!       select type(par_env => vec_dat%par_env)
!         type is(parallel_environment_mpi)

!           call PetscViewerCreate(par_env%comm, viewer, ierr)
!           call PetscViewerSetType(viewer, PETSCVIEWERASCII, ierr)
!           call VecView(vec%v, viewer, ierr)
!           call PetscViewerDestroy(viewer, ierr)

!         class default
!           print *, "Unknown parallel environment"
!       end select

!       class default
!         print *, "Unknown vector type!"
!         stop
!     end select
!   end subroutine vec_view

end submodule vec_petsc<|MERGE_RESOLUTION|>--- conflicted
+++ resolved
@@ -415,16 +415,11 @@
     end select
   end subroutine restore_vector_data
 
-<<<<<<< HEAD
-  module procedure zero_vector
+  module subroutine zero_vector(vec)
     use petscvec, only: VecZeroEntries
-=======
-  module subroutine zero_vector(vec)
-    use petscvec
 
     class(vector), intent(inout) :: vec
 
->>>>>>> c3eece64
     integer(accs_err) :: ierr
 
     select type(vec)
