--- conflicted
+++ resolved
@@ -171,7 +171,7 @@
 
         ! Set preconditioner type directly using precon_name
         call PCSetType(pc, precon_name, ierr)
-<<<<<<< HEAD
+        call PCSetReusePreconditioner(pc, PETSC_TRUE, ierr)
         
         ! Allow command-line options to override settings in source or config file
         if (allocated(solver%linear_system%name)) then
@@ -179,9 +179,6 @@
         endif
         call PCSetFromOptions(pc, ierr)
 
-=======
-        call PCSetReusePreconditioner(pc, PETSC_TRUE, ierr)
->>>>>>> eb9dfe58
       end associate
     class default
       call error_abort("ERROR: Unknown solver type")
