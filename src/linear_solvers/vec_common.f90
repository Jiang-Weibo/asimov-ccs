submodule(vec) vec_common
#include "ccs_macros.inc"

  use utils, only: exit_print, str
  use constants, only: cell
  use error_codes
  use meshing, only: get_global_num_cells, get_global_index, get_natural_index, create_cell_locator
  use types, only: cell_locator
  use parallel_types_mpi, only: parallel_environment_mpi
  use mpi
  implicit none

contains

  !> Constructor for default vector values
  pure module subroutine initialise_vector(vec_properties)
    type(vector_spec), intent(inout) :: vec_properties !< the initialised vector values
    vec_properties%par_env => null()
    vec_properties%mesh => null()
    vec_properties%storage_location = cell ! Default to cell-centre values (so as not to break previous work)
  end subroutine initialise_vector

  !> Setter for vector size
  module subroutine set_vector_size(par_env, mesh, vec_properties)
    class(parallel_environment), allocatable, target, intent(in) :: par_env !< the parallel environment where the vector resides
    class(ccs_mesh), target, intent(in) :: mesh                             !< the mesh - contains the information to set the vector size
    type(vector_spec), intent(inout) :: vec_properties                      !< the vector data object

    vec_properties%par_env => par_env
    vec_properties%mesh => mesh
  end subroutine set_vector_size

  !> Set vector values to be located at either cell-centre or face
  pure module subroutine set_vector_location(loc, vec_properties)
    integer(ccs_int), intent(in) :: loc
    type(vector_spec), intent(inout) :: vec_properties

    vec_properties%storage_location = loc
  end subroutine set_vector_location

  pure module subroutine create_vector_values(nrows, val_dat)
    integer(ccs_int), intent(in) :: nrows
    type(vector_values), intent(out) :: val_dat
    allocate (val_dat%global_indices(nrows))
    allocate (val_dat%values(nrows))

    val_dat%global_indices(:) = -1_ccs_int
    val_dat%values(:) = 0.0_ccs_real
  end subroutine create_vector_values

  pure module subroutine set_vector_values_mode(mode, val_dat)
    integer(ccs_int), intent(in) :: mode
    type(vector_values), intent(inout) :: val_dat

    val_dat%setter_mode = mode
  end subroutine set_vector_values_mode

  pure module subroutine set_vector_values_entry(val, val_dat)

    use constants, only: add_mode, insert_mode

    real(ccs_real), intent(in) :: val
    type(vector_values), intent(inout) :: val_dat

    associate (x => val_dat%values(val_dat%current_entry), &
               mode => val_dat%setter_mode)
      if (mode == insert_mode) then
        x = val
      else if (mode == add_mode) then
        x = x + val
      else
        error stop unknown_mode ! Unrecognised entry mode
      end if
    end associate

  end subroutine set_vector_values_entry

  !> Generic implementation to get vector data in natural ordering
  module subroutine get_natural_data_vec(par_env, mesh, v, data) 

    class(parallel_environment), intent(in) :: par_env
    type(ccs_mesh), intent(in) :: mesh
    class(ccs_vector), intent(inout) :: v
    real(ccs_real), dimension(:), allocatable, intent(out) :: data !< The returned vector data in
                                                                   !< natural ordering. Note the use
                                                                   !< of allocatable + intent(out),
                                                                   !< this ensures it will be
                                                                   !< de/reallocated by this subroutine.

    real(ccs_real), dimension(:), pointer :: vec_data ! The data stored in the vector

    associate (topo => mesh%topo, &
               local_num_cells => mesh%topo%local_num_cells)

      if (allocated(data)) then ! Shouldn't really happen...
        deallocate(data)
      end if
      allocate(data(local_num_cells))
      
      call get_vector_data(v, vec_data)
      call reorder_data_vec(par_env, vec_data(1:local_num_cells), topo%natural_indices(1:local_num_cells), &
                            data(1:local_num_cells))
      call restore_vector_data(v, vec_data)

    end associate

  end subroutine get_natural_data_vec

  !> Generic implementation to get vector data in global ordering
<<<<<<< HEAD
  module subroutine get_global_data_vec(par_env, mesh, v, data) !natural -> global
=======
  module subroutine get_global_data_vec(par_env, mesh, v, data)
>>>>>>> 07a613ae

    class(parallel_environment), intent(in) :: par_env
    type(ccs_mesh), intent(in) :: mesh
    class(ccs_vector), intent(inout) :: v
    real(ccs_real), dimension(:), allocatable, intent(out) :: data !< The returned vector data in
<<<<<<< HEAD
                                                                   !< natural ordering. Note the use
=======
                                                                   !< global ordering. Note the use
>>>>>>> 07a613ae
                                                                   !< of allocatable + intent(out),
                                                                   !< this ensures it will be
                                                                   !< de/reallocated by this subroutine.
    
    real(ccs_real), dimension(:), pointer :: vec_data ! The data stored in the vector
    integer(ccs_int) :: global_num_cells, global_index_p, natural_index_p, i, ierr
    type(cell_locator) :: loc_p
    integer(ccs_int),dimension(:), pointer :: nat_glob_data 

    associate (topo => mesh%topo, &
<<<<<<< HEAD
                local_num_cells => mesh%topo%local_num_cells)
=======
               local_num_cells => mesh%topo%local_num_cells)
>>>>>>> 07a613ae
      
      if (allocated(data)) then ! Shouldn't really happen...
        deallocate(data)
      end if
      allocate(data(local_num_cells))
      
<<<<<<< HEAD
      global_num_cells = 0
      call get_global_num_cells(global_num_cells)
      
      allocate(nat_glob_data(global_num_cells))
=======
      ! Construct natural->global mapping
      call get_global_num_cells(global_num_cells)
      allocate(nat_glob_data(global_num_cells))
      nat_glob_data(:) = 0
>>>>>>> 07a613ae

      do i=1,local_num_cells
        call create_cell_locator(i, loc_p)
        call get_natural_index(loc_p, natural_index_p)
        call get_global_index(loc_p, global_index_p)
        nat_glob_data(natural_index_p)=global_index_p
      end do
<<<<<<< HEAD
      
=======
>>>>>>> 07a613ae
      select type (par_env)
      type is (parallel_environment_mpi)
        call MPI_Allreduce(MPI_IN_PLACE, nat_glob_data, global_num_cells, MPI_integer, MPI_SUM, par_env%comm, ierr)
      class default
        call error_abort("Unknown parallel environment")
      end select

<<<<<<< HEAD
      call get_vector_data(v, vec_data)
      call reorder_data_vec(par_env, vec_data(1:local_num_cells), nat_glob_data(mesh%topo%natural_indices(1:local_num_cells)), &
                            data(1:local_num_cells))
                            
=======
      ! Perform vector mapping
      call get_vector_data(v, vec_data)
      call reorder_data_vec(par_env, vec_data(1:local_num_cells), nat_glob_data(mesh%topo%natural_indices(1:local_num_cells)), &
                            data(1:local_num_cells))
>>>>>>> 07a613ae
      call restore_vector_data(v, vec_data)

    end associate

  end subroutine get_global_data_vec

end submodule<|MERGE_RESOLUTION|>--- conflicted
+++ resolved
@@ -76,7 +76,7 @@
   end subroutine set_vector_values_entry
 
   !> Generic implementation to get vector data in natural ordering
-  module subroutine get_natural_data_vec(par_env, mesh, v, data) 
+  module subroutine get_natural_data_vec(par_env, mesh, v, data)
 
     class(parallel_environment), intent(in) :: par_env
     type(ccs_mesh), intent(in) :: mesh
@@ -107,21 +107,13 @@
   end subroutine get_natural_data_vec
 
   !> Generic implementation to get vector data in global ordering
-<<<<<<< HEAD
-  module subroutine get_global_data_vec(par_env, mesh, v, data) !natural -> global
-=======
   module subroutine get_global_data_vec(par_env, mesh, v, data)
->>>>>>> 07a613ae
 
     class(parallel_environment), intent(in) :: par_env
     type(ccs_mesh), intent(in) :: mesh
     class(ccs_vector), intent(inout) :: v
     real(ccs_real), dimension(:), allocatable, intent(out) :: data !< The returned vector data in
-<<<<<<< HEAD
-                                                                   !< natural ordering. Note the use
-=======
                                                                    !< global ordering. Note the use
->>>>>>> 07a613ae
                                                                    !< of allocatable + intent(out),
                                                                    !< this ensures it will be
                                                                    !< de/reallocated by this subroutine.
@@ -132,28 +124,17 @@
     integer(ccs_int),dimension(:), pointer :: nat_glob_data 
 
     associate (topo => mesh%topo, &
-<<<<<<< HEAD
-                local_num_cells => mesh%topo%local_num_cells)
-=======
                local_num_cells => mesh%topo%local_num_cells)
->>>>>>> 07a613ae
       
       if (allocated(data)) then ! Shouldn't really happen...
         deallocate(data)
       end if
       allocate(data(local_num_cells))
       
-<<<<<<< HEAD
-      global_num_cells = 0
-      call get_global_num_cells(global_num_cells)
-      
-      allocate(nat_glob_data(global_num_cells))
-=======
       ! Construct natural->global mapping
       call get_global_num_cells(global_num_cells)
       allocate(nat_glob_data(global_num_cells))
       nat_glob_data(:) = 0
->>>>>>> 07a613ae
 
       do i=1,local_num_cells
         call create_cell_locator(i, loc_p)
@@ -161,10 +142,7 @@
         call get_global_index(loc_p, global_index_p)
         nat_glob_data(natural_index_p)=global_index_p
       end do
-<<<<<<< HEAD
       
-=======
->>>>>>> 07a613ae
       select type (par_env)
       type is (parallel_environment_mpi)
         call MPI_Allreduce(MPI_IN_PLACE, nat_glob_data, global_num_cells, MPI_integer, MPI_SUM, par_env%comm, ierr)
@@ -172,17 +150,10 @@
         call error_abort("Unknown parallel environment")
       end select
 
-<<<<<<< HEAD
-      call get_vector_data(v, vec_data)
-      call reorder_data_vec(par_env, vec_data(1:local_num_cells), nat_glob_data(mesh%topo%natural_indices(1:local_num_cells)), &
-                            data(1:local_num_cells))
-                            
-=======
       ! Perform vector mapping
       call get_vector_data(v, vec_data)
       call reorder_data_vec(par_env, vec_data(1:local_num_cells), nat_glob_data(mesh%topo%natural_indices(1:local_num_cells)), &
                             data(1:local_num_cells))
->>>>>>> 07a613ae
       call restore_vector_data(v, vec_data)
 
     end associate
