!> @brief Module file solver.mod
!
!> @details An interface to linear solver objects.

module solver

<<<<<<< HEAD
  use types, only : linear_solver, linear_system, vector, ccs_matrix
=======
  use types, only : linear_solver, linear_system, ccs_vector, matrix
>>>>>>> d33639e9
  use parallel_types, only: parallel_environment
  use vec, only : vec_axpy, vec_norm
  use mat, only : mat_axpy, mat_norm
  
  implicit none

  private

  public :: create_solver
  public :: solve
  public :: initialise_linear_system
  public :: set_linear_system
  public :: axpy
  public :: norm
  
  interface

    !> @brief Interface to create a new solver object.
    !
    !> @param[in]  linear_system eqsys   - Data structure containing equation system to be solved.
    !> @param[out] linear_solver solver - The linear solver returned allocated.
    module subroutine create_solver(eqsys, solver)
      type(linear_system), intent(in) :: eqsys
      class(linear_solver), allocatable, intent(out) :: solver
    end subroutine

    !> @brief Interface to solve the linear system in a solver.
    !
    !> @param[in/out] linear_solver solver - The linear solver object.
    module subroutine solve(solver)
      class(linear_solver), intent(inout) :: solver
    end subroutine

    !> @brief Constructor for default linear system
    module subroutine initialise_linear_system(lin_sys)
      type(linear_system), intent(inout) :: lin_sys
    end subroutine initialise_linear_system

    !> @brief Setter for the linear system
    !
    !> @param[in] par_env       - the parallel environment where the linear 
    !!                            system resides
    !> @param[in] rhs           - the right hand side vector
    !> @param[in] solution      - the solution vector
    !> @param[in] mat           - the matrix
    !> @param[in/out] lin_sys   - the linear system
    module subroutine set_linear_system(par_env, rhs, solution, mat, lin_sys)
      class(parallel_environment), allocatable, target, intent(in) :: par_env
<<<<<<< HEAD
      class(vector), allocatable, target, intent(in) :: rhs
      class(vector), allocatable, target, intent(in) :: solution
      class(ccs_matrix), allocatable, target, intent(in) :: mat
=======
      class(ccs_vector), allocatable, target, intent(in) :: rhs
      class(ccs_vector), allocatable, target, intent(in) :: solution
      class(matrix), allocatable, target, intent(in) :: mat
>>>>>>> d33639e9
      type(linear_system), intent(inout) :: lin_sys
    end subroutine

  end interface
  
  !> @brief Generic interface to perform the AXPY operation (a*x + y)
  interface axpy
    module procedure vec_axpy
    module procedure mat_axpy
  end interface axpy
  
  !> @brief Generic interface to compute the norm of an element
  interface norm
    module procedure vec_norm
    module procedure mat_norm
  end interface norm
  
end module solver<|MERGE_RESOLUTION|>--- conflicted
+++ resolved
@@ -4,11 +4,7 @@
 
 module solver
 
-<<<<<<< HEAD
-  use types, only : linear_solver, linear_system, vector, ccs_matrix
-=======
-  use types, only : linear_solver, linear_system, ccs_vector, matrix
->>>>>>> d33639e9
+  use types, only : linear_solver, linear_system, ccs_vector, ccs_matrix
   use parallel_types, only: parallel_environment
   use vec, only : vec_axpy, vec_norm
   use mat, only : mat_axpy, mat_norm
@@ -57,15 +53,9 @@
     !> @param[in/out] lin_sys   - the linear system
     module subroutine set_linear_system(par_env, rhs, solution, mat, lin_sys)
       class(parallel_environment), allocatable, target, intent(in) :: par_env
-<<<<<<< HEAD
-      class(vector), allocatable, target, intent(in) :: rhs
-      class(vector), allocatable, target, intent(in) :: solution
-      class(ccs_matrix), allocatable, target, intent(in) :: mat
-=======
       class(ccs_vector), allocatable, target, intent(in) :: rhs
       class(ccs_vector), allocatable, target, intent(in) :: solution
-      class(matrix), allocatable, target, intent(in) :: mat
->>>>>>> d33639e9
+      class(ccs_matrix), allocatable, target, intent(in) :: mat
       type(linear_system), intent(inout) :: lin_sys
     end subroutine
 
