!> @brief Module file vec.mod
!
!> @details An interface to operations on vector objects (creation, destruction, setting and
!!          getting, ...)

module vec

  use kinds, only : accs_real, accs_int
  use types, only : mesh, vector, vector_init_data, vector_values
  use parallel_types, only: parallel_environment
  
  implicit none

  private

  public :: create_vector
  public :: set_vector_values
  public :: update_vector
  public :: begin_update_vector
  public :: end_update_vector
  public :: vec_axpy
  public :: vec_norm
  public :: pack_one_vector_element
  public :: initialise_vector
<<<<<<< HEAD
  public :: set_vector_size
=======
  public :: set_global_vector_size
  public :: set_local_vector_size
  public :: get_vector_data
  public :: restore_vector_data
>>>>>>> 0a5370c6

  interface
     
    !> @brief Interface to create a new vector object.
    !
    !> @param[in] vector_init_data vec_dat - Data structure containing the global and local sizes
    !!                                       of the vector, -1 is interpreted as unset. If both
    !!                                       are set the local size is used.
    !> @param[out] vector v - The vector returned allocated, but (potentially) uninitialised.
    module subroutine create_vector(vec_dat, v)
      type(vector_init_data), intent(in) :: vec_dat
      class(vector), allocatable, intent(out) :: v
    end subroutine

    !> @brief Interface to set values in a vector.
    !
    !> @param[in]     val_dat - contains the values, their indices and the mode to use for setting
    !!                          them.
    !> @param[in,out] v       - the vector.
    module subroutine set_vector_values(val_dat, v)
      class(*), intent(in) :: val_dat
      class(vector), intent(inout) :: v
    end subroutine

    !> @brief Interface to perform a parallel update of a vector.
    !
    !> @param[in,out] v - the vector
    module subroutine update_vector(v)
      class(vector), intent(inout) :: v
    end subroutine

    !> @brief Interface to begin a parallel update of a vector.
    !
    !> @details Begins the parallel update to allow overlapping comms and compute.
    !
    !> @param[in,out] v - the vector
    module subroutine begin_update_vector(v)
      class(vector), intent(inout) :: v
    end subroutine
    
    !> @brief Interface to end a parallel update of a vector.
    !
    !> @details Ends the parallel update to allow overlapping comms and compute.
    !
    !> @param[in,out] v - the vector
    module subroutine end_update_vector(v)
      class(vector), intent(inout) :: v
    end subroutine end_update_vector

    !> @brief Interface to store one vector element and its index for later setting.
    !
    !> @param[in/out] val_dat - object storing the elements, their indices and mode to use when
    !!                          setting them.
    !> @param[in]     ent     - which entry in the index/element arrays to set?
    !> @oaram[in]     idx     - vector element index
    !> @param[in]     val     - vector element value
    !
    !> @details Stores a vector element and associated index for later setting, ensuring they are
    !!          set appropriately for the backend.
    module subroutine pack_one_vector_element(val_dat, ent, idx, val)
      type(vector_values), intent(inout) :: val_dat
      integer(accs_int), intent(in) :: ent
      integer(accs_int), intent(in) :: idx
      real(accs_real), intent(in) :: val
    end subroutine pack_one_vector_element

    !> @brief Interface to perform the AXPY vector operation.
    !
    !> @details Performs the AXPY operation
    !!          y[i] = a * x[i] + y[i]
    !
    !> @param[in]     alpha - a scalar value
    !> @param[in]     x     - an input vector
    !> @param[in,out] y     - vector serving as input, overwritten with result
    module subroutine vec_axpy(alpha, x, y)
      real(accs_real), intent(in) :: alpha
      class(vector), intent(in) :: x
      class(vector), intent(inout) :: y
    end subroutine

    !> @brief Interface to compute the norm of a vector
    !
    !> @param[in]  v         - the vector
    !> @param[in]  norm_type - which norm to compute? Currently supported is the 2 norm:
    !!                         norm_type=2.
    !> @param[out] n         - the computed norm returned as the result of the function
    !!                         call.
    module function vec_norm(v, norm_type) result(n)
      class(vector), intent(in) :: v
      integer(accs_int), intent(in) :: norm_type
      real(accs_real) :: n
    end function
    
    !> @brief Constructor for default vector values
    !
    !> param[in/out] vector_descriptor - the initialised vector values
    module subroutine initialise_vector(vector_descriptor)
      type(vector_init_data), intent(inout) :: vector_descriptor
    end subroutine initialise_vector

    !> @brief Setter for vector size
    !
    !> param[in/out] vector_descriptor - the vector data object
    !> param[in]     geometry          - the mesh - contains the
    !!                                   information to set the
    !!                                   vector size
    !> param[in]     par_env           - the parallel environment 
    !!                                   where the vector resides
    module subroutine set_vector_size(vector_descriptor, geometry, par_env)
      type(vector_init_data), intent(inout) :: vector_descriptor
      class(mesh), target, intent(in) :: geometry
      class(parallel_environment), allocatable, target, intent(in) :: par_env
    end subroutine

<<<<<<< HEAD
  end interface
=======
    !> @brief Setter for local vector size
    !
    !> param[in/out] vvector_descriptor - the vector data object
    !> param[in] size                   - the local vector size
    !> param[in] par_env                - the parallel environment 
    !!                                    where the vector resides
    module subroutine set_local_vector_size(vector_descriptor, size, par_env)
      type(vector_init_data), intent(inout) :: vector_descriptor
      integer(accs_int), intent(in) :: size
      class(parallel_environment), allocatable, target, intent(in) :: par_env
    end subroutine

    !> @brief Gets the data in a given vector
    !
    !> @param[in] vec   - the vector to get data from
    !> @param[in] array - an array to store the data in
    module subroutine get_vector_data(vec, array)
      class(vector), intent(in) :: vec
      real(accs_real), dimension(:), pointer, intent(out) :: array
    end subroutine get_vector_data

    !> @brief Resets the vector data if required for further processing
    !
    !> @param[in] vec   - the vector to reset
    !> @param[in] array - the array containing the data to restore
    module subroutine restore_vector_data(vec, array)
      class(vector), intent(in) :: vec
      real(accs_real), dimension(:), pointer, intent(in) :: array
    end subroutine restore_vector_data

    end interface
>>>>>>> 0a5370c6
  
end module vec<|MERGE_RESOLUTION|>--- conflicted
+++ resolved
@@ -22,14 +22,9 @@
   public :: vec_norm
   public :: pack_one_vector_element
   public :: initialise_vector
-<<<<<<< HEAD
   public :: set_vector_size
-=======
-  public :: set_global_vector_size
-  public :: set_local_vector_size
   public :: get_vector_data
   public :: restore_vector_data
->>>>>>> 0a5370c6
 
   interface
      
@@ -144,21 +139,6 @@
       class(parallel_environment), allocatable, target, intent(in) :: par_env
     end subroutine
 
-<<<<<<< HEAD
-  end interface
-=======
-    !> @brief Setter for local vector size
-    !
-    !> param[in/out] vvector_descriptor - the vector data object
-    !> param[in] size                   - the local vector size
-    !> param[in] par_env                - the parallel environment 
-    !!                                    where the vector resides
-    module subroutine set_local_vector_size(vector_descriptor, size, par_env)
-      type(vector_init_data), intent(inout) :: vector_descriptor
-      integer(accs_int), intent(in) :: size
-      class(parallel_environment), allocatable, target, intent(in) :: par_env
-    end subroutine
-
     !> @brief Gets the data in a given vector
     !
     !> @param[in] vec   - the vector to get data from
@@ -177,7 +157,6 @@
       real(accs_real), dimension(:), pointer, intent(in) :: array
     end subroutine restore_vector_data
 
-    end interface
->>>>>>> 0a5370c6
+  end interface
   
 end module vec