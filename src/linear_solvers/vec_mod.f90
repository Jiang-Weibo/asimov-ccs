!> @brief Module file vec.mod
!
!> @details An interface to operations on vector objects (creation, destruction, setting and
!!          getting, ...)

module vec

  use kinds, only : accs_real, accs_int
  use types, only : mesh, vector, vector_init_data, vector_values
  use parallel_types, only: parallel_environment
  
  implicit none

  private

  public :: create_vector
  public :: set_vector_values
  public :: update_vector
  public :: begin_update_vector
  public :: end_update_vector
  public :: vec_axpy
  public :: vec_norm
  public :: pack_one_vector_element
  public :: initialise_vector
  public :: set_vector_size
  public :: get_vector_data
<<<<<<< HEAD
  public :: reset_vector_data
  public :: vec_reciprocal

=======
  public :: restore_vector_data
  public :: zero_vector
  
>>>>>>> f1b7ef01
  interface
     
    !> @brief Interface to create a new vector object.
    !
    !> @param[in] vector_init_data vec_dat - Data structure containing the global and local sizes
    !!                                       of the vector, -1 is interpreted as unset. If both
    !!                                       are set the local size is used.
    !> @param[out] vector v - The vector returned allocated, but (potentially) uninitialised.
    module subroutine create_vector(vec_dat, v)
      type(vector_init_data), intent(in) :: vec_dat
      class(vector), allocatable, intent(out) :: v
    end subroutine

    !> @brief Interface to set values in a vector.
    !
    !> @param[in]     val_dat - contains the values, their indices and the mode to use for setting
    !!                          them.
    !> @param[in,out] v       - the vector.
    module subroutine set_vector_values(val_dat, v)
      class(*), intent(in) :: val_dat
      class(vector), intent(inout) :: v
    end subroutine

    !> @brief Interface to perform a parallel update of a vector.
    !
    !> @param[in,out] v - the vector
    module subroutine update_vector(v)
      class(vector), intent(inout) :: v
    end subroutine

    !> @brief Interface to begin a parallel update of a vector.
    !
    !> @details Begins the parallel update to allow overlapping comms and compute.
    !
    !> @param[in,out] v - the vector
    module subroutine begin_update_vector(v)
      class(vector), intent(inout) :: v
    end subroutine
    
    !> @brief Interface to end a parallel update of a vector.
    !
    !> @details Ends the parallel update to allow overlapping comms and compute.
    !
    !> @param[in,out] v - the vector
    module subroutine end_update_vector(v)
      class(vector), intent(inout) :: v
    end subroutine end_update_vector

    !> @brief Interface to store one vector element and its index for later setting.
    !
    !> @param[in/out] val_dat - object storing the elements, their indices and mode to use when
    !!                          setting them.
    !> @param[in]     ent     - which entry in the index/element arrays to set?
    !> @oaram[in]     idx     - vector element index
    !> @param[in]     val     - vector element value
    !
    !> @details Stores a vector element and associated index for later setting, ensuring they are
    !!          set appropriately for the backend.
    module subroutine pack_one_vector_element(val_dat, ent, idx, val)
      type(vector_values), intent(inout) :: val_dat
      integer(accs_int), intent(in) :: ent
      integer(accs_int), intent(in) :: idx
      real(accs_real), intent(in) :: val
    end subroutine pack_one_vector_element

    !> @brief Interface to perform the AXPY vector operation.
    !
    !> @details Performs the AXPY operation
    !!          y[i] = a * x[i] + y[i]
    !
    !> @param[in]     alpha - a scalar value
    !> @param[in]     x     - an input vector
    !> @param[in,out] y     - vector serving as input, overwritten with result
    module subroutine vec_axpy(alpha, x, y)
      real(accs_real), intent(in) :: alpha
      class(vector), intent(in) :: x
      class(vector), intent(inout) :: y
    end subroutine

    !> @brief Interface to compute the norm of a vector
    !
    !> @param[in]  v         - the vector
    !> @param[in]  norm_type - which norm to compute? Currently supported is the 2 norm:
    !!                         norm_type=2.
    !> @param[out] n         - the computed norm returned as the result of the function
    !!                         call.
    module function vec_norm(v, norm_type) result(n)
      class(vector), intent(in) :: v
      integer(accs_int), intent(in) :: norm_type
      real(accs_real) :: n
    end function
    
    !> @brief Constructor for default vector values
    !
    !> param[in/out] vector_descriptor - the initialised vector values
    module subroutine initialise_vector(vector_descriptor)
      type(vector_init_data), intent(inout) :: vector_descriptor
    end subroutine initialise_vector

    !> @brief Setter for vector size
    !
    !> param[in/out] vector_descriptor - the vector data object
    !> param[in]     geometry          - the mesh - contains the
    !!                                   information to set the
    !!                                   vector size
    !> param[in]     par_env           - the parallel environment 
    !!                                   where the vector resides
    module subroutine set_vector_size(vector_descriptor, geometry, par_env)
      type(vector_init_data), intent(inout) :: vector_descriptor
      class(mesh), target, intent(in) :: geometry
      class(parallel_environment), allocatable, target, intent(in) :: par_env
    end subroutine

    !> @brief Gets the data in a given vector
    !
    !> @param[in] vec   - the vector to get data from
    !> @param[in] array - an array to store the data in
    module subroutine get_vector_data(vec, array)
      class(vector), intent(in) :: vec
      real(accs_real), dimension(:), pointer, intent(out) :: array
    end subroutine get_vector_data

    !> @brief Resets the vector data if required for further processing
    !
    !> @param[in] vec   - the vector to reset
    !> @param[in] array - the array containing the data to restore
    module subroutine restore_vector_data(vec, array)
      class(vector), intent(in) :: vec
      real(accs_real), dimension(:), pointer, intent(in) :: array
    end subroutine restore_vector_data

<<<<<<< HEAD
    !> @brief Replace each component of a vector by its reciprocal
    !
    !> @param[in]  vec - the vector
    !> @param[out] vec - the vector reciprocal
    module subroutine vec_reciprocal(vec)
      class(vector), intent(inout) :: vec
    end subroutine vec_reciprocal

    end interface
=======
    module subroutine zero_vector(vec)
      class(vector), intent(inout) :: vec
    end subroutine zero_vector
    
  end interface
>>>>>>> f1b7ef01
  
end module vec<|MERGE_RESOLUTION|>--- conflicted
+++ resolved
@@ -24,15 +24,11 @@
   public :: initialise_vector
   public :: set_vector_size
   public :: get_vector_data
-<<<<<<< HEAD
+  public :: restore_vector_data
   public :: reset_vector_data
   public :: vec_reciprocal
-
-=======
-  public :: restore_vector_data
   public :: zero_vector
   
->>>>>>> f1b7ef01
   interface
      
     !> @brief Interface to create a new vector object.
@@ -164,7 +160,6 @@
       real(accs_real), dimension(:), pointer, intent(in) :: array
     end subroutine restore_vector_data
 
-<<<<<<< HEAD
     !> @brief Replace each component of a vector by its reciprocal
     !
     !> @param[in]  vec - the vector
@@ -173,13 +168,10 @@
       class(vector), intent(inout) :: vec
     end subroutine vec_reciprocal
 
-    end interface
-=======
     module subroutine zero_vector(vec)
       class(vector), intent(inout) :: vec
     end subroutine zero_vector
     
   end interface
->>>>>>> f1b7ef01
   
 end module vec