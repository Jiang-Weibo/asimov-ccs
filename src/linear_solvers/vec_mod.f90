--- conflicted
+++ resolved
@@ -8,6 +8,7 @@
   use kinds, only : accs_real, accs_int
   use types, only : mesh, vector, vector_init_data, vector_values
   use parallel_types, only: parallel_environment
+  use constants, only: cell
   
   implicit none
 
@@ -25,14 +26,11 @@
   public :: set_vector_size
   public :: get_vector_data
   public :: restore_vector_data
-<<<<<<< HEAD
   public :: set_vector_location
-  public :: reset_vector_data
-=======
->>>>>>> 712c57c4
   public :: vec_reciprocal
   public :: zero_vector
   public :: mult_vec_vec
+  public :: vec_view
   
   interface
      
@@ -164,7 +162,6 @@
       class(vector), intent(in) :: vec
       real(accs_real), dimension(:), pointer, intent(in) :: array
     end subroutine restore_vector_data
-<<<<<<< HEAD
 
     !> @brief Set vector values to be located at either cell-centre or face
     !
@@ -172,8 +169,6 @@
       type(vector_init_data), intent(inout) :: vector_descriptor
       integer(accs_int), intent(in) :: loc
     end subroutine set_vector_location
-=======
->>>>>>> 712c57c4
 
     !> @brief Replace each component of a vector by its reciprocal
     !
@@ -191,7 +186,12 @@
       class(vector), intent(in) :: a
       class(vector), intent(inout) :: b
     end subroutine mult_vec_vec
-    
+
+    module subroutine vec_view(vec_dat, vec)
+      type(vector_init_data), intent(in) :: vec_dat
+      class(vector), intent(in) :: vec
+    end subroutine vec_view
+
   end interface
   
 end module vec