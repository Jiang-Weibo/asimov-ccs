!> @brief Module file vec.mod
!
!> @details An interface to operations on vector objects (creation, destruction, setting and
!!          getting, ...)

module vec

  use kinds, only : accs_real, accs_int
  use types, only : mesh, vector, vector_init_data, vector_values
  use parallel_types, only: parallel_environment
  use constants, only: cell
  
  implicit none

  private

  public :: create_vector
  public :: set_vector_values
  public :: update_vector
  public :: begin_update_vector
  public :: end_update_vector
  public :: vec_axpy
  public :: vec_norm
  public :: pack_one_vector_element
  public :: initialise_vector
  public :: set_vector_size
  public :: get_vector_data
  public :: restore_vector_data
  public :: set_vector_location
  public :: vec_reciprocal
  public :: zero_vector
  public :: mult_vec_vec
<<<<<<< HEAD
  public :: scale_vec
=======
  public :: vec_view
>>>>>>> 9ee526ee
  
  interface
     
    !> @brief Interface to create a new vector object.
    !
    !> @param[in] vector_init_data vec_dat - Data structure containing the global and local sizes
    !!                                       of the vector, -1 is interpreted as unset. If both
    !!                                       are set the local size is used.
    !> @param[out] vector v - The vector returned allocated, but (potentially) uninitialised.
    module subroutine create_vector(vec_dat, v)
      type(vector_init_data), intent(in) :: vec_dat
      class(vector), allocatable, intent(out) :: v
    end subroutine

    !> @brief Interface to set values in a vector.
    !
    !> @param[in]     val_dat - contains the values, their indices and the mode to use for setting
    !!                          them.
    !> @param[in,out] v       - the vector.
    module subroutine set_vector_values(val_dat, v)
      class(*), intent(in) :: val_dat
      class(vector), intent(inout) :: v
    end subroutine

    !> @brief Interface to perform a parallel update of a vector.
    !
    !> @param[in,out] v - the vector
    module subroutine update_vector(v)
      class(vector), intent(inout) :: v
    end subroutine

    !> @brief Interface to begin a parallel update of a vector.
    !
    !> @details Begins the parallel update to allow overlapping comms and compute.
    !
    !> @param[in,out] v - the vector
    module subroutine begin_update_vector(v)
      class(vector), intent(inout) :: v
    end subroutine
    
    !> @brief Interface to end a parallel update of a vector.
    !
    !> @details Ends the parallel update to allow overlapping comms and compute.
    !
    !> @param[in,out] v - the vector
    module subroutine end_update_vector(v)
      class(vector), intent(inout) :: v
    end subroutine end_update_vector

    !> @brief Interface to store one vector element and its index for later setting.
    !
    !> @param[in/out] val_dat - object storing the elements, their indices and mode to use when
    !!                          setting them.
    !> @param[in]     ent     - which entry in the index/element arrays to set?
    !> @oaram[in]     idx     - vector element index
    !> @param[in]     val     - vector element value
    !
    !> @details Stores a vector element and associated index for later setting, ensuring they are
    !!          set appropriately for the backend.
    module subroutine pack_one_vector_element(val_dat, ent, idx, val)
      type(vector_values), intent(inout) :: val_dat
      integer(accs_int), intent(in) :: ent
      integer(accs_int), intent(in) :: idx
      real(accs_real), intent(in) :: val
    end subroutine pack_one_vector_element

    !> @brief Interface to perform the AXPY vector operation.
    !
    !> @details Performs the AXPY operation
    !!          y[i] = a * x[i] + y[i]
    !
    !> @param[in]     alpha - a scalar value
    !> @param[in]     x     - an input vector
    !> @param[in,out] y     - vector serving as input, overwritten with result
    module subroutine vec_axpy(alpha, x, y)
      real(accs_real), intent(in) :: alpha
      class(vector), intent(in) :: x
      class(vector), intent(inout) :: y
    end subroutine

    !> @brief Interface to compute the norm of a vector
    !
    !> @param[in]  v         - the vector
    !> @param[in]  norm_type - which norm to compute? Currently supported is the 2 norm:
    !!                         norm_type=2.
    !> @param[out] n         - the computed norm returned as the result of the function
    !!                         call.
    module function vec_norm(v, norm_type) result(n)
      class(vector), intent(in) :: v
      integer(accs_int), intent(in) :: norm_type
      real(accs_real) :: n
    end function
    
    !> @brief Constructor for default vector values
    !
    !> param[in/out] vector_descriptor - the initialised vector values
    module subroutine initialise_vector(vector_descriptor)
      type(vector_init_data), intent(inout) :: vector_descriptor
    end subroutine initialise_vector

    !> @brief Setter for vector size
    !
    !> param[in/out] vector_descriptor - the vector data object
    !> param[in]     geometry          - the mesh - contains the
    !!                                   information to set the
    !!                                   vector size
    !> param[in]     par_env           - the parallel environment 
    !!                                   where the vector resides
    module subroutine set_vector_size(vector_descriptor, geometry, par_env)
      type(vector_init_data), intent(inout) :: vector_descriptor
      class(mesh), target, intent(in) :: geometry
      class(parallel_environment), allocatable, target, intent(in) :: par_env
    end subroutine

    !> @brief Gets the data in a given vector
    !
    !> @param[in] vec   - the vector to get data from
    !> @param[in] array - an array to store the data in
    module subroutine get_vector_data(vec, array)
      class(vector), intent(in) :: vec
      real(accs_real), dimension(:), pointer, intent(out) :: array
    end subroutine get_vector_data

    !> @brief Resets the vector data if required for further processing
    !
    !> @param[in] vec   - the vector to reset
    !> @param[in] array - the array containing the data to restore
    module subroutine restore_vector_data(vec, array)
      class(vector), intent(in) :: vec
      real(accs_real), dimension(:), pointer, intent(in) :: array
    end subroutine restore_vector_data

    !> @brief Set vector values to be located at either cell-centre or face
    !
    module subroutine set_vector_location(vector_descriptor, loc)
      type(vector_init_data), intent(inout) :: vector_descriptor
      integer(accs_int), intent(in) :: loc
    end subroutine set_vector_location

    !> @brief Replace each component of a vector by its reciprocal
    !
    !> @param[in]  vec - the vector
    !> @param[out] vec - the vector reciprocal
    module subroutine vec_reciprocal(vec)
      class(vector), intent(inout) :: vec
    end subroutine vec_reciprocal

    module subroutine zero_vector(vec)
      class(vector), intent(inout) :: vec
    end subroutine zero_vector

    module subroutine mult_vec_vec(a, b)
      class(vector), intent(in) :: a
      class(vector), intent(inout) :: b
    end subroutine mult_vec_vec

<<<<<<< HEAD
    module subroutine scale_vec(alpha, v)
      real(accs_real), intent(in) :: alpha
      class(vector), intent(inout) :: v
    end subroutine scale_vec
    
=======
    module subroutine vec_view(vec_dat, vec)
      type(vector_init_data), intent(in) :: vec_dat
      class(vector), intent(in) :: vec
    end subroutine vec_view

>>>>>>> 9ee526ee
  end interface
  
end module vec<|MERGE_RESOLUTION|>--- conflicted
+++ resolved
@@ -30,11 +30,8 @@
   public :: vec_reciprocal
   public :: zero_vector
   public :: mult_vec_vec
-<<<<<<< HEAD
   public :: scale_vec
-=======
-  public :: vec_view
->>>>>>> 9ee526ee
+  ! public :: vec_view
   
   interface
      
@@ -191,19 +188,16 @@
       class(vector), intent(inout) :: b
     end subroutine mult_vec_vec
 
-<<<<<<< HEAD
     module subroutine scale_vec(alpha, v)
       real(accs_real), intent(in) :: alpha
       class(vector), intent(inout) :: v
     end subroutine scale_vec
     
-=======
-    module subroutine vec_view(vec_dat, vec)
-      type(vector_init_data), intent(in) :: vec_dat
-      class(vector), intent(in) :: vec
-    end subroutine vec_view
-
->>>>>>> 9ee526ee
+    ! module subroutine vec_view(vec_dat, vec)
+    !   type(vector_init_data), intent(in) :: vec_dat
+    !   class(vector), intent(in) :: vec
+    ! end subroutine vec_view
+
   end interface
   
 end module vec