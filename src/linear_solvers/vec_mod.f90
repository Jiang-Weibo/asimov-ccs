!> @brief Module file vec.mod
!
!> @details An interface to operations on vector objects (creation, destruction, setting and
!!          getting, ...)

module vec

  use kinds, only : ccs_real, ccs_int
  use types, only : ccs_mesh, ccs_vector, vector_spec, vector_values
  use parallel_types, only: parallel_environment
  
  implicit none

  private

  public :: create_vector
  public :: set_vector_values
  public :: update_vector
  public :: begin_update_vector
  public :: end_update_vector
  public :: vec_axpy
  public :: vec_norm
  public :: pack_one_vector_element
  public :: initialise_vector
  public :: set_vector_size
  public :: get_vector_data
  public :: restore_vector_data
  public :: set_vector_location
  public :: vec_reciprocal
  public :: zero_vector
  public :: mult_vec_vec
  public :: scale_vec
  ! public :: vec_view
  
  interface
     
    !> @brief Interface to create a new vector object.
    !
    !> @param[in] vector_spec vec_properties - Data structure containing the global and local sizes
    !!                                       of the vector, -1 is interpreted as unset. If both
    !!                                       are set the local size is used.
    !> @param[out] vector v - The vector returned allocated, but (potentially) uninitialised.
    module subroutine create_vector(vec_properties, v)
      type(vector_spec), intent(in) :: vec_properties
      class(ccs_vector), allocatable, intent(out) :: v
    end subroutine

    !> @brief Interface to set values in a vector.
    !
    !> @param[in]     val_dat - contains the values, their indices and the mode to use for setting
    !!                          them.
    !> @param[in,out] v       - the vector.
    module subroutine set_vector_values(val_dat, v)
      class(*), intent(in) :: val_dat
      class(ccs_vector), intent(inout) :: v
    end subroutine

    !> @brief Interface to perform a parallel update of a vector.
    !
    !> @param[in,out] v - the vector
    module subroutine update_vector(v)
      class(ccs_vector), intent(inout) :: v
    end subroutine

    !> @brief Interface to begin a parallel update of a vector.
    !
    !> @details Begins the parallel update to allow overlapping comms and compute.
    !
    !> @param[in,out] v - the vector
    module subroutine begin_update_vector(v)
      class(ccs_vector), intent(inout) :: v
    end subroutine
    
    !> @brief Interface to end a parallel update of a vector.
    !
    !> @details Ends the parallel update to allow overlapping comms and compute.
    !
    !> @param[in,out] v - the vector
    module subroutine end_update_vector(v)
      class(ccs_vector), intent(inout) :: v
    end subroutine end_update_vector

    !> @brief Interface to store one vector element and its index for later setting.
    !
    !> @param[in/out] val_dat - object storing the elements, their indices and mode to use when
    !!                          setting them.
    !> @param[in]     ent     - which entry in the index/element arrays to set?
    !> @oaram[in]     idx     - vector element index
    !> @param[in]     val     - vector element value
    !
    !> @details Stores a vector element and associated index for later setting, ensuring they are
    !!          set appropriately for the backend.
    module subroutine pack_one_vector_element(ent, idx, val, val_dat)
      integer(ccs_int), intent(in) :: ent
      integer(ccs_int), intent(in) :: idx
      real(ccs_real), intent(in) :: val
      type(vector_values), intent(inout) :: val_dat
    end subroutine pack_one_vector_element

    !> @brief Interface to perform the AXPY vector operation.
    !
    !> @details Performs the AXPY operation
    !!          y[i] = a * x[i] + y[i]
    !
    !> @param[in]     alpha - a scalar value
    !> @param[in]     x     - an input vector
    !> @param[in,out] y     - vector serving as input, overwritten with result
    module subroutine vec_axpy(alpha, x, y)
      real(ccs_real), intent(in) :: alpha
      class(ccs_vector), intent(in) :: x
      class(ccs_vector), intent(inout) :: y
    end subroutine

    !> @brief Interface to compute the norm of a vector
    !
    !> @param[in]  v         - the vector
    !> @param[in]  norm_type - which norm to compute? Currently supported is the 2 norm:
    !!                         norm_type=2.
    !> @param[out] n         - the computed norm returned as the result of the function
    !!                         call.
    module function vec_norm(v, norm_type) result(n)
      class(ccs_vector), intent(in) :: v
      integer(ccs_int), intent(in) :: norm_type
      real(ccs_real) :: n
    end function
    
    !> @brief Constructor for default vector values
    !
    !> param[in/out] vec_properties - the initialised vector values
    module subroutine initialise_vector(vec_properties)
      type(vector_spec), intent(inout) :: vec_properties
    end subroutine initialise_vector

    !> @brief Setter for vector size
    !
    !> param[in]     par_env           - the parallel environment 
    !!                                   where the vector resides
    !> param[in]     mesh          - the mesh - contains the
    !!                                   information to set the
    !!                                   vector size
<<<<<<< HEAD
    !> param[in/out] vector_descriptor - the vector data object
    module subroutine set_vector_size(par_env, mesh, vector_descriptor)
      class(parallel_environment), allocatable, target, intent(in) :: par_env
      class(ccs_mesh), target, intent(in) :: mesh
      type(vector_spec), intent(inout) :: vector_descriptor
=======
    !> param[in/out] vec_properties - the vector data object
    module subroutine set_vector_size(par_env, geometry, vec_properties)
      class(parallel_environment), allocatable, target, intent(in) :: par_env
      class(ccs_mesh), target, intent(in) :: geometry
      type(vector_spec), intent(inout) :: vec_properties
>>>>>>> 99fd0855
    end subroutine set_vector_size

    !> @brief Gets the data in a given vector
    !
    !> @param[in] vec   - the vector to get data from
    !> @param[in] array - an array to store the data in
    module subroutine get_vector_data(vec, array)
      class(ccs_vector), intent(in) :: vec
      real(ccs_real), dimension(:), pointer, intent(out) :: array
    end subroutine get_vector_data

    !> @brief Resets the vector data if required for further processing
    !
    !> @param[in] vec   - the vector to reset
    !> @param[in] array - the array containing the data to restore
    module subroutine restore_vector_data(vec, array)
      class(ccs_vector), intent(in) :: vec
      real(ccs_real), dimension(:), pointer, intent(in) :: array
    end subroutine restore_vector_data

    !> @brief Set vector values to be located at either cell-centre or face
    !
    module subroutine set_vector_location(loc, vec_properties)
      integer(ccs_int), intent(in) :: loc
      type(vector_spec), intent(inout) :: vec_properties
    end subroutine set_vector_location

    !> @brief Replace each component of a vector by its reciprocal
    !
    !> @param[in]  vec - the vector
    !> @param[out] vec - the vector reciprocal
    module subroutine vec_reciprocal(vec)
      class(ccs_vector), intent(inout) :: vec
    end subroutine vec_reciprocal

    module subroutine zero_vector(vec)
      class(ccs_vector), intent(inout) :: vec
    end subroutine zero_vector

    module subroutine mult_vec_vec(a, b)
      class(ccs_vector), intent(in) :: a
      class(ccs_vector), intent(inout) :: b
    end subroutine mult_vec_vec

    module subroutine scale_vec(alpha, v)
      real(ccs_real), intent(in) :: alpha
      class(ccs_vector), intent(inout) :: v
    end subroutine scale_vec
    
    ! module subroutine vec_view(vec_properties, vec)
    !   type(vector_spec), intent(in) :: vec_properties
    !   class(ccs_vector), intent(in) :: vec
    ! end subroutine vec_view

  end interface
  
end module vec<|MERGE_RESOLUTION|>--- conflicted
+++ resolved
@@ -138,19 +138,11 @@
     !> param[in]     mesh          - the mesh - contains the
     !!                                   information to set the
     !!                                   vector size
-<<<<<<< HEAD
-    !> param[in/out] vector_descriptor - the vector data object
-    module subroutine set_vector_size(par_env, mesh, vector_descriptor)
+    !> param[in/out] vec_properties - the vector data object
+    module subroutine set_vector_size(par_env, mesh, vec_properties)
       class(parallel_environment), allocatable, target, intent(in) :: par_env
       class(ccs_mesh), target, intent(in) :: mesh
-      type(vector_spec), intent(inout) :: vector_descriptor
-=======
-    !> param[in/out] vec_properties - the vector data object
-    module subroutine set_vector_size(par_env, geometry, vec_properties)
-      class(parallel_environment), allocatable, target, intent(in) :: par_env
-      class(ccs_mesh), target, intent(in) :: geometry
       type(vector_spec), intent(inout) :: vec_properties
->>>>>>> 99fd0855
     end subroutine set_vector_size
 
     !> @brief Gets the data in a given vector
