--- conflicted
+++ resolved
@@ -5,13 +5,8 @@
 
 module vec
 
-<<<<<<< HEAD
   use kinds, only : ccs_real, ccs_int
-  use types, only : mesh, vector, vector_init_data, vector_values
-=======
-  use kinds, only : accs_real, accs_int
   use types, only : mesh, ccs_vector, vector_init_data, vector_values
->>>>>>> d33639e9
   use parallel_types, only: parallel_environment
   
   implicit none
@@ -111,15 +106,9 @@
     !> @param[in]     x     - an input vector
     !> @param[in,out] y     - vector serving as input, overwritten with result
     module subroutine vec_axpy(alpha, x, y)
-<<<<<<< HEAD
       real(ccs_real), intent(in) :: alpha
-      class(vector), intent(in) :: x
-      class(vector), intent(inout) :: y
-=======
-      real(accs_real), intent(in) :: alpha
       class(ccs_vector), intent(in) :: x
       class(ccs_vector), intent(inout) :: y
->>>>>>> d33639e9
     end subroutine
 
     !> @brief Interface to compute the norm of a vector
@@ -130,15 +119,9 @@
     !> @param[out] n         - the computed norm returned as the result of the function
     !!                         call.
     module function vec_norm(v, norm_type) result(n)
-<<<<<<< HEAD
-      class(vector), intent(in) :: v
+      class(ccs_vector), intent(in) :: v
       integer(ccs_int), intent(in) :: norm_type
       real(ccs_real) :: n
-=======
-      class(ccs_vector), intent(in) :: v
-      integer(accs_int), intent(in) :: norm_type
-      real(accs_real) :: n
->>>>>>> d33639e9
     end function
     
     !> @brief Constructor for default vector values
@@ -167,13 +150,8 @@
     !> @param[in] vec   - the vector to get data from
     !> @param[in] array - an array to store the data in
     module subroutine get_vector_data(vec, array)
-<<<<<<< HEAD
-      class(vector), intent(in) :: vec
+      class(ccs_vector), intent(in) :: vec
       real(ccs_real), dimension(:), pointer, intent(out) :: array
-=======
-      class(ccs_vector), intent(in) :: vec
-      real(accs_real), dimension(:), pointer, intent(out) :: array
->>>>>>> d33639e9
     end subroutine get_vector_data
 
     !> @brief Resets the vector data if required for further processing
@@ -181,13 +159,8 @@
     !> @param[in] vec   - the vector to reset
     !> @param[in] array - the array containing the data to restore
     module subroutine restore_vector_data(vec, array)
-<<<<<<< HEAD
-      class(vector), intent(in) :: vec
+      class(ccs_vector), intent(in) :: vec
       real(ccs_real), dimension(:), pointer, intent(in) :: array
-=======
-      class(ccs_vector), intent(in) :: vec
-      real(accs_real), dimension(:), pointer, intent(in) :: array
->>>>>>> d33639e9
     end subroutine restore_vector_data
 
     !> @brief Set vector values to be located at either cell-centre or face
@@ -215,13 +188,8 @@
     end subroutine mult_vec_vec
 
     module subroutine scale_vec(alpha, v)
-<<<<<<< HEAD
       real(ccs_real), intent(in) :: alpha
-      class(vector), intent(inout) :: v
-=======
-      real(accs_real), intent(in) :: alpha
-      class(ccs_vector), intent(inout) :: v
->>>>>>> d33639e9
+      class(ccs_vector), intent(inout) :: v
     end subroutine scale_vec
     
     ! module subroutine vec_view(vec_dat, vec)
