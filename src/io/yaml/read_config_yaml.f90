--- conflicted
+++ resolved
@@ -46,7 +46,6 @@
     end if
 
   end subroutine
-<<<<<<< HEAD
     
   subroutine get_real_value(dict, keyword, real_val, value_present, required)
     class (*), pointer, intent(in) :: dict
@@ -54,23 +53,12 @@
     real(ccs_real), intent(out)  :: real_val
     logical, intent(inout), optional :: value_present
     logical, intent(out), optional :: required
-=======
-
-  subroutine get_real_value(dict, keyword, real_val)
-    class(*), pointer, intent(in) :: dict
-    character(len=*), intent(in) :: keyword
-    real(ccs_real), intent(out) :: real_val
->>>>>>> f955fe9a
 
     type(type_error), pointer :: io_err
 
     select type (dict)
     type is (type_dictionary)
 
-      real_val = dict%get_real(keyword, error=io_err)
-      call error_handler(io_err)
-
-<<<<<<< HEAD
       real_val = dict%get_real(keyword,error=io_err)
       if (associated(io_err) .and. present(value_present)) then 
         value_present = .false.
@@ -81,21 +69,14 @@
         end if
       end if
       
-=======
->>>>>>> f955fe9a
-    class default
-      call error_abort("Unknown type")
-    end select
-
-<<<<<<< HEAD
+    class default
+      call error_abort("Unknown type")
+    end select
+
     if((associated(io_err) .eqv. .true.) .and. present(required)) then 
       if (required .eqv. .true.) then
         call error_abort("Error reading " // keyword)
       end if
-=======
-    if (associated(io_err) .eqv. .true.) then
-      call error_abort("Error reading " // keyword)
->>>>>>> f955fe9a
     end if
 
   end subroutine
@@ -656,7 +637,6 @@
 
   end subroutine
 
-<<<<<<< HEAD
   module subroutine get_bc_field_data(config_file, bc_field, bcs) 
     class(*), pointer, intent(in) :: config_file  !< pointer to configuration file
     character(len=*), intent(in) :: bc_field      !< string indicating which field to read from BCs
@@ -679,103 +659,6 @@
       call error_handler(io_err)
 
       call get_value(dict, "n_boundaries", n_boundaries)
-=======
-  !> Get boundary conditions
-  module subroutine get_boundaries(config_file, bnd_region, bnd_type, bnd_vector)
-
-    use yaml_types, only: real_kind
-
-    class(*), pointer, intent(in) :: config_file                                        !< the entry point to the config file
-    character(len=16), dimension(:), allocatable, intent(inout) :: bnd_region           !< array of boundary region names
-    character(len=16), dimension(:), allocatable, intent(inout) :: bnd_type             !< array of boundary types (e.g. periodic, symmetric, ...)
-    real(ccs_real), optional, dimension(:, :), allocatable, intent(inout) :: bnd_vector !< array of boundary vectors
-
-    type(type_error), pointer :: io_err
-    integer :: num_boundaries = 0
-    integer :: idx = 1
-    integer :: inner_idx = 1
-    logical :: success
-
-    class(type_dictionary), pointer :: dict
-    class(type_list), pointer :: list
-    class(type_list_item), pointer :: item, inner_item
-
-    select type (config_file)
-    type is (type_dictionary)
-
-      dict => config_file%get_dictionary('boundary', required=.false., error=io_err)
-      call error_handler(io_err)
-
-      list => dict%get_list('region', required=.false., error=io_err)
-      call error_handler(io_err)
-
-      item => list%first
-      do while (associated(item))
-        num_boundaries = num_boundaries + 1
-        item => item%next
-      end do
-
-      allocate (bnd_region(num_boundaries))
-      allocate (bnd_type(num_boundaries))
-      allocate (bnd_vector(3, num_boundaries))
-
-      list => dict%get_list('region', required=.false., error=io_err)
-      call error_handler(io_err)
-
-      item => list%first
-      do while (associated(item))
-        select type (element => item%node)
-        class is (type_scalar)
-          bnd_region(idx) = trim(element%string)
-          print *, bnd_region(idx)
-          item => item%next
-          idx = idx + 1
-        end select
-      end do
-
-      list => dict%get_list('type', required=.false., error=io_err)
-      call error_handler(io_err)
-
-      idx = 1
-
-      item => list%first
-      do while (associated(item))
-        select type (element => item%node)
-        class is (type_scalar)
-          bnd_type(idx) = trim(element%string)
-          print *, bnd_type(idx)
-          item => item%next
-          idx = idx + 1
-        end select
-      end do
-
-      if (present(bnd_vector)) then
-
-        list => dict%get_list('vector', required=.false., error=io_err)
-        call error_handler(io_err)
-
-        idx = 1
-
-        item => list%first
-
-        do while (associated(item))
-
-          select type (inner_list => item%node)
-          type is (type_list)
-
-            inner_item => inner_list%first
-            inner_idx = 1
-
-            do while (associated(inner_item))
-              select type (inner_element => inner_item%node)
-              class is (type_scalar)
-                inner_item => inner_item%next
-                inner_idx = inner_idx + 1
-                bnd_vector(inner_idx, idx) = inner_element%to_real(real(bnd_vector(inner_idx, idx), real_kind), success)
-                print *, bnd_vector(inner_idx, idx)
-              end select
-            end do
->>>>>>> f955fe9a
 
       call allocate_bc_field(bc_field, n_boundaries, bcs)
       
@@ -809,9 +692,4 @@
     end select
   end subroutine get_bc_field_data
 
-<<<<<<< HEAD
-=======
-  end subroutine
-
->>>>>>> f955fe9a
 end submodule read_config_utils