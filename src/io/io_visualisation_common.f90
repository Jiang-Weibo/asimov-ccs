--- conflicted
+++ resolved
@@ -62,10 +62,6 @@
 
   end subroutine
 
-<<<<<<< HEAD
-
-=======
->>>>>>> 07a613ae
   !> Write the flow solution for the current time-step to file
   module subroutine write_solution(par_env, case_name, mesh, flow, step, maxstep, dt)
 
