!v Module file read_config.mod
!
!  Module defining interface to read YAML config file

module read_config

<<<<<<< HEAD
  use kinds, only : ccs_real, ccs_int
  use types, only : bc_config
    
=======
  use kinds, only: ccs_real

>>>>>>> f955fe9a
  implicit none

  private

  public :: get_case_name
  public :: get_steps
  public :: get_init
  public :: get_reference_number
  public :: get_solve
  public :: get_solver
  public :: get_transient
  public :: get_target_residual
  public :: get_monitor_cell
  public :: get_convection_scheme
  public :: get_blending_factor
  public :: get_relaxation_factor
  public :: get_output_frequency
  public :: get_plot_format
  public :: get_output_type
  public :: get_bc_field_data   

  interface

    !v Get the name of the test case
    !
    !  Get the case name for the configuration file and
    !  store it in a string.
    module subroutine get_case_name(config_file, title)
      class(*), pointer, intent(in) :: config_file            !< the entry point to the config file
      character(len=:), allocatable, intent(inout) :: title   !< the case name string
    end subroutine

    !v Get the number of steps
    !
    !  Get the maximum number of iterations
    !  to be preformed in the current run
    module subroutine get_steps(config_file, steps)
      class(*), pointer, intent(in) :: config_file  !< the entry point to the config file
      integer, intent(inout) :: steps               !< the maximum number of iterations
    end subroutine

    !v Get source of initial values
    !
    !  Get the source of the initial values - accepted
    !  values are "user", "field" or "step"
    module subroutine get_init(config_file, init, u_init, v_init, w_init, te_init, ed_init)
      class(*), pointer, intent(in) :: config_file
      character(len=:), allocatable, intent(inout) :: init
      integer, optional, intent(inout) :: u_init
      integer, optional, intent(inout) :: v_init
      integer, optional, intent(inout) :: w_init
      integer, optional, intent(inout) :: te_init
      integer, optional, intent(inout) :: ed_init

    end subroutine

    !v Get reference numbers
    !
    !  Get the reference numbers, the fluid properties and the operating condition
    module subroutine get_reference_number(config_file, p_ref, p_total, temp_ref, &
                                           dens_ref, visc_ref, velo_ref, len_ref, pref_at_cell)
      class(*), pointer, intent(in) :: config_file        !< the entry point to the config file
      real(ccs_real), optional, intent(inout) :: p_ref    !< reference pressure
      real(ccs_real), optional, intent(inout) :: p_total  !< total pressure
      real(ccs_real), optional, intent(inout) :: temp_ref !< reference temperature
      real(ccs_real), optional, intent(inout) :: dens_ref !< reference density
      real(ccs_real), optional, intent(inout) :: visc_ref !< laminar viscosity
      real(ccs_real), optional, intent(inout) :: velo_ref !< reference velocity
      real(ccs_real), optional, intent(inout) :: len_ref  !< reference length, used to define the Reynolds number of the flow
      integer, optional, intent(inout) :: pref_at_cell    !< cell at which the reference pressure is set
    end subroutine

    !v Get variables to be solved
    !
    !  By default, all variables will be solved. Using this
    !  "solve" keyword, the user can specifically request that
    !  certain variables will not be solved by setting in to "off"
    !
    !  @todo extend list of variables
    module subroutine get_solve(config_file, u_sol, v_sol, w_sol, p_sol)
      class(*), pointer, intent(in) :: config_file                      !< the entry point to the config file
      character(len=:), allocatable, optional, intent(inout) :: u_sol   !< solve u on/off
      character(len=:), allocatable, optional, intent(inout) :: v_sol   !< solve v on/off
      character(len=:), allocatable, optional, intent(inout) :: w_sol   !< solve w on/off
      character(len=:), allocatable, optional, intent(inout) :: p_sol   !< solve p on/off
    end subroutine

    !v Get solvers to be used
    !
    !  Get the solvers that are to be used for each of
    !  the variables. Solver types are defined by integer values
    !  @todo extend list of variables
    module subroutine get_solver(config_file, u_solver, v_solver, w_solver, p_solver, te_solver, ed_solver)
      class(*), pointer, intent(in) :: config_file    !< the entry point to the config file
      integer, optional, intent(inout) :: u_solver    !< solver to be used for u
      integer, optional, intent(inout) :: v_solver    !< solver to be used for v
      integer, optional, intent(inout) :: w_solver    !< solver to be used for w
      integer, optional, intent(inout) :: p_solver    !< solver to be used for p
      integer, optional, intent(inout) :: te_solver   !< solver to be used for te
      integer, optional, intent(inout) :: ed_solver   !< solver to be used for ed
    end subroutine

    !v Get transient status
    !
    !  Enables/disables unsteady solution algorithm
    module subroutine get_transient(config_file, transient_type, dt, euler_blend, max_sub_steps)
      class(*), pointer, intent(in) :: config_file                   !< the entry point to the config file
      character(len=:), allocatable, intent(inout) :: transient_type !< "euler" (first order) or "quad" (second order)
      real(ccs_real), intent(inout) :: dt                            !< time interval (seconds) between two consecutive time steps
      real(ccs_real), intent(inout) :: euler_blend                   !< gamma, euler blending factor which blends quad
      integer, intent(inout) :: max_sub_steps                        !< maximum number of sub-iterations at each time step
    end subroutine

    !v Get target residual
    !
    !  Get the convergence criterion.
    !  The calculation will stop when the residuals (L2-norm) of the
    !  governing equations are less than the target residual.
    module subroutine get_target_residual(config_file, residual)
      class(*), pointer, intent(in) :: config_file  !< the entry point to the config file
      real(ccs_real), intent(inout) :: residual     !< convergence criterion
    end subroutine

    !v Get grid cell to monitor
    !
    !  Get the grid cell at which to monitor the values
    !  of the flow variables (U,V,W,P,TE,ED and T)
    module subroutine get_monitor_cell(config_file, monitor_cell)
      class(*), pointer, intent(in) :: config_file  !< the entry point to the config file
      integer, intent(inout) :: monitor_cell        !< grid cell ID
    end subroutine

    !v Get convection schemes
    !
    !  Get convection schemes to be used for the
    !  different variables. The convection schemes are defined
    !  by integer values.
    module subroutine get_convection_scheme(config_file, u_conv, v_conv, w_conv, te_conv, ed_conv)
      class(*), pointer, intent(in) :: config_file  !< the entry point to the config file
      integer, optional, intent(inout) :: u_conv    !< convection scheme for u
      integer, optional, intent(inout) :: v_conv    !< convection scheme for v
      integer, optional, intent(inout) :: w_conv    !< convection scheme for w
      integer, optional, intent(inout) :: te_conv   !< convection scheme for te
      integer, optional, intent(inout) :: ed_conv   !< convection scheme for ed
    end subroutine

    !v Get blending factor values
    !
    !  Get blending factors
    module subroutine get_blending_factor(config_file, u_blend, v_blend, w_blend, te_blend, ed_blend)
      class(*), pointer, intent(in) :: config_file        !< the entry point to the config file
      real(ccs_real), optional, intent(inout) :: u_blend  !< blending factor for u
      real(ccs_real), optional, intent(inout) :: v_blend  !< blending factor for v
      real(ccs_real), optional, intent(inout) :: w_blend  !< blending factor for w
      real(ccs_real), optional, intent(inout) :: te_blend !< blending factor for te
      real(ccs_real), optional, intent(inout) :: ed_blend !< blending factor for ed
    end subroutine

    !v Get relaxation factor values
    !
    !  Get relaxation factors
    module subroutine get_relaxation_factor(config_file, u_relax, v_relax, p_relax, te_relax, ed_relax)
      class(*), pointer, intent(in) :: config_file        !< the entry point to the config file
      real(ccs_real), optional, intent(inout) :: u_relax  !< relaxation factor for u
      real(ccs_real), optional, intent(inout) :: v_relax  !< relaxation factor for v
      real(ccs_real), optional, intent(inout) :: p_relax  !< relaxation factor for p
      real(ccs_real), optional, intent(inout) :: te_relax !< relaxation factor for te
      real(ccs_real), optional, intent(inout) :: ed_relax !< relaxation factor for ed
    end subroutine

    !v Get output frequency
    !
    !  Get output frequency, set with keywords "every", "iter", or both.
    module subroutine get_output_frequency(config_file, output_freq, output_iter)
      class(*), pointer, intent(in) :: config_file !< the entry point to the config file
      integer, intent(inout) :: output_freq        !< the frequency of writing output files
      integer, intent(inout) :: output_iter        !< output files are written every output_iter/steps
    end subroutine

    !> Get output file format
    module subroutine get_plot_format(config_file, plot_format)
      class(*), pointer, intent(in) :: config_file !< the entry point to the config file
      character(len=:), allocatable, intent(inout) :: plot_format !< output format (e.g. vtk)
    end subroutine

    !> Get output type variables
    module subroutine get_output_type(config_file, post_type, post_vars)
      class(*), pointer, intent(in) :: config_file                !< the entry point to the config file
      character(len=:), allocatable, intent(inout) :: post_type   !< values at cell centres or cell vertices?
      character(len=2), dimension(10), intent(inout) :: post_vars !< variables to be written out
    end subroutine
<<<<<<< HEAD
    
    module subroutine get_bc_field_data(config_file, bc_field, bcs)
      class(*), pointer, intent(in) :: config_file
      character(len=*), intent(in) :: bc_field      
      type(bc_config), intent(inout) :: bcs           
=======

    !> Get boundary conditions
    module subroutine get_boundaries(config_file, bnd_region, bnd_type, bnd_vector)
      class(*), pointer, intent(in) :: config_file                                        !< the entry point to the config file
      character(len=16), dimension(:), allocatable, intent(inout) :: bnd_region           !< array of boundary region names
      character(len=16), dimension(:), allocatable, intent(inout) :: bnd_type             !< array of boundary types (e.g. periodic, symmetric, ...)
      real(ccs_real), optional, dimension(:, :), allocatable, intent(inout) :: bnd_vector !< array of boundary vectors
>>>>>>> f955fe9a
    end subroutine
  end interface
end module read_config<|MERGE_RESOLUTION|>--- conflicted
+++ resolved
@@ -4,14 +4,9 @@
 
 module read_config
 
-<<<<<<< HEAD
   use kinds, only : ccs_real, ccs_int
   use types, only : bc_config
     
-=======
-  use kinds, only: ccs_real
-
->>>>>>> f955fe9a
   implicit none
 
   private
@@ -203,21 +198,11 @@
       character(len=:), allocatable, intent(inout) :: post_type   !< values at cell centres or cell vertices?
       character(len=2), dimension(10), intent(inout) :: post_vars !< variables to be written out
     end subroutine
-<<<<<<< HEAD
     
     module subroutine get_bc_field_data(config_file, bc_field, bcs)
       class(*), pointer, intent(in) :: config_file
       character(len=*), intent(in) :: bc_field      
       type(bc_config), intent(inout) :: bcs           
-=======
-
-    !> Get boundary conditions
-    module subroutine get_boundaries(config_file, bnd_region, bnd_type, bnd_vector)
-      class(*), pointer, intent(in) :: config_file                                        !< the entry point to the config file
-      character(len=16), dimension(:), allocatable, intent(inout) :: bnd_region           !< array of boundary region names
-      character(len=16), dimension(:), allocatable, intent(inout) :: bnd_type             !< array of boundary types (e.g. periodic, symmetric, ...)
-      real(ccs_real), optional, dimension(:, :), allocatable, intent(inout) :: bnd_vector !< array of boundary vectors
->>>>>>> f955fe9a
     end subroutine
   end interface
 end module read_config