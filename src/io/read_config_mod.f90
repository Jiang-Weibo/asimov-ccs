--- conflicted
+++ resolved
@@ -14,14 +14,11 @@
 
   public :: get_case_name
   public :: get_steps
-<<<<<<< HEAD
+  public :: get_iters
+  public :: get_dt
+  public :: get_cfl
   public :: get_cps
   public :: get_domain_size
-=======
-  public :: get_iters
-  public :: get_cfl
-  public :: get_dt
->>>>>>> 125d8d00
   public :: get_init
   public :: get_reference_number
   public :: get_solve
@@ -68,6 +65,14 @@
       integer, intent(inout) :: iters               !< the maximum number of iterations
     end subroutine
 
+    !v Get time step
+    !
+    !  Get the user-defined time step 
+    module subroutine get_dt(config_file, dt)
+      class(*), pointer, intent(in) :: config_file  !< the entry point to the config file
+      real(ccs_real), intent(inout) :: dt          !< the time step
+    end subroutine
+
     !v Get CFL
     !
     !  Get the CFL traget number, used to 
@@ -77,13 +82,6 @@
       real(ccs_real), intent(inout) :: cfl          !< the cfl target
     end subroutine
 
-    !v Get time step
-    !
-    !  Get the user-defined time step 
-    module subroutine get_dt(config_file, dt)
-      class(*), pointer, intent(in) :: config_file  !< the entry point to the config file
-      real(ccs_real), intent(inout) :: dt          !< the time step
-    end subroutine
 
     !v Get the number of cells per size
     !
