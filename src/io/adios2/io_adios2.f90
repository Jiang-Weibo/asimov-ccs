!v Submodule file io_adios2.smod
!
! Implementation (using MPI and ADIOS2) of parallel IO functionality
!
! @build mpi adios2
submodule(io) io_adios2
#include "ccs_macros.inc"

  use utils, only: exit_print
  use adios2
  use adios2_types, only: adios2_env, adios2_io_process
  use kinds, only: ccs_long

  implicit none

contains

  !> Read a scalar 32-bit integer from file
  module subroutine read_scalar_int32(io_proc, attr_name, attr)
    class(io_process), intent(in) :: io_proc  !< ADIOS2 IO process used for reading
    character(len=*), intent(in) :: attr_name !< Name of scalar integer to read
    integer(int32), intent(out) :: attr       !< Value of scalar integer

    type(adios2_attribute) :: adios2_attr

    integer(int64) :: tmp_attr64
    integer(ccs_int) :: ierr

    select type (io_proc)
    type is (adios2_io_process)

      call adios2_inquire_attribute(adios2_attr, io_proc%io_task, attr_name, ierr)

      if (adios2_attr%type == adios2_type_integer8) then

        call downcast_warning()
        call adios2_attribute_data(tmp_attr64, adios2_attr, ierr)
        attr = int(tmp_attr64, int32)

      else if (adios2_attr%type == adios2_type_integer4) then

        call adios2_attribute_data(attr, adios2_attr, ierr)

      else
        call error_abort("IO Error: unsuported integer type")
      end if

    class default
      call error_abort("Unknown IO process handler type")

    end select

  end subroutine

  !> Read a scalar 64-bit integer from file
  module subroutine read_scalar_int64(io_proc, attr_name, attr)
    class(io_process), intent(in) :: io_proc  !< ADIOS2 IO process used for reading
    character(len=*), intent(in) :: attr_name !< Name of scalar longinteger to read
    integer(int64), intent(out) :: attr       !< Value of scalar long integer

    type(adios2_attribute) :: adios2_attr

    integer(int32) :: tmp_attr32
    integer(ccs_int) :: ierr

    select type (io_proc)
    type is (adios2_io_process)

      call adios2_inquire_attribute(adios2_attr, io_proc%io_task, attr_name, ierr)

      if (adios2_attr%type == adios2_type_integer4) then

        call adios2_attribute_data(tmp_attr32, adios2_attr, ierr)
        attr = int(tmp_attr32, int64)

      else if (adios2_attr%type == adios2_type_integer8) then

        call adios2_attribute_data(attr, adios2_attr, ierr)

      else
        call error_abort("IO Error: unsuported integer type")
      end if

    class default
      call error_abort("Unknown IO process handler type")

    end select

  end subroutine

  !> Read a scalar 32-bit real from file
  module subroutine read_scalar_real32(io_proc, attr_name, attr)
    class(io_process), intent(in) :: io_proc  !< ADIOS2 IO process used for reading
    character(len=*), intent(in) :: attr_name !< Name of scalar real to read
    real(real32), intent(out) :: attr         !< Value of scalar real

    type(adios2_attribute) :: adios2_attr

    real(real64) :: tmp_attr64
    integer(ccs_int) :: ierr

    select type (io_proc)
    type is (adios2_io_process)

      call adios2_inquire_attribute(adios2_attr, io_proc%io_task, attr_name, ierr)
      if (adios2_attr%type == adios2_type_dp) then

        call downcast_warning()
        call adios2_attribute_data(tmp_attr64, adios2_attr, ierr)
        attr = real(tmp_attr64, real32)

      else if (adios2_attr%type == adios2_type_real) then

        call adios2_attribute_data(attr, adios2_attr, ierr)

      else
        call error_abort("IO Error: unsuported real type")
      end if

    class default
      call error_abort("Unknown IO process handler type")

    end select

  end subroutine

  !> Read a scalar 64-bit real from file
  module subroutine read_scalar_real64(io_proc, attr_name, attr)
    class(io_process), intent(in) :: io_proc  !< ADIOS2 IO process used for reading
    character(len=*), intent(in) :: attr_name !< Name of scalar double precision real to read
    real(real64), intent(out) :: attr         !< Value of scalar double precision real

    type(adios2_attribute) :: adios2_attr

    real(real32) :: tmp_attr32
    integer(ccs_int) :: ierr

    select type (io_proc)
    type is (adios2_io_process)

      call adios2_inquire_attribute(adios2_attr, io_proc%io_task, attr_name, ierr)
      if (adios2_attr%type == adios2_type_real) then

        call adios2_attribute_data(tmp_attr32, adios2_attr, ierr)
        attr = real(tmp_attr32, real64)

      else if (adios2_attr%type == adios2_type_dp) then

        call adios2_attribute_data(attr, adios2_attr, ierr)

      else
        call error_abort("IO Error: unsuported real type")
      end if

    class default
      call error_abort("Unknown IO process handler type")

    end select

  end subroutine

  !v Read a 1D 32-bit integer array from file
  !
  !  @todo Check if the "mode" can be read from the configuration file
  module subroutine read_array_int32_1D(io_proc, var_name, global_start, count, var, step)
    class(io_process), intent(in) :: io_proc                 !< ADIOS2 IO process used for reading
    character(len=*), intent(in) :: var_name                 !< Name of integer array to read
    integer(int64), dimension(1), intent(in) :: global_start !< What global index to start reading from
    integer(int64), dimension(1), intent(in) :: count        !< How many array element to read
    integer(int32), dimension(:), intent(inout) :: var       !< The 1D integer array
    integer(int64), optional, intent(in) :: step             !< The step to read

    type(adios2_variable) :: adios2_var
    integer(int64), dimension(:), allocatable :: tmp_var64
    integer(ccs_int) :: ierr
<<<<<<< HEAD
    integer(int64) :: step_count = 1
=======
    integer(int64), parameter :: step_count = 1
>>>>>>> 07a613ae

    select type (io_proc)
    type is (adios2_io_process)

      call adios2_inquire_variable(adios2_var, io_proc%io_task, var_name, ierr)
      call adios2_set_selection(adios2_var, 1, global_start, count, ierr)

      if (present(step)) then
        call adios2_set_step_selection(adios2_var, step, step_count, ierr)
      endif

      if (adios2_var%type == adios2_type_integer8) then

        allocate (tmp_var64(size(var)))

        call downcast_warning()
        call adios2_get(io_proc%engine, adios2_var, tmp_var64, adios2_mode_sync, ierr)
        var = int(tmp_var64, int32)

      else if (adios2_var%type == adios2_type_integer4) then

        call adios2_get(io_proc%engine, adios2_var, var, adios2_mode_sync, ierr)

      else
        call error_abort("IO Error: unsuported integer type")
      end if

    class default
      call error_abort("Unknown IO process handler type")

    end select

  end subroutine

  !v Read a 1D 64-bit integer array from file
  !
  !  @todo Check if the "mode" can be read from the configuration file
  module subroutine read_array_int64_1D(io_proc, var_name, global_start, count, var, step)
    class(io_process), intent(in) :: io_proc                 !< ADIOS2 IO process used for reading
    character(len=*), intent(in) :: var_name                 !< Name of integer array to read
    integer(int64), dimension(1), intent(in) :: global_start !< What global index to start reading from
    integer(int64), dimension(1), intent(in) :: count        !< How many array element to read
    integer(int64), dimension(:), intent(inout) :: var       !< The 1D integer array
    integer(int64), optional, intent(in) :: step             !< The step to read

    type(adios2_variable) :: adios2_var
    integer(int32), dimension(:), allocatable :: tmp_var32
    integer(ccs_int) :: ierr
<<<<<<< HEAD
    integer(int64) :: step_count = 1
=======
    integer(int64), parameter :: step_count = 1
>>>>>>> 07a613ae

    select type (io_proc)
    type is (adios2_io_process)

      call adios2_inquire_variable(adios2_var, io_proc%io_task, var_name, ierr)
      call adios2_set_selection(adios2_var, 1, global_start, count, ierr)

      if (present(step)) then
        call adios2_set_step_selection(adios2_var, step, step_count, ierr)
      endif

      if (adios2_var%type == adios2_type_integer4) then

        allocate (tmp_var32(size(var)))

        call adios2_get(io_proc%engine, adios2_var, tmp_var32, adios2_mode_sync, ierr)
        var = int(tmp_var32, int64)

      else if (adios2_var%type == adios2_type_integer8) then

        call adios2_get(io_proc%engine, adios2_var, var, adios2_mode_sync, ierr)

      else
        call error_abort("IO Error: unsuported integer type")
      end if

    class default
      call error_abort("Unknown IO process handler type")

    end select

  end subroutine

  !v Read a 2D 32-bit integer array from file
  !
  !  @todo Check if the "mode" can be read from the configuration file
  module subroutine read_array_int32_2D(io_proc, var_name, global_start, count, var, step)
    class(io_process), intent(in) :: io_proc                 !< ADIOS2 IO process used for reading
    character(len=*), intent(in) :: var_name                 !< Name of integer array to read
    integer(int64), dimension(2), intent(in) :: global_start !< What global index to start reading from
    integer(int64), dimension(2), intent(in) :: count        !< How many array elements to read
    integer(int32), dimension(:, :), intent(inout) :: var    !< The 2D integer array
    integer(int64), optional, intent(in) :: step             !< The step to read

    type(adios2_variable) :: adios2_var
    integer(int64), dimension(:, :), allocatable :: tmp_var64
    integer(ccs_int) :: ierr
<<<<<<< HEAD
    integer(int64) :: step_count = 1
=======
    integer(int64), parameter :: step_count = 1
>>>>>>> 07a613ae

    select type (io_proc)
    type is (adios2_io_process)

      call adios2_inquire_variable(adios2_var, io_proc%io_task, var_name, ierr)
      call adios2_set_selection(adios2_var, 2, global_start, count, ierr)

      if (present(step)) then
        call adios2_set_step_selection(adios2_var, step, step_count, ierr)
      endif

      if (adios2_var%type == adios2_type_integer8) then

        allocate (tmp_var64(size(var, dim=1), size(var, dim=2)))

        call downcast_warning()
        call adios2_get(io_proc%engine, adios2_var, tmp_var64, adios2_mode_sync, ierr)
        var = int(tmp_var64, int32)

      else if (adios2_var%type == adios2_type_integer4) then

        call adios2_get(io_proc%engine, adios2_var, var, adios2_mode_sync, ierr)

      else
        call error_abort("IO Error: unsuported integer type")
      end if

    class default
      call error_abort("Unknown IO process handler type")

    end select

  end subroutine

  !v Read a 2D 64-bit integer array from file
  !
  !  @todo Check if the "mode" can be read from the configuration file
  module subroutine read_array_int64_2D(io_proc, var_name, global_start, count, var, step)
    class(io_process), intent(in) :: io_proc                 !< ADIOS2 IO process used for reading
    character(len=*), intent(in) :: var_name                 !< Name of integer array to read
    integer(int64), dimension(2), intent(in) :: global_start !< What global index to start reading from
    integer(int64), dimension(2), intent(in) :: count        !< How many array element to read
    integer(int64), dimension(:, :), intent(inout) :: var    !< The 2D integer array
    integer(int64), optional, intent(in) :: step             !< The step to read

    type(adios2_variable) :: adios2_var
    integer(int32), dimension(:, :), allocatable :: tmp_var32
    integer(ccs_int) :: ierr
<<<<<<< HEAD
    integer(int64) :: step_count = 1
=======
    integer(int64), parameter :: step_count = 1
>>>>>>> 07a613ae

    select type (io_proc)
    type is (adios2_io_process)

      call adios2_inquire_variable(adios2_var, io_proc%io_task, var_name, ierr)
      call adios2_set_selection(adios2_var, 2, global_start, count, ierr)

      if (present(step)) then
        call adios2_set_step_selection(adios2_var, step, step_count, ierr)
      endif

      if (adios2_var%type == adios2_type_integer4) then

        allocate (tmp_var32(size(var, dim=1), size(var, dim=2)))

        call adios2_get(io_proc%engine, adios2_var, tmp_var32, adios2_mode_sync, ierr)
        var = int(tmp_var32, int64)

      else if (adios2_var%type == adios2_type_integer8) then

        call adios2_get(io_proc%engine, adios2_var, var, adios2_mode_sync, ierr)

      else
        call error_abort("IO Error: unsuported integer type")
      end if

    class default
      call error_abort("Unknown IO process handler type")

    end select

  end subroutine

  !v Read a 1D 32-bit real array from file
  !
  !  @todo Check if the "mode" can be read from the configuration file
  module subroutine read_array_real32_1D(io_proc, var_name, global_start, count, var, step)
    class(io_process), intent(in) :: io_proc                 !< ADIOS2 IO process used for reading
    character(len=*), intent(in) :: var_name                 !< Name of real array to read
    integer(int64), dimension(1), intent(in) :: global_start !< What global index to start reading from
    integer(int64), dimension(1), intent(in) :: count        !< How many array element to read
    real(real32), dimension(:), intent(inout) :: var         !< The 1D real array
    integer(int64), optional, intent(in) :: step             !< The step to read

    type(adios2_variable) :: adios2_var
    real(real64), dimension(:), allocatable :: tmp_var64
    integer(ccs_int) :: ierr
<<<<<<< HEAD
    integer(int64) :: step_count = 1
=======
    integer(int64), parameter :: step_count = 1
>>>>>>> 07a613ae

    select type (io_proc)
    type is (adios2_io_process)

      call adios2_inquire_variable(adios2_var, io_proc%io_task, var_name, ierr)
      call adios2_set_selection(adios2_var, 1, global_start, count, ierr)

      if (present(step)) then
        call adios2_set_step_selection(adios2_var, step, step_count, ierr)
      endif

      if (adios2_var%type == adios2_type_dp) then

        allocate (tmp_var64(size(var)))

        call downcast_warning()
        call adios2_get(io_proc%engine, adios2_var, tmp_var64, adios2_mode_sync, ierr)
        var = real(tmp_var64, real32)

      else if (adios2_var%type == adios2_type_real) then

        call adios2_get(io_proc%engine, adios2_var, var, adios2_mode_sync, ierr)

      else
        call error_abort("IO Error: unsuported real type")
      end if

    class default
      call error_abort("Unknown IO process handler type")

    end select

  end subroutine

  !v Read a 1D 64-bit real array from file
  !
  !  @todo Check if the "mode" can be read from the configuration file
  module subroutine read_array_real64_1D(io_proc, var_name, global_start, count, var, step)
    class(io_process), intent(in) :: io_proc                 !< ADIOS2 IO process used for reading
    character(len=*), intent(in) :: var_name                 !< Name of real array to read
    integer(int64), dimension(1), intent(in) :: global_start !< What global index to start reading from
    integer(int64), dimension(1), intent(in) :: count        !< How many array element to read
    real(real64), dimension(:), intent(inout) :: var         !< The 1D real array
    integer(int64), optional, intent(in) :: step             !< The step to read

    type(adios2_variable) :: adios2_var
    real(real32), dimension(:), allocatable :: tmp_var32
    integer(ccs_int) :: ierr
<<<<<<< HEAD
    integer(int64) :: step_count = 1
=======
    integer(int64), parameter :: step_count = 1
>>>>>>> 07a613ae

    select type (io_proc)
    type is (adios2_io_process)

      call adios2_inquire_variable(adios2_var, io_proc%io_task, var_name, ierr)
      call adios2_set_selection(adios2_var, 1, global_start, count, ierr)

      if (present(step)) then
        call adios2_set_step_selection(adios2_var, step, step_count, ierr)
      endif

      if (adios2_var%type == adios2_type_real) then

        allocate (tmp_var32(size(var)))

        call adios2_get(io_proc%engine, adios2_var, tmp_var32, adios2_mode_sync, ierr)
        var = real(tmp_var32, real64)

      else if (adios2_var%type == adios2_type_dp) then

        call adios2_get(io_proc%engine, adios2_var, var, adios2_mode_sync, ierr)

      else
        call error_abort("IO Error: unsuported real type")
      end if

    class default
      call error_abort("Unknown IO process handler type")

    end select

  end subroutine

  !v Read a 2D 32-bit real array from file
  !
  !  @todo Check if the "mode" can be read from the configuration file
  module subroutine read_array_real32_2D(io_proc, var_name, global_start, count, var, step)
    class(io_process), intent(in) :: io_proc                 !< ADIOS2 IO process used for reading
    character(len=*), intent(in) :: var_name                 !< Name of real array to read
    integer(int64), dimension(2), intent(in) :: global_start !< What global index to start reading from
    integer(int64), dimension(2), intent(in) :: count        !< How many array element to read
    real(real32), dimension(:, :), intent(inout) :: var      !< The 2D real array
    integer(int64), optional, intent(in) :: step             !< The step to read

    type(adios2_variable) :: adios2_var
    real(real64), dimension(:, :), allocatable :: tmp_var64
    integer(ccs_int) :: ierr
<<<<<<< HEAD
    integer(int64) :: step_count = 1
=======
    integer(int64), parameter :: step_count = 1
>>>>>>> 07a613ae

    select type (io_proc)
    type is (adios2_io_process)

      call adios2_inquire_variable(adios2_var, io_proc%io_task, var_name, ierr)
      call adios2_set_selection(adios2_var, 2, global_start, count, ierr)

      if (present(step)) then
        call adios2_set_step_selection(adios2_var, step, step_count, ierr)
      endif

      if (adios2_var%type == adios2_type_dp) then

        allocate (tmp_var64(size(var, dim=1), size(var, dim=2)))

        call downcast_warning()
        call adios2_get(io_proc%engine, adios2_var, tmp_var64, adios2_mode_sync, ierr)
        var = real(tmp_var64, real32)

      else if (adios2_var%type == adios2_type_real) then

        call adios2_get(io_proc%engine, adios2_var, var, adios2_mode_sync, ierr)

      else
        call error_abort("IO Error: unsuported real type")
      end if

    class default
      call error_abort("Unknown IO process handler type")

    end select

  end subroutine

  !v Read a 2D 64-bit real array from file
  !
  !  @todo Check if the "mode" can be read from the configuration file
  module subroutine read_array_real64_2D(io_proc, var_name, global_start, count, var, step)
    class(io_process), intent(in) :: io_proc                 !< ADIOS2 IO process used for reading
    character(len=*), intent(in) :: var_name                 !< Name of real array to read
    integer(int64), dimension(2), intent(in) :: global_start !< What global index to start reading from
    integer(int64), dimension(2), intent(in) :: count        !< How many array element to read
    real(real64), dimension(:, :), intent(inout) :: var      !< The 2D real array
    integer(int64), optional, intent(in) :: step             !< The step to read

    type(adios2_variable) :: adios2_var
    real(real32), dimension(:, :), allocatable :: tmp_var32
    integer(ccs_int) :: ierr
<<<<<<< HEAD
    integer(int64) :: step_count = 1
=======
    integer(int64), parameter :: step_count = 1
>>>>>>> 07a613ae

    select type (io_proc)
    type is (adios2_io_process)

      call adios2_inquire_variable(adios2_var, io_proc%io_task, var_name, ierr)

      call adios2_set_selection(adios2_var, 2, global_start, count, ierr)

      if (present(step)) then
        call adios2_set_step_selection(adios2_var, step, step_count, ierr)
      endif

      if (adios2_var%type == adios2_type_real) then

        allocate (tmp_var32(size(var, dim=1), size(var, dim=2)))

        call adios2_get(io_proc%engine, adios2_var, tmp_var32, adios2_mode_sync, ierr)
        var = real(tmp_var32, real64)

      else if (adios2_var%type == adios2_type_dp) then

        call adios2_get(io_proc%engine, adios2_var, var, adios2_mode_sync, ierr)

      else
        call error_abort("IO Error: unsuported real type")
      end if

    class default
      call error_abort("Unknown IO process handler type")

    end select

  end subroutine

  !>  Write a scalar 32-bit integer to file
  module subroutine write_scalar_int32(io_proc, attr_name, attr)
    class(io_process), intent(in) :: io_proc     !< ADIOS2 IO process used for writing
    character(len=*), intent(in) :: attr_name   !< Name of scalar integer to write
    integer(int32), intent(in) :: attr           !< Value of scalar integer

    type(adios2_attribute) :: adios2_attr

    integer(ccs_int) :: ierr

    select type (io_proc)
    type is (adios2_io_process)

      call adios2_define_attribute(adios2_attr, io_proc%io_task, attr_name, attr, ierr)

    class default
      print *, "Unknown IO process handler type"
      stop 1

    end select

  end subroutine

  !>  Write a scalar 64-bit integer from file
  module subroutine write_scalar_int64(io_proc, attr_name, attr)
    class(io_process), intent(in) :: io_proc     !< ADIOS2 IO process used for writing
    character(len=*), intent(in) :: attr_name   !< Name of scalar longinteger to write
    integer(int64), intent(in) :: attr           !< Value of scalar long integer

    type(adios2_attribute) :: adios2_attr

    integer(ccs_int) :: ierr

    select type (io_proc)
    type is (adios2_io_process)

      call adios2_define_attribute(adios2_attr, io_proc%io_task, attr_name, attr, ierr)

    class default
      print *, "Unknown IO process handler type"
      stop 1

    end select

  end subroutine

  !>  Write a scalar 32-bit real from file
  module subroutine write_scalar_real32(io_proc, attr_name, attr)
    class(io_process), intent(in) :: io_proc      !< ADIOS2 IO process used for writing
    character(len=*), intent(in) :: attr_name    !< Name of scalar real to write
    real(real32), intent(in) :: attr             !< Value of scalar real

    type(adios2_attribute) :: adios2_attr

    integer(ccs_int) :: ierr

    select type (io_proc)
    type is (adios2_io_process)

      call adios2_define_attribute(adios2_attr, io_proc%io_task, attr_name, attr, ierr)

    class default
      print *, "Unknown IO process handler type"
      stop 1

    end select

  end subroutine

  !>  Write a scalar 64-bit real from file
  module subroutine write_scalar_real64(io_proc, attr_name, attr)
    class(io_process), intent(in) :: io_proc     !< ADIOS2 IO process used for writing
    character(len=*), intent(in) :: attr_name   !< Name of scalar double precision real to write
    real(real64), intent(in) :: attr             !< Value of scalar double precision real

    type(adios2_attribute) :: adios2_attr

    integer(ccs_int) :: ierr

    select type (io_proc)
    type is (adios2_io_process)

      call adios2_define_attribute(adios2_attr, io_proc%io_task, attr_name, attr, ierr)

    class default
      print *, "Unknown IO process handler type"
      stop 1

    end select

  end subroutine

  !v Write a 1D 32-bit integer array to file
  !
  !  @todo Check if the "mode" can be read from the configuration file
  module subroutine write_array_int32_1D(io_proc, var_name, global_shape, global_start, count, var)
    class(io_process), intent(in) :: io_proc                  !< ADIOS2 IO process used for writing
    character(len=*), intent(in) :: var_name                 !< Name of integer array to write
    integer(int64), dimension(1), intent(in) :: global_shape  !< Global shape of array
    integer(int64), dimension(1), intent(in) :: global_start  !< What global index to start writing from
    integer(int64), dimension(1), intent(in) :: count         !< How many array element to write
    integer(int32), dimension(:), intent(in) :: var           !< The 1D integer array

    type(adios2_variable) :: adios2_var
    integer(ccs_int) :: ierr

    select type (io_proc)
    type is (adios2_io_process)

      call adios2_define_variable(adios2_var, io_proc%io_task, var_name, adios2_type_integer4, &
                                  1, global_shape, global_start, count, &
                                  adios2_constant_dims, ierr)
      call adios2_put(io_proc%engine, adios2_var, var, adios2_mode_sync, ierr)

    class default
      print *, "Unknown IO process handler type"
      stop 1

    end select

  end subroutine

  !v Write a 1D 64-bit integer array from file
  !
  !  @todo Check if the "mode" can be read from the configuration file
  module subroutine write_array_int64_1D(io_proc, var_name, global_shape, global_start, count, var)
    class(io_process), intent(in) :: io_proc                  !< ADIOS2 IO process used for writing
    character(len=*), intent(in) :: var_name                 !< Name of integer array to write
    integer(int64), dimension(1), intent(in) :: global_shape  !< Global shape of array
    integer(int64), dimension(1), intent(in) :: global_start  !< What global index to start writing from
    integer(int64), dimension(1), intent(in) :: count         !< How many array element to write
    integer(int64), dimension(:), intent(in) :: var           !< The 1D integer array

    type(adios2_variable) :: adios2_var
    integer(ccs_int) :: ierr

    select type (io_proc)
    type is (adios2_io_process)

      call adios2_define_variable(adios2_var, io_proc%io_task, var_name, adios2_type_integer8, &
                                  1, global_shape, global_start, count, &
                                  adios2_constant_dims, ierr)
      call adios2_put(io_proc%engine, adios2_var, var, adios2_mode_sync, ierr)

    class default
      print *, "Unknown IO process handler type"
      stop 1

    end select

  end subroutine

  !v Write a 2D 32-bit integer array from file
  !
  !  @todo Check if the "mode" can be read from the configuration file
  module subroutine write_array_int32_2D(io_proc, var_name, global_shape, global_start, count, var)
    class(io_process), intent(in) :: io_proc                  !< ADIOS2 IO process used for writing
    character(len=*), intent(in) :: var_name                 !< Name of integer array to write
    integer(int64), dimension(2), intent(in) :: global_shape  !< Global shape of array
    integer(int64), dimension(2), intent(in) :: global_start  !< What global index to start writing from
    integer(int64), dimension(2), intent(in) :: count         !< How many array elements to write
    integer(int32), dimension(:, :), intent(in) :: var         !< The 2D integer array

    type(adios2_variable) :: adios2_var
    integer(ccs_int) :: ierr

    select type (io_proc)
    type is (adios2_io_process)

      call adios2_define_variable(adios2_var, io_proc%io_task, var_name, adios2_type_integer4, &
                                  2, global_shape, global_start, count, &
                                  adios2_constant_dims, ierr)
      call adios2_put(io_proc%engine, adios2_var, var, adios2_mode_sync, ierr)

    class default
      print *, "Unknown IO process handler type"
      stop 1

    end select

  end subroutine

  !v Write a 2D 64-bit integer array from file
  !
  !  @todo Check if the "mode" can be read from the configuration file
  module subroutine write_array_int64_2D(io_proc, var_name, global_shape, global_start, count, var)
    class(io_process), intent(in) :: io_proc                  !< ADIOS2 IO process used for writing
    character(len=*), intent(in) :: var_name                 !< Name of integer array to write
    integer(int64), dimension(2), intent(in) :: global_shape  !< Global shape of array
    integer(int64), dimension(2), intent(in) :: global_start  !< What global index to start writing from
    integer(int64), dimension(2), intent(in) :: count         !< How many array element to write
    integer(int64), dimension(:, :), intent(in) :: var         !< The 2D integer array

    type(adios2_variable) :: adios2_var
    integer(ccs_int) :: ierr

    select type (io_proc)
    type is (adios2_io_process)

      call adios2_define_variable(adios2_var, io_proc%io_task, var_name, adios2_type_integer8, &
                                  2, global_shape, global_start, count, &
                                  adios2_constant_dims, ierr)
      call adios2_put(io_proc%engine, adios2_var, var, adios2_mode_sync, ierr)

    class default
      print *, "Unknown IO process handler type"
      stop 1

    end select

  end subroutine

  !v Write a 1D 32-bit real array from file
  !
  !  @todo Check if the "mode" can be read from the configuration file
  module subroutine write_array_real32_1D(io_proc, var_name, global_shape, global_start, count, var)
    class(io_process), intent(in) :: io_proc                  !< ADIOS2 IO process used for writing
    character(len=*), intent(in) :: var_name                 !< Name of real array to write
    integer(int64), dimension(1), intent(in) :: global_shape  !< Global shape of array
    integer(int64), dimension(1), intent(in) :: global_start  !< What global index to start writing from
    integer(int64), dimension(1), intent(in) :: count         !< How many array element to write
    real(real32), dimension(:), intent(in) :: var             !< The 1D real array

    type(adios2_variable) :: adios2_var
    integer(ccs_int) :: ierr

    select type (io_proc)
    type is (adios2_io_process)

      call adios2_define_variable(adios2_var, io_proc%io_task, var_name, adios2_type_real, &
                                  1, global_shape, global_start, count, &
                                  adios2_constant_dims, ierr)
      call adios2_put(io_proc%engine, adios2_var, var, adios2_mode_sync, ierr)

    class default
      print *, "Unknown IO process handler type"
      stop 1

    end select

  end subroutine

  !v Write a 1D 64-bit real array from file
  !
  !  @todo Check if the "mode" can be read from the configuration file
  module subroutine write_array_real64_1D(io_proc, var_name, global_shape, global_start, count, var)
    class(io_process), intent(in) :: io_proc                  !< ADIOS2 IO process used for writing
    character(len=*), intent(in) :: var_name                 !< Name of real array to write
    integer(int64), dimension(1), intent(in) :: global_shape  !< Global shape of array
    integer(int64), dimension(1), intent(in) :: global_start  !< What global index to start writing from
    integer(int64), dimension(1), intent(in) :: count         !< How many array element to write
    real(real64), dimension(:), intent(inout) :: var             !< The 1D real array

    type(adios2_variable) :: adios2_var
    integer(ccs_int) :: ierr

    select type (io_proc)
    type is (adios2_io_process)

      call adios2_inquire_variable(adios2_var, io_proc%io_task, var_name, ierr)

      if (.not. adios2_var%valid) then
        call adios2_define_variable(adios2_var, io_proc%io_task, var_name, adios2_type_dp, &
                                    1, global_shape, global_start, count, &
                                    adios2_constant_dims, ierr)
      end if
      call adios2_put(io_proc%engine, adios2_var, var, adios2_mode_sync, ierr)

    class default
      print *, "Unknown IO process handler type"
      stop 1

    end select

  end subroutine

  !v Write a 2D 32-bit real array from file
  !
  !  @todo Check if the "mode" can be read from the configuration file
  module subroutine write_array_real32_2D(io_proc, var_name, global_shape, global_start, count, var)
    class(io_process), intent(in) :: io_proc                  !< ADIOS2 IO process used for writing
    character(len=*), intent(in) :: var_name                 !< Name of real array to write
    integer(int64), dimension(2), intent(in) :: global_shape  !< Global shape of array
    integer(int64), dimension(2), intent(in) :: global_start  !< What global index to start writing from
    integer(int64), dimension(2), intent(in) :: count         !< How many array element to write
    real(real32), dimension(:, :), intent(in) :: var           !< The 2D real array

    type(adios2_variable) :: adios2_var
    integer(ccs_int) :: ierr

    select type (io_proc)
    type is (adios2_io_process)

      call adios2_define_variable(adios2_var, io_proc%io_task, var_name, adios2_type_real, &
                                  2, global_shape, global_start, count, &
                                  adios2_constant_dims, ierr)
      call adios2_put(io_proc%engine, adios2_var, var, adios2_mode_sync, ierr)

    class default
      print *, "Unknown IO process handler type"
      stop 1

    end select

  end subroutine

  !v Write a 2D 64-bit real array from file
  !
  !  @todo Check if the "mode" can be read from the configuration file
  module subroutine write_array_real64_2D(io_proc, var_name, global_shape, global_start, count, var)
    class(io_process), intent(in) :: io_proc                  !< ADIOS2 IO process used for writing
    character(len=*), intent(in) :: var_name                 !< Name of real array to write
    integer(int64), dimension(2), intent(in) :: global_shape  !< Global shape of array
    integer(int64), dimension(2), intent(in) :: global_start  !< What global index to start writing from
    integer(int64), dimension(2), intent(in) :: count         !< How many array element to write
    real(real64), dimension(:, :), intent(in) :: var           !< The 2D real array

    type(adios2_variable) :: adios2_var
    integer(ccs_int) :: ierr

    select type (io_proc)
    type is (adios2_io_process)

      call adios2_define_variable(adios2_var, io_proc%io_task, var_name, adios2_type_dp, &
                                  2, global_shape, global_start, count, &
                                  adios2_constant_dims, ierr)
      call adios2_put(io_proc%engine, adios2_var, var, adios2_mode_sync, ierr)

    class default
      print *, "Unknown IO process handler type"
      stop 1

    end select

  end subroutine

  !>  Print out downcast warning
  subroutine downcast_warning()
    print *, "===> IO Warning:"
    print *, "===> Downcasting from 64-bit to 32-bit, possible loss of precision."
  end subroutine

end submodule<|MERGE_RESOLUTION|>--- conflicted
+++ resolved
@@ -173,11 +173,7 @@
     type(adios2_variable) :: adios2_var
     integer(int64), dimension(:), allocatable :: tmp_var64
     integer(ccs_int) :: ierr
-<<<<<<< HEAD
-    integer(int64) :: step_count = 1
-=======
     integer(int64), parameter :: step_count = 1
->>>>>>> 07a613ae
 
     select type (io_proc)
     type is (adios2_io_process)
@@ -226,11 +222,7 @@
     type(adios2_variable) :: adios2_var
     integer(int32), dimension(:), allocatable :: tmp_var32
     integer(ccs_int) :: ierr
-<<<<<<< HEAD
-    integer(int64) :: step_count = 1
-=======
     integer(int64), parameter :: step_count = 1
->>>>>>> 07a613ae
 
     select type (io_proc)
     type is (adios2_io_process)
@@ -278,11 +270,7 @@
     type(adios2_variable) :: adios2_var
     integer(int64), dimension(:, :), allocatable :: tmp_var64
     integer(ccs_int) :: ierr
-<<<<<<< HEAD
-    integer(int64) :: step_count = 1
-=======
     integer(int64), parameter :: step_count = 1
->>>>>>> 07a613ae
 
     select type (io_proc)
     type is (adios2_io_process)
@@ -331,11 +319,7 @@
     type(adios2_variable) :: adios2_var
     integer(int32), dimension(:, :), allocatable :: tmp_var32
     integer(ccs_int) :: ierr
-<<<<<<< HEAD
-    integer(int64) :: step_count = 1
-=======
     integer(int64), parameter :: step_count = 1
->>>>>>> 07a613ae
 
     select type (io_proc)
     type is (adios2_io_process)
@@ -383,11 +367,7 @@
     type(adios2_variable) :: adios2_var
     real(real64), dimension(:), allocatable :: tmp_var64
     integer(ccs_int) :: ierr
-<<<<<<< HEAD
-    integer(int64) :: step_count = 1
-=======
     integer(int64), parameter :: step_count = 1
->>>>>>> 07a613ae
 
     select type (io_proc)
     type is (adios2_io_process)
@@ -436,11 +416,7 @@
     type(adios2_variable) :: adios2_var
     real(real32), dimension(:), allocatable :: tmp_var32
     integer(ccs_int) :: ierr
-<<<<<<< HEAD
-    integer(int64) :: step_count = 1
-=======
     integer(int64), parameter :: step_count = 1
->>>>>>> 07a613ae
 
     select type (io_proc)
     type is (adios2_io_process)
@@ -488,11 +464,7 @@
     type(adios2_variable) :: adios2_var
     real(real64), dimension(:, :), allocatable :: tmp_var64
     integer(ccs_int) :: ierr
-<<<<<<< HEAD
-    integer(int64) :: step_count = 1
-=======
     integer(int64), parameter :: step_count = 1
->>>>>>> 07a613ae
 
     select type (io_proc)
     type is (adios2_io_process)
@@ -541,11 +513,7 @@
     type(adios2_variable) :: adios2_var
     real(real32), dimension(:, :), allocatable :: tmp_var32
     integer(ccs_int) :: ierr
-<<<<<<< HEAD
-    integer(int64) :: step_count = 1
-=======
     integer(int64), parameter :: step_count = 1
->>>>>>> 07a613ae
 
     select type (io_proc)
     type is (adios2_io_process)
