!>  Submodule file io_adios2.smod
!
!> @build mpi adios2
!
!> Implementation (using MPI and ADIOS2) of parallel IO functionality
submodule (io) io_adios2

  use adios2
  use adios2_types, only: adios2_io_process
  use kinds, only: ccs_int, ccs_real

  implicit none

  contains

  !>  Read a scalar 32-bit integer from file
  module subroutine read_scalar_int32(io_proc, attr_name, attr)
    class(io_process), intent(in) :: io_proc      !< ADIOS2 IO process used for reading
    character (len=*), intent(in) :: attr_name    !< Name of scalar integer to read
    integer(int32), intent(out) :: attr           !< Value of scalar integer

    type(adios2_attribute) :: adios2_attr

    integer(int64) :: tmp_attr64
    integer(ccs_int) :: ierr

    select type(io_proc)
      type is(adios2_io_process)

        call adios2_inquire_attribute(adios2_attr, io_proc%io_task, attr_name, ierr)

        if (adios2_attr%type == adios2_type_integer8) then

          call downcast_warning()
          call adios2_attribute_data(tmp_attr64, adios2_attr, ierr)
          attr = int(tmp_attr64, int32)

        else if (adios2_attr%type == adios2_type_integer4) then

          call adios2_attribute_data(attr, adios2_attr, ierr)

        else
          print*,"===> IO Error: unsuported integer type"
          stop 1
        end if

      class default
        print*,"Unknown IO process handler type"
        stop 1
      
      end select

  end subroutine

  !>  Read a scalar 64-bit integer from file
  module subroutine read_scalar_int64(io_proc, attr_name, attr)
    class(io_process), intent(in) :: io_proc      !< ADIOS2 IO process used for reading
    character (len=*), intent(in) :: attr_name    !< Name of scalar longinteger to read
    integer(int64), intent(out) :: attr           !< Value of scalar long integer

    type(adios2_attribute) :: adios2_attr

    integer(int32) :: tmp_attr32
    integer(ccs_int) :: ierr

    select type(io_proc)
      type is(adios2_io_process)

        call adios2_inquire_attribute(adios2_attr, io_proc%io_task, attr_name, ierr)

        if (adios2_attr%type == adios2_type_integer4) then

          call adios2_attribute_data(tmp_attr32, adios2_attr, ierr)
          attr = int(tmp_attr32, int64)

        else if (adios2_attr%type == adios2_type_integer8) then

          call adios2_attribute_data(attr, adios2_attr, ierr)

        else
          print*,"===> IO Error: unsuported integer type"
          stop 1
        end if

      class default
        print*,"Unknown IO process handler type"
        stop 1

      end select

  end subroutine

  !>  Read a scalar 32-bit real from file
  module subroutine read_scalar_real32(io_proc, attr_name, attr)
    class(io_process), intent(in) :: io_proc      !< ADIOS2 IO process used for reading
    character (len=*), intent(in) :: attr_name    !< Name of scalar real to read
    real(real32), intent(out) :: attr             !< Value of scalar real

    type(adios2_attribute) :: adios2_attr

    real(real64) :: tmp_attr64
    integer(ccs_int) :: ierr

    select type(io_proc)
      type is(adios2_io_process)

        call adios2_inquire_attribute(adios2_attr, io_proc%io_task, attr_name, ierr)
        if (adios2_attr%type == adios2_type_dp) then
 
          call downcast_warning()
          call adios2_attribute_data(tmp_attr64, adios2_attr, ierr)
          attr = real(tmp_attr64, real32)

        else if (adios2_attr%type == adios2_type_real) then
 
          call adios2_attribute_data(attr, adios2_attr, ierr)
 
        else
          print*,"===> IO Error: unsuported real type"
          stop 1
        end if

      class default
        print*,"Unknown IO process handler type"
        stop 1

      end select

  end subroutine

  !>  Read a scalar 64-bit real from file
  module subroutine read_scalar_real64(io_proc, attr_name, attr)
    class(io_process), intent(in) :: io_proc      !< ADIOS2 IO process used for reading
    character (len=*), intent(in) :: attr_name    !< Name of scalar double precision real to read
    real(real64), intent(out) :: attr             !< Value of scalar double precision real

    type(adios2_attribute) :: adios2_attr

    real(real32) :: tmp_attr32
    integer(ccs_int) :: ierr

    select type(io_proc)
      type is(adios2_io_process)

        call adios2_inquire_attribute(adios2_attr, io_proc%io_task, attr_name, ierr)
        if (adios2_attr%type == adios2_type_real) then

          call adios2_attribute_data(tmp_attr32, adios2_attr, ierr)
          attr = real(tmp_attr32, real64)

        else if (adios2_attr%type == adios2_type_dp) then
  
          call adios2_attribute_data(attr, adios2_attr, ierr)
  
        else
          print*,"===> IO Error: unsuported real type"
          stop 1
        end if
  
      class default
        print*,"Unknown IO process handler type"
        stop 1

      end select

    end subroutine
  

    !>  Read a 1D 32-bit integer array from file
    !
    !> @todo Check if the "mode" can be read from the configuration file
<<<<<<< HEAD
    !
    !> param[in]    io_proc  : ADIOS2 IO process used for reading
    !> param[in]    var_name : Name of integer array to read
    !> param[in]    global_start : What global index to start reading from
    !> param[in]    count    : How many array element to read
    !> param[input] var      : The 1D integer array
    module subroutine read_array_int32_1D(io_proc, var_name, global_start, count, var)
      class(io_process), intent(in) :: io_proc
      character (len=*), intent(in) :: var_name
      integer(int64), dimension(1), intent(in) :: global_start
      integer(int64), dimension(1), intent(in) :: count
      integer(int32), dimension(:), intent(inout) :: var
=======
    module subroutine read_array_int32_1D(io_proc, var_name, start, count, var)
      class(io_process), intent(in) :: io_proc            !< ADIOS2 IO process used for reading
      character (len=*), intent(in) :: var_name           !< Name of integer array to read
      integer(int64), dimension(1), intent(in) :: start   !< What global index to start reading from
      integer(int64), dimension(1), intent(in) :: count   !< How many array element to read
      integer(int32), dimension(:), intent(inout) :: var  !< The 1D integer array
>>>>>>> 3ce06873

      type(adios2_variable):: adios2_var
      integer(int64), dimension(:), allocatable :: tmp_var64
      integer(ccs_int) :: ierr

      select type(io_proc)
        type is(adios2_io_process)

          call adios2_inquire_variable(adios2_var, io_proc%io_task, var_name, ierr)
          call adios2_set_selection(adios2_var, 1, global_start, count, ierr)

          if (adios2_var%type == adios2_type_integer8) then

            allocate(tmp_var64(size(var)))

            call downcast_warning()
            call adios2_get(io_proc%engine, adios2_var, tmp_var64, adios2_mode_sync, ierr)
            var = int(tmp_var64, int32)
  
          else if (adios2_var%type == adios2_type_integer4) then
  
            call adios2_get(io_proc%engine, adios2_var, var, adios2_mode_sync, ierr)
  
          else
            print*,"===> IO Error: unsuported integer type"
            stop 1
          end if
  
      class default
        print*,"Unknown IO process handler type"
        stop 1

      end select

    end subroutine

    !>  Read a 1D 64-bit integer array from file
    !
    !> @todo Check if the "mode" can be read from the configuration file
<<<<<<< HEAD
    !
    !> param[in]    io_proc  : ADIOS2 IO process used for reading
    !> param[in]    var_name : Name of integer array to read
    !> param[in]    global_start : What global index to start reading from
    !> param[in]    count    : How many array element to read
    !> param[input] var      : The 1D integer array    
    module subroutine read_array_int64_1D(io_proc, var_name, global_start, count, var)
      class(io_process), intent(in) :: io_proc
      character (len=*), intent(in) :: var_name
      integer(int64), dimension(1), intent(in) :: global_start
      integer(int64), dimension(1), intent(in) :: count
      integer(int64), dimension(:), intent(inout) :: var
=======
    module subroutine read_array_int64_1D(io_proc, var_name, start, count, var)
      class(io_process), intent(in) :: io_proc            !< ADIOS2 IO process used for reading
      character (len=*), intent(in) :: var_name           !< Name of integer array to read
      integer(int64), dimension(1), intent(in) :: start   !< What global index to start reading from
      integer(int64), dimension(1), intent(in) :: count   !< How many array element to read
      integer(int64), dimension(:), intent(inout) :: var  !< The 1D integer array    
>>>>>>> 3ce06873

      type(adios2_variable):: adios2_var
      integer(int32), dimension(:), allocatable :: tmp_var32
      integer(ccs_int) :: ierr

      select type(io_proc)
        type is(adios2_io_process)

          call adios2_inquire_variable(adios2_var, io_proc%io_task, var_name, ierr)
          call adios2_set_selection(adios2_var, 1, global_start, count, ierr)

          if (adios2_var%type == adios2_type_integer4) then

            allocate(tmp_var32(size(var)))

            call adios2_get(io_proc%engine, adios2_var, tmp_var32, adios2_mode_sync, ierr)
            var = int(tmp_var32, int64)
  
          else if (adios2_var%type == adios2_type_integer8) then
  
            call adios2_get(io_proc%engine, adios2_var, var, adios2_mode_sync, ierr)
  
          else
            print*,"===> IO Error: unsuported integer type"
            stop 1
          end if
  
      class default
        print*,"Unknown IO process handler type"
        stop 1

      end select

    end subroutine

    !>  Read a 2D 32-bit integer array from file
    !
    !> @todo Check if the "mode" can be read from the configuration file
<<<<<<< HEAD
    !
    !> param[in]    io_proc  : ADIOS2 IO process used for reading
    !> param[in]    var_name : Name of integer array to read
    !> param[in]    global_start    : What global index to start reading from
    !> param[in]    count    : How many array element to read
    !> param[input] var      : The 2D integer array
    module subroutine read_array_int32_2D(io_proc, var_name, global_start, count, var)
      class(io_process), intent(in) :: io_proc
      character (len=*), intent(in) :: var_name
      integer(int64), dimension(2), intent(in) :: global_start
      integer(int64), dimension(2), intent(in) :: count
      integer(int32), dimension(:,:), intent(inout) :: var
=======
    module subroutine read_array_int32_2D(io_proc, var_name, start, count, var)
      class(io_process), intent(in) :: io_proc                !< ADIOS2 IO process used for reading
      character (len=*), intent(in) :: var_name               !< Name of integer array to read
      integer(int64), dimension(2), intent(in) :: start       !< What global index to start reading from
      integer(int64), dimension(2), intent(in) :: count       !< How many array elements to read
      integer(int32), dimension(:,:), intent(inout) :: var    !< The 2D integer array
>>>>>>> 3ce06873

      type(adios2_variable):: adios2_var
      integer(int64), dimension(:,:), allocatable :: tmp_var64
      integer(ccs_int) :: ierr

      select type(io_proc)
        type is(adios2_io_process)

          call adios2_inquire_variable(adios2_var, io_proc%io_task, var_name, ierr)
          call adios2_set_selection(adios2_var, 2, global_start, count, ierr)

          if (adios2_var%type == adios2_type_integer8) then

            allocate(tmp_var64(size(var, dim=1),size(var,dim=2)))

            call downcast_warning()
            call adios2_get(io_proc%engine, adios2_var, tmp_var64, adios2_mode_sync, ierr)
            var = int(tmp_var64, int32)
  
          else if (adios2_var%type == adios2_type_integer4) then
  
            call adios2_get(io_proc%engine, adios2_var, var, adios2_mode_sync, ierr)
  
          else
            print*,"===> IO Error: unsuported integer type"
            stop 1
          end if

      class default
        print*,"Unknown IO process handler type"
        stop 1

      end select

    end subroutine

    !>  Read a 2D 64-bit integer array from file
    !
    !> @todo Check if the "mode" can be read from the configuration file
<<<<<<< HEAD
    !
    !> param[in]    io_proc  : ADIOS2 IO process used for reading
    !> param[in]    var_name : Name of integer array to read
    !> param[in]    global_start : What global index to start reading from
    !> param[in]    count    : How many array element to read
    !> param[input] var      : The 2D integer array
    module subroutine read_array_int64_2D(io_proc, var_name, global_start, count, var)
      class(io_process), intent(in) :: io_proc
      character (len=*), intent(in) :: var_name
      integer(int64), dimension(2), intent(in) :: global_start
      integer(int64), dimension(2), intent(in) :: count
      integer(int64), dimension(:,:), intent(inout) :: var
=======
    module subroutine read_array_int64_2D(io_proc, var_name, start, count, var)
      class(io_process), intent(in) :: io_proc                !< ADIOS2 IO process used for reading
      character (len=*), intent(in) :: var_name               !< Name of integer array to read
      integer(int64), dimension(2), intent(in) :: start       !< What global index to start reading from
      integer(int64), dimension(2), intent(in) :: count       !< How many array element to read
      integer(int64), dimension(:,:), intent(inout) :: var    !< The 2D integer array
>>>>>>> 3ce06873

      type(adios2_variable):: adios2_var
      integer(int32), dimension(:,:), allocatable :: tmp_var32
      integer(ccs_int) :: ierr

      select type(io_proc)
        type is(adios2_io_process)

          call adios2_inquire_variable(adios2_var, io_proc%io_task, var_name, ierr)
          call adios2_set_selection(adios2_var, 2, global_start, count, ierr)

          if (adios2_var%type == adios2_type_integer4) then

            allocate(tmp_var32(size(var, dim=1),size(var,dim=2)))

            call adios2_get(io_proc%engine, adios2_var, tmp_var32, adios2_mode_sync, ierr)
            var = int(tmp_var32, int64)
  
          else if (adios2_var%type == adios2_type_integer8) then
  
            call adios2_get(io_proc%engine, adios2_var, var, adios2_mode_sync, ierr)
  
          else
            print*,"===> IO Error: unsuported integer type"
            stop 1
          end if

      class default
        print*,"Unknown IO process handler type"
        stop 1

      end select

    end subroutine

    !>  Read a 1D 32-bit real array from file
    !
    !> @todo Check if the "mode" can be read from the configuration file
<<<<<<< HEAD
    !
    !> param[in]    io_proc  : ADIOS2 IO process used for reading
    !> param[in]    var_name : Name of real array to read
    !> param[in]    global_start : What global index to start reading from
    !> param[in]    count    : How many array element to read
    !> param[input] var      : The 1D real array
    module subroutine read_array_real32_1D(io_proc, var_name, global_start, count, var)
      class(io_process), intent(in) :: io_proc
      character (len=*), intent(in) :: var_name
      integer(int64), dimension(1), intent(in) :: global_start
      integer(int64), dimension(1), intent(in) :: count
      real(real32), dimension(:), intent(inout) :: var
=======
    module subroutine read_array_real32_1D(io_proc, var_name, start, count, var)
      class(io_process), intent(in) :: io_proc            !< ADIOS2 IO process used for reading
      character (len=*), intent(in) :: var_name           !< Name of real array to read
      integer(int64), dimension(1), intent(in) :: start   !< What global index to start reading from
      integer(int64), dimension(1), intent(in) :: count   !< How many array element to read
      real(real32), dimension(:), intent(inout) :: var    !< The 1D real array
>>>>>>> 3ce06873

      type(adios2_variable):: adios2_var
      real(real64), dimension(:), allocatable :: tmp_var64
      integer(ccs_int) :: ierr

      select type(io_proc)
        type is(adios2_io_process)

          call adios2_inquire_variable(adios2_var, io_proc%io_task, var_name, ierr)
          call adios2_set_selection(adios2_var, 1, global_start, count, ierr)

          if (adios2_var%type == adios2_type_dp) then

            allocate(tmp_var64(size(var)))

            call downcast_warning()
            call adios2_get(io_proc%engine, adios2_var, tmp_var64, adios2_mode_sync, ierr)
            var = real(tmp_var64, real32)

          else if (adios2_var%type == adios2_type_real) then

            call adios2_get(io_proc%engine, adios2_var, var, adios2_mode_sync, ierr)

          else
            print*,"===> IO Error: unsuported real type"
            stop 1
          end if

        class default
          print*,"Unknown IO process handler type"
          stop 1

      end select

    end subroutine

    !>  Read a 1D 64-bit real array from file
    !
    !> @todo Check if the "mode" can be read from the configuration file
<<<<<<< HEAD
    !
    !> param[in]    io_proc  : ADIOS2 IO process used for reading
    !> param[in]    var_name : Name of real array to read
    !> param[in]    global_start : What global index to start reading from
    !> param[in]    count    : How many array element to read
    !> param[input] var      : The 1D real array
    module subroutine read_array_real64_1D(io_proc, var_name, global_start, count, var)
      class(io_process), intent(in) :: io_proc
      character (len=*), intent(in) :: var_name
      integer(int64), dimension(1), intent(in) :: global_start
      integer(int64), dimension(1), intent(in) :: count
      real(real64), dimension(:), intent(inout) :: var
=======
    module subroutine read_array_real64_1D(io_proc, var_name, start, count, var)
      class(io_process), intent(in) :: io_proc            !< ADIOS2 IO process used for reading
      character (len=*), intent(in) :: var_name           !< Name of real array to read
      integer(int64), dimension(1), intent(in) :: start   !< What global index to start reading from
      integer(int64), dimension(1), intent(in) :: count   !< How many array element to read
      real(real64), dimension(:), intent(inout) :: var    !< The 1D real array
>>>>>>> 3ce06873

      type(adios2_variable):: adios2_var
      real(real32), dimension(:), allocatable :: tmp_var32
      integer(ccs_int) :: ierr

      select type(io_proc)
        type is(adios2_io_process)

          call adios2_inquire_variable(adios2_var, io_proc%io_task, var_name, ierr)
          call adios2_set_selection(adios2_var, 1, global_start, count, ierr)

          if (adios2_var%type == adios2_type_real) then

            allocate(tmp_var32(size(var)))

            call adios2_get(io_proc%engine, adios2_var, tmp_var32, adios2_mode_sync, ierr)
            var = real(tmp_var32, real64)

          else if (adios2_var%type == adios2_type_dp) then

            call adios2_get(io_proc%engine, adios2_var, var, adios2_mode_sync, ierr)

          else
            print*,"===> IO Error: unsuported real type"
            stop 1
          end if

        class default
          print*,"Unknown IO process handler type"
          stop 1

      end select

    end subroutine

    !>  Read a 2D 32-bit real array from file
    !
    !> @todo Check if the "mode" can be read from the configuration file
<<<<<<< HEAD
    !
    !> param[in]    io_proc  : ADIOS2 IO process used for reading
    !> param[in]    var_name : Name of real array to read
    !> param[in]    global_start : What global index to start reading from
    !> param[in]    count    : How many array element to read
    !> param[input] var      : The 2D real array
    module subroutine read_array_real32_2D(io_proc, var_name, global_start, count, var)
      class(io_process), intent(in) :: io_proc
      character (len=*), intent(in) :: var_name
      integer(int64), dimension(2), intent(in) :: global_start
      integer(int64), dimension(2), intent(in) :: count
      real(real32), dimension(:,:), intent(inout) :: var
=======
    module subroutine read_array_real32_2D(io_proc, var_name, start, count, var)
      class(io_process), intent(in) :: io_proc              !< ADIOS2 IO process used for reading
      character (len=*), intent(in) :: var_name             !< Name of real array to read
      integer(int64), dimension(2), intent(in) :: start     !< What global index to start reading from
      integer(int64), dimension(2), intent(in) :: count     !< How many array element to read
      real(real32), dimension(:,:), intent(inout) :: var    !< The 2D real array
>>>>>>> 3ce06873

      type(adios2_variable):: adios2_var
      real(real64), dimension(:,:), allocatable :: tmp_var64
      integer(ccs_int) :: ierr

      select type(io_proc)
        type is(adios2_io_process)

          call adios2_inquire_variable(adios2_var, io_proc%io_task, var_name, ierr)
          call adios2_set_selection(adios2_var, 2, global_start, count, ierr)

          if (adios2_var%type == adios2_type_dp) then

            allocate(tmp_var64(size(var,dim=1),size(var,dim=2)))

            call downcast_warning()
            call adios2_get(io_proc%engine, adios2_var, tmp_var64, adios2_mode_sync, ierr)
            var = real(tmp_var64, real32)

          else if (adios2_var%type == adios2_type_real) then

            call adios2_get(io_proc%engine, adios2_var, var, adios2_mode_sync, ierr)

          else
            print*,"===> IO Error: unsuported real type"
            stop 1
          end if

      class default
        print*,"Unknown IO process handler type"
        stop 1

      end select

    end subroutine

    !>  Read a 2D 64-bit real array from file
    !
    !> @todo Check if the "mode" can be read from the configuration file
<<<<<<< HEAD
    !
    !> param[in]    io_proc  : ADIOS2 IO process used for reading
    !> param[in]    var_name : Name of real array to read
    !> param[in]    global_start : What global index to start reading from
    !> param[in]    count    : How many array element to read
    !> param[input] var      : The 2D real array
        module subroutine read_array_real64_2D(io_proc, var_name, global_start, count, var)
      class(io_process), intent(in) :: io_proc
      character (len=*), intent(in) :: var_name
      integer(int64), dimension(2), intent(in) :: global_start
      integer(int64), dimension(2), intent(in) :: count
      real(real64), dimension(:,:), intent(inout) :: var
=======
    module subroutine read_array_real64_2D(io_proc, var_name, start, count, var)
      class(io_process), intent(in) :: io_proc              !< ADIOS2 IO process used for reading
      character (len=*), intent(in) :: var_name             !< Name of real array to read
      integer(int64), dimension(2), intent(in) :: start     !< What global index to start reading from
      integer(int64), dimension(2), intent(in) :: count     !< How many array element to read
      real(real64), dimension(:,:), intent(inout) :: var    !< The 2D real array
>>>>>>> 3ce06873

      type(adios2_variable):: adios2_var
      real(real32), dimension(:,:), allocatable :: tmp_var32
      integer(ccs_int) :: ierr

      select type(io_proc)
        type is(adios2_io_process)

          call adios2_inquire_variable(adios2_var, io_proc%io_task, var_name, ierr)


          call adios2_set_selection(adios2_var, 2, global_start, count, ierr)
          if (adios2_var%type == adios2_type_real) then

            allocate(tmp_var32(size(var,dim=1),size(var,dim=2)))

            call adios2_get(io_proc%engine, adios2_var, tmp_var32, adios2_mode_sync, ierr)
            var = real(tmp_var32, real64)

          else if (adios2_var%type == adios2_type_dp) then

            call adios2_get(io_proc%engine, adios2_var, var, adios2_mode_sync, ierr)

          else
            print*,"===> IO Error: unsuported real type"
            stop 1
          end if

      class default
        print*,"Unknown IO process handler type"
        stop 1
        
      end select

    end subroutine

    !>  Print out downcast warning
    subroutine downcast_warning()
      print*,"===> IO Warning:"
      print*,"===> Downcasting from 64-bit to 32-bit, possible loss of precision."
    end subroutine

    end submodule<|MERGE_RESOLUTION|>--- conflicted
+++ resolved
@@ -169,27 +169,12 @@
     !>  Read a 1D 32-bit integer array from file
     !
     !> @todo Check if the "mode" can be read from the configuration file
-<<<<<<< HEAD
-    !
-    !> param[in]    io_proc  : ADIOS2 IO process used for reading
-    !> param[in]    var_name : Name of integer array to read
-    !> param[in]    global_start : What global index to start reading from
-    !> param[in]    count    : How many array element to read
-    !> param[input] var      : The 1D integer array
     module subroutine read_array_int32_1D(io_proc, var_name, global_start, count, var)
-      class(io_process), intent(in) :: io_proc
-      character (len=*), intent(in) :: var_name
-      integer(int64), dimension(1), intent(in) :: global_start
-      integer(int64), dimension(1), intent(in) :: count
-      integer(int32), dimension(:), intent(inout) :: var
-=======
-    module subroutine read_array_int32_1D(io_proc, var_name, start, count, var)
-      class(io_process), intent(in) :: io_proc            !< ADIOS2 IO process used for reading
-      character (len=*), intent(in) :: var_name           !< Name of integer array to read
-      integer(int64), dimension(1), intent(in) :: start   !< What global index to start reading from
-      integer(int64), dimension(1), intent(in) :: count   !< How many array element to read
-      integer(int32), dimension(:), intent(inout) :: var  !< The 1D integer array
->>>>>>> 3ce06873
+      class(io_process), intent(in) :: io_proc                  !< ADIOS2 IO process used for reading
+      character (len=*), intent(in) :: var_name                 !< Name of integer array to read
+      integer(int64), dimension(1), intent(in) :: global_start  !< What global index to start reading from
+      integer(int64), dimension(1), intent(in) :: count         !< How many array element to read
+      integer(int32), dimension(:), intent(inout) :: var        !< The 1D integer array
 
       type(adios2_variable):: adios2_var
       integer(int64), dimension(:), allocatable :: tmp_var64
@@ -229,27 +214,12 @@
     !>  Read a 1D 64-bit integer array from file
     !
     !> @todo Check if the "mode" can be read from the configuration file
-<<<<<<< HEAD
-    !
-    !> param[in]    io_proc  : ADIOS2 IO process used for reading
-    !> param[in]    var_name : Name of integer array to read
-    !> param[in]    global_start : What global index to start reading from
-    !> param[in]    count    : How many array element to read
-    !> param[input] var      : The 1D integer array    
     module subroutine read_array_int64_1D(io_proc, var_name, global_start, count, var)
-      class(io_process), intent(in) :: io_proc
-      character (len=*), intent(in) :: var_name
-      integer(int64), dimension(1), intent(in) :: global_start
-      integer(int64), dimension(1), intent(in) :: count
-      integer(int64), dimension(:), intent(inout) :: var
-=======
-    module subroutine read_array_int64_1D(io_proc, var_name, start, count, var)
-      class(io_process), intent(in) :: io_proc            !< ADIOS2 IO process used for reading
-      character (len=*), intent(in) :: var_name           !< Name of integer array to read
-      integer(int64), dimension(1), intent(in) :: start   !< What global index to start reading from
-      integer(int64), dimension(1), intent(in) :: count   !< How many array element to read
-      integer(int64), dimension(:), intent(inout) :: var  !< The 1D integer array    
->>>>>>> 3ce06873
+      class(io_process), intent(in) :: io_proc                  !< ADIOS2 IO process used for reading
+      character (len=*), intent(in) :: var_name                 !< Name of integer array to read
+      integer(int64), dimension(1), intent(in) :: global_start  !< What global index to start reading from
+      integer(int64), dimension(1), intent(in) :: count         !< How many array element to read
+      integer(int64), dimension(:), intent(inout) :: var        !< The 1D integer array    
 
       type(adios2_variable):: adios2_var
       integer(int32), dimension(:), allocatable :: tmp_var32
@@ -288,27 +258,12 @@
     !>  Read a 2D 32-bit integer array from file
     !
     !> @todo Check if the "mode" can be read from the configuration file
-<<<<<<< HEAD
-    !
-    !> param[in]    io_proc  : ADIOS2 IO process used for reading
-    !> param[in]    var_name : Name of integer array to read
-    !> param[in]    global_start    : What global index to start reading from
-    !> param[in]    count    : How many array element to read
-    !> param[input] var      : The 2D integer array
     module subroutine read_array_int32_2D(io_proc, var_name, global_start, count, var)
-      class(io_process), intent(in) :: io_proc
-      character (len=*), intent(in) :: var_name
-      integer(int64), dimension(2), intent(in) :: global_start
-      integer(int64), dimension(2), intent(in) :: count
-      integer(int32), dimension(:,:), intent(inout) :: var
-=======
-    module subroutine read_array_int32_2D(io_proc, var_name, start, count, var)
-      class(io_process), intent(in) :: io_proc                !< ADIOS2 IO process used for reading
-      character (len=*), intent(in) :: var_name               !< Name of integer array to read
-      integer(int64), dimension(2), intent(in) :: start       !< What global index to start reading from
-      integer(int64), dimension(2), intent(in) :: count       !< How many array elements to read
-      integer(int32), dimension(:,:), intent(inout) :: var    !< The 2D integer array
->>>>>>> 3ce06873
+      class(io_process), intent(in) :: io_proc                  !< ADIOS2 IO process used for reading
+      character (len=*), intent(in) :: var_name                 !< Name of integer array to read
+      integer(int64), dimension(2), intent(in) :: global_start  !< What global index to start reading from
+      integer(int64), dimension(2), intent(in) :: count         !< How many array elements to read
+      integer(int32), dimension(:,:), intent(inout) :: var      !< The 2D integer array
 
       type(adios2_variable):: adios2_var
       integer(int64), dimension(:,:), allocatable :: tmp_var64
@@ -348,27 +303,12 @@
     !>  Read a 2D 64-bit integer array from file
     !
     !> @todo Check if the "mode" can be read from the configuration file
-<<<<<<< HEAD
-    !
-    !> param[in]    io_proc  : ADIOS2 IO process used for reading
-    !> param[in]    var_name : Name of integer array to read
-    !> param[in]    global_start : What global index to start reading from
-    !> param[in]    count    : How many array element to read
-    !> param[input] var      : The 2D integer array
     module subroutine read_array_int64_2D(io_proc, var_name, global_start, count, var)
-      class(io_process), intent(in) :: io_proc
-      character (len=*), intent(in) :: var_name
-      integer(int64), dimension(2), intent(in) :: global_start
-      integer(int64), dimension(2), intent(in) :: count
-      integer(int64), dimension(:,:), intent(inout) :: var
-=======
-    module subroutine read_array_int64_2D(io_proc, var_name, start, count, var)
-      class(io_process), intent(in) :: io_proc                !< ADIOS2 IO process used for reading
-      character (len=*), intent(in) :: var_name               !< Name of integer array to read
-      integer(int64), dimension(2), intent(in) :: start       !< What global index to start reading from
-      integer(int64), dimension(2), intent(in) :: count       !< How many array element to read
-      integer(int64), dimension(:,:), intent(inout) :: var    !< The 2D integer array
->>>>>>> 3ce06873
+      class(io_process), intent(in) :: io_proc                  !< ADIOS2 IO process used for reading
+      character (len=*), intent(in) :: var_name                 !< Name of integer array to read
+      integer(int64), dimension(2), intent(in) :: global_start  !< What global index to start reading from
+      integer(int64), dimension(2), intent(in) :: count         !< How many array element to read
+      integer(int64), dimension(:,:), intent(inout) :: var      !< The 2D integer array
 
       type(adios2_variable):: adios2_var
       integer(int32), dimension(:,:), allocatable :: tmp_var32
@@ -407,27 +347,12 @@
     !>  Read a 1D 32-bit real array from file
     !
     !> @todo Check if the "mode" can be read from the configuration file
-<<<<<<< HEAD
-    !
-    !> param[in]    io_proc  : ADIOS2 IO process used for reading
-    !> param[in]    var_name : Name of real array to read
-    !> param[in]    global_start : What global index to start reading from
-    !> param[in]    count    : How many array element to read
-    !> param[input] var      : The 1D real array
     module subroutine read_array_real32_1D(io_proc, var_name, global_start, count, var)
-      class(io_process), intent(in) :: io_proc
-      character (len=*), intent(in) :: var_name
-      integer(int64), dimension(1), intent(in) :: global_start
-      integer(int64), dimension(1), intent(in) :: count
-      real(real32), dimension(:), intent(inout) :: var
-=======
-    module subroutine read_array_real32_1D(io_proc, var_name, start, count, var)
-      class(io_process), intent(in) :: io_proc            !< ADIOS2 IO process used for reading
-      character (len=*), intent(in) :: var_name           !< Name of real array to read
-      integer(int64), dimension(1), intent(in) :: start   !< What global index to start reading from
-      integer(int64), dimension(1), intent(in) :: count   !< How many array element to read
-      real(real32), dimension(:), intent(inout) :: var    !< The 1D real array
->>>>>>> 3ce06873
+      class(io_process), intent(in) :: io_proc                  !< ADIOS2 IO process used for reading
+      character (len=*), intent(in) :: var_name                 !< Name of real array to read
+      integer(int64), dimension(1), intent(in) :: global_start  !< What global index to start reading from
+      integer(int64), dimension(1), intent(in) :: count         !< How many array element to read
+      real(real32), dimension(:), intent(inout) :: var          !< The 1D real array
 
       type(adios2_variable):: adios2_var
       real(real64), dimension(:), allocatable :: tmp_var64
@@ -467,27 +392,12 @@
     !>  Read a 1D 64-bit real array from file
     !
     !> @todo Check if the "mode" can be read from the configuration file
-<<<<<<< HEAD
-    !
-    !> param[in]    io_proc  : ADIOS2 IO process used for reading
-    !> param[in]    var_name : Name of real array to read
-    !> param[in]    global_start : What global index to start reading from
-    !> param[in]    count    : How many array element to read
-    !> param[input] var      : The 1D real array
     module subroutine read_array_real64_1D(io_proc, var_name, global_start, count, var)
-      class(io_process), intent(in) :: io_proc
-      character (len=*), intent(in) :: var_name
-      integer(int64), dimension(1), intent(in) :: global_start
-      integer(int64), dimension(1), intent(in) :: count
-      real(real64), dimension(:), intent(inout) :: var
-=======
-    module subroutine read_array_real64_1D(io_proc, var_name, start, count, var)
-      class(io_process), intent(in) :: io_proc            !< ADIOS2 IO process used for reading
-      character (len=*), intent(in) :: var_name           !< Name of real array to read
-      integer(int64), dimension(1), intent(in) :: start   !< What global index to start reading from
-      integer(int64), dimension(1), intent(in) :: count   !< How many array element to read
-      real(real64), dimension(:), intent(inout) :: var    !< The 1D real array
->>>>>>> 3ce06873
+      class(io_process), intent(in) :: io_proc                  !< ADIOS2 IO process used for reading
+      character (len=*), intent(in) :: var_name                 !< Name of real array to read
+      integer(int64), dimension(1), intent(in) :: global_start  !< What global index to start reading from
+      integer(int64), dimension(1), intent(in) :: count         !< How many array element to read
+      real(real64), dimension(:), intent(inout) :: var          !< The 1D real array
 
       type(adios2_variable):: adios2_var
       real(real32), dimension(:), allocatable :: tmp_var32
@@ -526,27 +436,12 @@
     !>  Read a 2D 32-bit real array from file
     !
     !> @todo Check if the "mode" can be read from the configuration file
-<<<<<<< HEAD
-    !
-    !> param[in]    io_proc  : ADIOS2 IO process used for reading
-    !> param[in]    var_name : Name of real array to read
-    !> param[in]    global_start : What global index to start reading from
-    !> param[in]    count    : How many array element to read
-    !> param[input] var      : The 2D real array
     module subroutine read_array_real32_2D(io_proc, var_name, global_start, count, var)
-      class(io_process), intent(in) :: io_proc
-      character (len=*), intent(in) :: var_name
-      integer(int64), dimension(2), intent(in) :: global_start
-      integer(int64), dimension(2), intent(in) :: count
-      real(real32), dimension(:,:), intent(inout) :: var
-=======
-    module subroutine read_array_real32_2D(io_proc, var_name, start, count, var)
-      class(io_process), intent(in) :: io_proc              !< ADIOS2 IO process used for reading
-      character (len=*), intent(in) :: var_name             !< Name of real array to read
-      integer(int64), dimension(2), intent(in) :: start     !< What global index to start reading from
-      integer(int64), dimension(2), intent(in) :: count     !< How many array element to read
-      real(real32), dimension(:,:), intent(inout) :: var    !< The 2D real array
->>>>>>> 3ce06873
+      class(io_process), intent(in) :: io_proc                  !< ADIOS2 IO process used for reading
+      character (len=*), intent(in) :: var_name                 !< Name of real array to read
+      integer(int64), dimension(2), intent(in) :: global_start  !< What global index to start reading from
+      integer(int64), dimension(2), intent(in) :: count         !< How many array element to read
+      real(real32), dimension(:,:), intent(inout) :: var        !< The 2D real array
 
       type(adios2_variable):: adios2_var
       real(real64), dimension(:,:), allocatable :: tmp_var64
@@ -586,27 +481,12 @@
     !>  Read a 2D 64-bit real array from file
     !
     !> @todo Check if the "mode" can be read from the configuration file
-<<<<<<< HEAD
-    !
-    !> param[in]    io_proc  : ADIOS2 IO process used for reading
-    !> param[in]    var_name : Name of real array to read
-    !> param[in]    global_start : What global index to start reading from
-    !> param[in]    count    : How many array element to read
-    !> param[input] var      : The 2D real array
-        module subroutine read_array_real64_2D(io_proc, var_name, global_start, count, var)
-      class(io_process), intent(in) :: io_proc
-      character (len=*), intent(in) :: var_name
-      integer(int64), dimension(2), intent(in) :: global_start
-      integer(int64), dimension(2), intent(in) :: count
-      real(real64), dimension(:,:), intent(inout) :: var
-=======
-    module subroutine read_array_real64_2D(io_proc, var_name, start, count, var)
-      class(io_process), intent(in) :: io_proc              !< ADIOS2 IO process used for reading
-      character (len=*), intent(in) :: var_name             !< Name of real array to read
-      integer(int64), dimension(2), intent(in) :: start     !< What global index to start reading from
-      integer(int64), dimension(2), intent(in) :: count     !< How many array element to read
-      real(real64), dimension(:,:), intent(inout) :: var    !< The 2D real array
->>>>>>> 3ce06873
+    module subroutine read_array_real64_2D(io_proc, var_name, global_start, count, var)
+      class(io_process), intent(in) :: io_proc                  !< ADIOS2 IO process used for reading
+      character (len=*), intent(in) :: var_name                 !< Name of real array to read
+      integer(int64), dimension(2), intent(in) :: global_start  !< What global index to start reading from
+      integer(int64), dimension(2), intent(in) :: count         !< How many array element to read
+      real(real64), dimension(:,:), intent(inout) :: var        !< The 2D real array
 
       type(adios2_variable):: adios2_var
       real(real32), dimension(:,:), allocatable :: tmp_var32
