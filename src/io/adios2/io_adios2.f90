--- conflicted
+++ resolved
@@ -45,18 +45,10 @@
         call error_abort("IO Error: unsuported integer type")
       end if
 
-<<<<<<< HEAD
-      class default
-        print*,"Unknown IO process handler type"
-        stop 1
-
-      end select
-=======
-    class default
-      call error_abort("Unknown IO process handler type")
-
-    end select
->>>>>>> 8ddcecfc
+    class default
+      call error_abort("Unknown IO process handler type")
+
+    end select
 
   end subroutine
 
@@ -143,188 +135,6 @@
     real(real32) :: tmp_attr32
     integer(ccs_int) :: ierr
 
-<<<<<<< HEAD
-    select type(io_proc)
-      type is(adios2_io_process)
-
-        call adios2_inquire_attribute(adios2_attr, io_proc%io_task, attr_name, ierr)
-        if (adios2_attr%type == adios2_type_real) then
-
-          call adios2_attribute_data(tmp_attr32, adios2_attr, ierr)
-          attr = real(tmp_attr32, real64)
-
-        else if (adios2_attr%type == adios2_type_dp) then
-  
-          call adios2_attribute_data(attr, adios2_attr, ierr)
-  
-        else
-          print*,"===> IO Error: unsuported real type"
-          stop 1
-        end if
-  
-      class default
-        print*,"Unknown IO process handler type"
-        stop 1
-
-      end select
-
-    end subroutine
-  
-
-    !>  Read a 1D 32-bit integer array from file
-    !
-    !> @todo Check if the "mode" can be read from the configuration file
-    module subroutine read_array_int32_1D(io_proc, var_name, global_start, count, var)
-      class(io_process), intent(in) :: io_proc                  !< ADIOS2 IO process used for reading
-      character (len=*), intent(in) :: var_name                 !< Name of integer array to read
-      integer(int64), dimension(1), intent(in) :: global_start  !< What global index to start reading from
-      integer(int64), dimension(1), intent(in) :: count         !< How many array element to read
-      integer(int32), dimension(:), intent(inout) :: var        !< The 1D integer array
-
-      type(adios2_variable):: adios2_var
-      integer(int64), dimension(:), allocatable :: tmp_var64
-      integer(ccs_int) :: ierr
-
-      select type(io_proc)
-        type is(adios2_io_process)
-
-          call adios2_inquire_variable(adios2_var, io_proc%io_task, var_name, ierr)
-          call adios2_set_selection(adios2_var, 1, global_start, count, ierr)
-
-          if (adios2_var%type == adios2_type_integer8) then
-
-            allocate(tmp_var64(size(var)))
-
-            call downcast_warning()
-            call adios2_get(io_proc%engine, adios2_var, tmp_var64, adios2_mode_sync, ierr)
-            var = int(tmp_var64, int32)
-  
-          else if (adios2_var%type == adios2_type_integer4) then
-  
-            call adios2_get(io_proc%engine, adios2_var, var, adios2_mode_sync, ierr)
-  
-          else
-            print*,"===> IO Error: unsuported integer type"
-            stop 1
-          end if
-  
-      class default
-        print*,"Unknown IO process handler type"
-        stop 1
-
-      end select
-
-    end subroutine
-
-    !>  Read a 1D 64-bit integer array from file
-    !
-    !> @todo Check if the "mode" can be read from the configuration file
-    module subroutine read_array_int64_1D(io_proc, var_name, global_start, count, var)
-      class(io_process), intent(in) :: io_proc                  !< ADIOS2 IO process used for reading
-      character (len=*), intent(in) :: var_name                 !< Name of integer array to read
-      integer(int64), dimension(1), intent(in) :: global_start  !< What global index to start reading from
-      integer(int64), dimension(1), intent(in) :: count         !< How many array element to read
-      integer(int64), dimension(:), intent(inout) :: var        !< The 1D integer array    
-
-      type(adios2_variable):: adios2_var
-      integer(int32), dimension(:), allocatable :: tmp_var32
-      integer(ccs_int) :: ierr
-
-      select type(io_proc)
-        type is(adios2_io_process)
-
-          call adios2_inquire_variable(adios2_var, io_proc%io_task, var_name, ierr)
-          call adios2_set_selection(adios2_var, 1, global_start, count, ierr)
-
-          if (adios2_var%type == adios2_type_integer4) then
-
-            allocate(tmp_var32(size(var)))
-
-            call adios2_get(io_proc%engine, adios2_var, tmp_var32, adios2_mode_sync, ierr)
-            var = int(tmp_var32, int64)
-  
-          else if (adios2_var%type == adios2_type_integer8) then
-  
-            call adios2_get(io_proc%engine, adios2_var, var, adios2_mode_sync, ierr)
-  
-          else
-            print*,"===> IO Error: unsuported integer type"
-            stop 1
-          end if
-  
-      class default
-        print*,"Unknown IO process handler type"
-        stop 1
-
-      end select
-
-    end subroutine
-
-    !>  Read a 2D 32-bit integer array from file
-    !
-    !> @todo Check if the "mode" can be read from the configuration file
-    module subroutine read_array_int32_2D(io_proc, var_name, global_start, count, var)
-      class(io_process), intent(in) :: io_proc                  !< ADIOS2 IO process used for reading
-      character (len=*), intent(in) :: var_name                 !< Name of integer array to read
-      integer(int64), dimension(2), intent(in) :: global_start  !< What global index to start reading from
-      integer(int64), dimension(2), intent(in) :: count         !< How many array elements to read
-      integer(int32), dimension(:,:), intent(inout) :: var      !< The 2D integer array
-
-      type(adios2_variable):: adios2_var
-      integer(int64), dimension(:,:), allocatable :: tmp_var64
-      integer(ccs_int) :: ierr
-
-      select type(io_proc)
-        type is(adios2_io_process)
-
-          call adios2_inquire_variable(adios2_var, io_proc%io_task, var_name, ierr)
-          call adios2_set_selection(adios2_var, 2, global_start, count, ierr)
-
-          if (adios2_var%type == adios2_type_integer8) then
-
-            allocate(tmp_var64(size(var, dim = 1),size(var, dim = 2)))
-
-            call downcast_warning()
-            call adios2_get(io_proc%engine, adios2_var, tmp_var64, adios2_mode_sync, ierr)
-            var = int(tmp_var64, int32)
-  
-          else if (adios2_var%type == adios2_type_integer4) then
-  
-            call adios2_get(io_proc%engine, adios2_var, var, adios2_mode_sync, ierr)
-  
-          else
-            print*,"===> IO Error: unsuported integer type"
-            stop 1
-          end if
-
-      class default
-        print*,"Unknown IO process handler type"
-        stop 1
-
-      end select
-
-    end subroutine
-
-    !>  Read a 2D 64-bit integer array from file
-    !
-    !> @todo Check if the "mode" can be read from the configuration file
-    module subroutine read_array_int64_2D(io_proc, var_name, global_start, count, var)
-      class(io_process), intent(in) :: io_proc                  !< ADIOS2 IO process used for reading
-      character (len=*), intent(in) :: var_name                 !< Name of integer array to read
-      integer(int64), dimension(2), intent(in) :: global_start  !< What global index to start reading from
-      integer(int64), dimension(2), intent(in) :: count         !< How many array element to read
-      integer(int64), dimension(:,:), intent(inout) :: var      !< The 2D integer array
-
-      type(adios2_variable):: adios2_var
-      integer(int32), dimension(:,:), allocatable :: tmp_var32
-      integer(ccs_int) :: ierr
-
-      select type(io_proc)
-        type is(adios2_io_process)
-
-          call adios2_inquire_variable(adios2_var, io_proc%io_task, var_name, ierr)
-          call adios2_set_selection(adios2_var, 2, global_start, count, ierr)
-=======
     select type (io_proc)
     type is (adios2_io_process)
 
@@ -370,17 +180,12 @@
       call adios2_set_selection(adios2_var, 1, global_start, count, ierr)
 
       if (adios2_var%type == adios2_type_integer8) then
->>>>>>> 8ddcecfc
 
         allocate (tmp_var64(size(var)))
 
-<<<<<<< HEAD
-            allocate(tmp_var32(size(var, dim = 1),size(var, dim = 2)))
-=======
         call downcast_warning()
         call adios2_get(io_proc%engine, adios2_var, tmp_var64, adios2_mode_sync, ierr)
         var = int(tmp_var64, int32)
->>>>>>> 8ddcecfc
 
       else if (adios2_var%type == adios2_type_integer4) then
 
@@ -517,12 +322,8 @@
         call error_abort("IO Error: unsuported integer type")
       end if
 
-<<<<<<< HEAD
-            allocate(tmp_var64(size(var, dim = 1),size(var, dim = 2)))
-=======
-    class default
-      call error_abort("Unknown IO process handler type")
->>>>>>> 8ddcecfc
+    class default
+      call error_abort("Unknown IO process handler type")
 
     end select
 
@@ -571,9 +372,6 @@
 
   end subroutine
 
-<<<<<<< HEAD
-            allocate(tmp_var32(size(var, dim = 1),size(var, dim = 2)))
-=======
   !v Read a 1D 64-bit real array from file
   !
   !  @todo Check if the "mode" can be read from the configuration file
@@ -587,7 +385,6 @@
     type(adios2_variable) :: adios2_var
     real(real32), dimension(:), allocatable :: tmp_var32
     integer(ccs_int) :: ierr
->>>>>>> 8ddcecfc
 
     select type (io_proc)
     type is (adios2_io_process)
@@ -708,4 +505,4 @@
     print *, "===> Downcasting from 64-bit to 32-bit, possible loss of precision."
   end subroutine
 
-end submodule+end submodule
