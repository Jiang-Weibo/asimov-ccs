--- conflicted
+++ resolved
@@ -108,19 +108,14 @@
       call get_natural_data(par_env, mesh, output_list(i)%ptr%values, data)
       data_name = "/" // trim(output_list(i)%name)
       call write_array(sol_writer, data_name, sel_shape, sel_start, sel_count, data)
-<<<<<<< HEAD
-=======
-      call restore_vector_data(output_list(i)%ptr%values, data)
 
       ! Store residuals if available
       if (allocated(output_list(i)%ptr%residuals)) then
-        call get_vector_data(output_list(i)%ptr%residuals, data)
+        call get_natural_data(par_env, mesh, output_list(i)%ptr%residuals, data)
         data_name = "/" // trim(output_list(i)%name // "_res")
         call write_array(sol_writer, data_name, sel_shape, sel_start, sel_count, data)
-        call restore_vector_data(output_list(i)%ptr%residuals, data)
       end if
 
->>>>>>> d776587b
     end do
 
     ! Write out gradients, if required (e.g. for calculating enstrophy)
