--- conflicted
+++ resolved
@@ -24,11 +24,7 @@
 
   end subroutine
 
-<<<<<<< HEAD
-  !> Read the field data to file
-=======
   !> Read the field data from file
->>>>>>> 07a613ae
   module subroutine read_fields(par_env, case_name, mesh, flow, step, maxstep)
 
     use kinds, only: ccs_long
@@ -81,10 +77,6 @@
     integer(ccs_int) :: index_global
 
     real(ccs_long), dimension(:), pointer :: output_data
-<<<<<<< HEAD
-    integer(ccs_int) :: index_p, n_local, global_index_p, natural_index_p
-=======
->>>>>>> 07a613ae
     class(field), pointer :: phi
 
     sol_file = case_name // '.sol.h5'
@@ -92,13 +84,8 @@
 
     call timer_register("Get natural data (output)", timer_index_nat_data_output)
     call timer_register("Get natural data (grads)", timer_index_nat_data)
-<<<<<<< HEAD
-    call timer_register("Write output time", timer_index_output)
-    call timer_register("Write gradients time", timer_index_grad)
-=======
     call timer_register("Read output time", timer_index_output)
     call timer_register("Read gradients time", timer_index_grad)
->>>>>>> 07a613ae
 
     if (present(step)) then
       ! Unsteady case
@@ -140,26 +127,16 @@
     call get_num_steps(sol_reader, steps)
     steps = steps - 1  ! Set to max. step (count starts from 0)
 
-<<<<<<< HEAD
-     ! Loop over output list and write out
-=======
     ! Loop over output list and write out
->>>>>>> 07a613ae
     call timer_start(timer_index_output)
     do i = 1, size(flow%fields)
       call get_field(flow, i, phi)
       if (phi%output) then
-<<<<<<< HEAD
-        call timer_start(timer_index_nat_data_output)
-        call get_natural_data(par_env, mesh, phi%values, data)
-        call timer_stop(timer_index_nat_data_output)
-=======
         ! XXX: This seems unnecessary?
         call timer_start(timer_index_nat_data_output)
         call get_natural_data(par_env, mesh, phi%values, data)
         call timer_stop(timer_index_nat_data_output)
 
->>>>>>> 07a613ae
         data_name = "/" // trim(phi%name)
 
         call read_array(sol_reader, data_name, sel_start, sel_count, data, steps)
@@ -172,14 +149,6 @@
         call get_vector_data(phi%values, output_data)
         output_data = re_order_data
 
-<<<<<<< HEAD
-        call get_local_num_cells(n_local)
-        do index_p = 1, n_local
-          call create_cell_locator(index_p, loc_p) 
-          call get_global_index(loc_p, global_index_p)
-          call get_natural_index(loc_p, natural_index_p)
-        end do
-=======
         ! XXX: This doesn't appear to do anything
         ! call get_local_num_cells(n_local)
         ! do index_p = 1, n_local
@@ -187,7 +156,6 @@
         !   call get_global_index(loc_p, global_index_p)
         !   call get_natural_index(loc_p, natural_index_p)
         ! end do
->>>>>>> 07a613ae
 
         call restore_vector_data(phi%values, output_data)
         call update(phi%values)
@@ -198,11 +166,6 @@
     
     call timer_stop(timer_index_output)
 
-<<<<<<< HEAD
-    !call end_step(sol_reader)
-
-=======
->>>>>>> 07a613ae
     if (allocated(data)) then
       deallocate (data)
     end if
@@ -220,11 +183,7 @@
       call cleanup_io(io_env)
     end if
   
-<<<<<<< HEAD
-  end subroutine
-=======
   end subroutine read_fields
->>>>>>> 07a613ae
 
 
   !> Write the field data to file
