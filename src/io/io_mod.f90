!v Module file io_mod.f90
!
!  Provides an interface to IO functions.
module io

  use iso_fortran_env, only: int32, int64, real32, real64
  use types, only: io_environment, io_process, ccs_mesh
  use parallel_types, only: parallel_environment
  use constants, only: ndim, adiosconfig

  implicit none

  private

  public :: initialise_io
  public :: cleanup_io
  public :: configure_io
  public :: open_file
  public :: close_file
  public :: read_scalar
  public :: read_array
  public :: write_scalar
  public :: write_array
  !public :: write_solution

  interface read_scalar
    module procedure read_scalar_int32
    module procedure read_scalar_int64
    module procedure read_scalar_real32
    module procedure read_scalar_real64
  end interface

  interface read_array
    module procedure read_array_int32_1D
    module procedure read_array_int64_1D
    module procedure read_array_int32_2D
    module procedure read_array_int64_2D
    module procedure read_array_real32_1D
    module procedure read_array_real64_1D
    module procedure read_array_real32_2D
    module procedure read_array_real64_2D
  end interface

<<<<<<< HEAD
  interface write_scalar
    module procedure write_scalar_int32
    module procedure write_scalar_int64
    module procedure write_scalar_real32
    module procedure write_scalar_real64
  end interface

  interface write_array
    module procedure write_array_int32_1D
    module procedure write_array_int64_1D
    module procedure write_array_int32_2D
    module procedure write_array_int64_2D
    module procedure write_array_real32_1D
    module procedure write_array_real64_1D
    module procedure write_array_real32_2D
    module procedure write_array_real64_2D
  end interface

  interface 

  !>  Initialise the IO environment
  !
  !> param[in]  par_env     : parallel environment that IO environment
  !!                          will reside on
  !> param[in]  config_file : name of the IO configuration file
  !> param[out] io_env      : IO environment
  module subroutine initialise_io(par_env, config_file, io_env)
    class(parallel_environment), intent(in) :: par_env
    character (len=*), optional, intent(in) :: config_file
    class(io_environment), allocatable, intent(out) :: io_env
  end subroutine

  !>  Clean up the IO environment
  !
  !> param[inout] io_env : IO environment
  module subroutine cleanup_io(io_env)
    class(io_environment), intent(inout) :: io_env
  end subroutine

  !>  Configure the IO process
  !
  !> param[in]  io_env       : IO environment
  !> param[in]  process_name : name of the IO process to be configured
  !> param[out] io_proc      : the configured IO process
  module subroutine configure_io(io_env, process_name, io_proc)
    class(io_environment), intent(in) :: io_env
    character (len=*), intent(in) :: process_name
    class(io_process), allocatable, intent(out) :: io_proc
  end subroutine

  !>  Open file
  !
  !> param[in] filename   : name of file to open
  !> param[in] mode       : choose whether to read, write or append
  !> param[inout] io_proc : object that include IO environment handles
  module subroutine open_file(filename, mode, io_proc)
    character (len=*), intent(in) :: filename
    character (len=*), intent(in) :: mode
    class(io_process), intent(inout) :: io_proc
  end subroutine

  !>  Close file
  !
  !> param[in] io_proc : IO process
  module subroutine close_file(io_proc)
    class(io_process), intent(inout) :: io_proc
  end subroutine

  !>  Read a scalar integer from file
  !
  !> param[in]  io_proc   : IO process used for reading
  !> param[in]  attr_name : Name of scalar integer to read
  !> param[out] attr      : Value of scalar integer
  module subroutine read_scalar_int32(io_proc, attr_name, attr)
    class(io_process), intent(in) :: io_proc
    character (len=*), intent(in) :: attr_name
    integer(int32), intent(out) :: attr
  end subroutine

  !>  Read a scalar long integer from file
  !
  !> param[in]  io_proc   : IO process used for reading
  !> param[in]  attr_name : Name of scalar long integer to read
  !> param[out] attr      : Value of scalar long integer
  module subroutine read_scalar_int64(io_proc, attr_name, attr)
    class(io_process), intent(in) :: io_proc
    character (len=*), intent(in) :: attr_name
    integer(int64), intent(out) :: attr
  end subroutine

  !>  Read a scalar real from file
  !
  !> param[in]  io_proc   : IO process used for reading
  !> param[in]  attr_name : Name of scalar real to read
  !> param[out] attr      : Value of scalar real
  module subroutine read_scalar_real32(io_proc, attr_name, attr)
    class(io_process), intent(in) :: io_proc
    character (len=*), intent(in) :: attr_name
    real(real32), intent(out) :: attr
  end subroutine

  !>  Read a scalar double precision real from file
  !
  !> param[in]  io_proc   : IO process used for reading
  !> param[in]  attr_name : Name of scalar double precision real to read
  !> param[out] attr      : Value of scalar double precision real
  module subroutine read_scalar_real64(io_proc, attr_name, attr)
    class(io_process), intent(in) :: io_proc
    character (len=*), intent(in) :: attr_name
    real(real64), intent(out) :: attr
  end subroutine

  !>  Read a 1D 32-bit integer array from file
  !
  !> param[in]    io_proc  : IO process used for reading
  !> param[in]    var_name : Name of integer array to read
  !> param[in]    global_start : What global index to start reading from
  !> param[in]    count    : How many array element to read
  !> param[input] var      : The 1D integer array
  module subroutine read_array_int32_1D(io_proc, var_name, global_start, count, var)
    class(io_process), intent(in) :: io_proc
    character (len=*), intent(in) :: var_name
    integer(int64), dimension(1), intent(in) :: global_start
    integer(int64), dimension(1), intent(in) :: count
    integer(int32), dimension(:), intent(inout) :: var
  end subroutine
  !>  Read a 1D 64-bit integer array from file
  !
  !> param[in]    io_proc  : IO process used for reading
  !> param[in]    var_name : Name of integer array to read
  !> param[in]    global_start : What global index to start reading from
  !> param[in]    count    : How many array element to read
  !> param[input] var      : The 1D integer array
=======
  interface

    !> Initialise the IO environment
    module subroutine initialise_io(par_env, config_file, io_env)
      class(parallel_environment), intent(in) :: par_env        !< parallel environment that IO environment will reside on
      character(len=*), optional, intent(in) :: config_file     !< name of the IO configuration file
      class(io_environment), allocatable, intent(out) :: io_env
    end subroutine

    !> Clean up the IO environment
    module subroutine cleanup_io(io_env)
      class(io_environment), intent(inout) :: io_env !< IO environment
    end subroutine

    !> Configure the IO process
    module subroutine configure_io(io_env, process_name, io_proc)
      class(io_environment), intent(in) :: io_env            !< IO environment
      character(len=*), intent(in) :: process_name           !< name of the IO process to be configured
      class(io_process), allocatable, intent(out) :: io_proc !< the configured IO process
    end subroutine

    !> Open file
    module subroutine open_file(filename, mode, io_proc)
      character(len=*), intent(in) :: filename    !< name of file to open
      character(len=*), intent(in) :: mode        !< choose whether to read, write or append
      class(io_process), intent(inout) :: io_proc !< object that include IO environment handles
    end subroutine

    !> Close file
    module subroutine close_file(io_proc)
      class(io_process), intent(inout) :: io_proc !< IO process
    end subroutine

    !> Read a scalar integer from file
    module subroutine read_scalar_int32(io_proc, attr_name, attr)
      class(io_process), intent(in) :: io_proc !< IO process used for reading
      character(len=*), intent(in) :: attr_name !< Name of scalar integer to read
      integer(int32), intent(out) :: attr !< Value of scalar integer
    end subroutine

    !> Read a scalar long integer from file
    module subroutine read_scalar_int64(io_proc, attr_name, attr)
      class(io_process), intent(in) :: io_proc  !< IO process used for reading
      character(len=*), intent(in) :: attr_name !< Name of scalar long integer to read
      integer(int64), intent(out) :: attr       !< Value of scalar long integer
    end subroutine

    !> Read a scalar real from file
    module subroutine read_scalar_real32(io_proc, attr_name, attr)
      class(io_process), intent(in) :: io_proc  !< IO process used for reading
      character(len=*), intent(in) :: attr_name !< Name of scalar real to read
      real(real32), intent(out) :: attr         !< Value of scalar real
    end subroutine

    !> Read a scalar double precision real from file
    module subroutine read_scalar_real64(io_proc, attr_name, attr)
      class(io_process), intent(in) :: io_proc  !< IO process used for reading
      character(len=*), intent(in) :: attr_name !< Name of scalar double precision real to read
      real(real64), intent(out) :: attr         !< Value of scalar double precision real
    end subroutine

    !> Read a 1D 32-bit integer array from file
    module subroutine read_array_int32_1D(io_proc, var_name, global_start, count, var)
      class(io_process), intent(in) :: io_proc                 !< IO process used for reading
      character(len=*), intent(in) :: var_name                 !< Name of integer array to read
      integer(int64), dimension(1), intent(in) :: global_start !< What global index to start reading from
      integer(int64), dimension(1), intent(in) :: count        !< How many array element to read
      integer(int32), dimension(:), intent(inout) :: var       !< The 1D integer array
    end subroutine
    !> Read a 1D 64-bit integer array from file
>>>>>>> fbdaa943
    module subroutine read_array_int64_1D(io_proc, var_name, global_start, count, var)
      class(io_process), intent(in) :: io_proc                 !< IO process used for reading
      character(len=*), intent(in) :: var_name                 !< Name of integer array to read
      integer(int64), dimension(1), intent(in) :: global_start !< What global index to start reading from
      integer(int64), dimension(1), intent(in) :: count        !< How many array element to read
      integer(int64), dimension(:), intent(inout) :: var       !< The 1D integer array
    end subroutine

    !> Read a 2D 32-bit integer array from file
    module subroutine read_array_int32_2D(io_proc, var_name, global_start, count, var)
      class(io_process), intent(in) :: io_proc                 !< IO process used for reading
      character(len=*), intent(in) :: var_name                 !< Name of integer array to read
      integer(int64), dimension(2), intent(in) :: global_start !< What global index to start reading from
      integer(int64), dimension(2), intent(in) :: count        !< How many array element to read
      integer(int32), dimension(:, :), intent(inout) :: var    !< The 2D integer array
    end subroutine

    !> Read a 2D 64-bit integer array from file
    module subroutine read_array_int64_2D(io_proc, var_name, global_start, count, var)
      class(io_process), intent(in) :: io_proc                 !< IO process used for reading
      character(len=*), intent(in) :: var_name                 !< Name of integer array to read
      integer(int64), dimension(2), intent(in) :: global_start !< What global index to start reading from
      integer(int64), dimension(2), intent(in) :: count        !< How many array element to read
      integer(int64), dimension(:, :), intent(inout) :: var    !< The 2D integer array
    end subroutine

    !> Read a 1D 32-bit real array from file
    module subroutine read_array_real32_1D(io_proc, var_name, global_start, count, var)
      class(io_process), intent(in) :: io_proc                 !< IO process used for reading
      character(len=*), intent(in) :: var_name                 !< Name of real array to read
      integer(int64), dimension(1), intent(in) :: global_start !< What global index to start reading from
      integer(int64), dimension(1), intent(in) :: count        !< How many array element to read
      real(real32), dimension(:), intent(inout) :: var         !< The 1D real array
    end subroutine

    !> Read a 1D 64-bit real array from file
    module subroutine read_array_real64_1D(io_proc, var_name, global_start, count, var)
      class(io_process), intent(in) :: io_proc                 !< IO process used for reading
      character(len=*), intent(in) :: var_name                 !< Name of real array to read
      integer(int64), dimension(1), intent(in) :: global_start !< What global index to start reading from
      integer(int64), dimension(1), intent(in) :: count        !< How many array element to read
      real(real64), dimension(:), intent(inout) :: var         !< The 1D real array
    end subroutine

    !> Read a 2D 32-bit real array from file
    module subroutine read_array_real32_2D(io_proc, var_name, global_start, count, var)
      class(io_process), intent(in) :: io_proc                 !< IO process used for reading
      character(len=*), intent(in) :: var_name                 !< Name of real array to read
      integer(int64), dimension(2), intent(in) :: global_start !< What global index to start reading from
      integer(int64), dimension(2), intent(in) :: count        !< How many array element to read
      real(real32), dimension(:, :), intent(inout) :: var      !< The 2D real array
    end subroutine

    !> Read a 2D 64-bit real array from file
    module subroutine read_array_real64_2D(io_proc, var_name, global_start, count, var)
      class(io_process), intent(in) :: io_proc                 !< IO process used for reading
      character(len=*), intent(in) :: var_name                 !< Name of real array to read
      integer(int64), dimension(2), intent(in) :: global_start !< What global index to start reading from
      integer(int64), dimension(2), intent(in) :: count        !< How many array element to read
      real(real64), dimension(:, :), intent(inout) :: var      !< The 2D real array
    end subroutine

  !>  Write a scalar integer to file
  !
  !> param[in]  io_proc   : IO process used for reading
  !> param[in]  attr_name : Name of scalar integer to read
  !> param[out] attr      : Value of scalar integer
  module subroutine write_scalar_int32(io_proc, attr_name, attr)
    class(io_process), intent(in) :: io_proc
    character (len=*), intent(in) :: attr_name
    integer(int32), intent(in) :: attr
  end subroutine

  !>  Write a scalar long integer to file
  !
  !> param[in]  io_proc   : IO process used for reading
  !> param[in]  attr_name : Name of scalar long integer to read
  !> param[out] attr      : Value of scalar long integer
  module subroutine write_scalar_int64(io_proc, attr_name, attr)
    class(io_process), intent(in) :: io_proc
    character (len=*), intent(in) :: attr_name
    integer(int64), intent(in) :: attr
  end subroutine

  !>  Write a scalar real to file
  !
  !> param[in]  io_proc   : IO process used for reading
  !> param[in]  attr_name : Name of scalar real to read
  !> param[out] attr      : Value of scalar real
  module subroutine write_scalar_real32(io_proc, attr_name, attr)
    class(io_process), intent(in) :: io_proc
    character (len=*), intent(in) :: attr_name
    real(real32), intent(in) :: attr
  end subroutine

  !>  Write a scalar double precision real to file
  !
  !> param[in]  io_proc   : IO process used for reading
  !> param[in]  attr_name : Name of scalar double precision real to read
  !> param[out] attr      : Value of scalar double precision real
  module subroutine write_scalar_real64(io_proc, attr_name, attr)
    class(io_process), intent(in) :: io_proc
    character (len=*), intent(in) :: attr_name
    real(real64), intent(in) :: attr
  end subroutine

  !>  Write a 1D 32-bit integer array to file
  !
  !> param[in]    io_proc  : IO process used for reading
  !> param[in]    var_name : Name of integer array to read
  !> param[in]    global_shape : Global shape of array
  !> param[in]    global_start : What global index to start reading from
  !> param[in]    count    : How many array element to read
  !> param[in]    var      : The 1D integer array
  module subroutine write_array_int32_1D(io_proc, var_name, global_shape, global_start, count, var)
    class(io_process), intent(in) :: io_proc
    character (len=*), intent(in) :: var_name
    integer(int64), dimension(1), intent(in) :: global_shape
    integer(int64), dimension(1), intent(in) :: global_start
    integer(int64), dimension(1), intent(in) :: count
    integer(int32), dimension(:), intent(in) :: var
  end subroutine

  !>  Write a 1D 64-bit integer array to file
  !
  !> param[in]    io_proc  : IO process used for reading
  !> param[in]    var_name : Name of integer array to read
  !> param[in]    global_shape : Global shape of array
  !> param[in]    global_start : What global index to start reading from
  !> param[in]    count    : How many array element to read
  !> param[in]    var      : The 1D integer array
  module subroutine write_array_int64_1D(io_proc, var_name, global_shape, global_start, count, var)
    class(io_process), intent(in) :: io_proc
    character (len=*), intent(in) :: var_name
    integer(int64), dimension(1), intent(in) :: global_shape
    integer(int64), dimension(1), intent(in) :: global_start
    integer(int64), dimension(1), intent(in) :: count
    integer(int64), dimension(:), intent(in) :: var
  end subroutine

  !>  Write a 2D 32-bit integer array to file
  !
  !> param[in]    io_proc  : IO process used for reading
  !> param[in]    var_name : Name of integer array to read
  !> param[in]    global_shape : Global shape of array
  !> param[in]    global_start : What global index to start reading from
  !> param[in]    count    : How many array element to read
  !> param[in]    var      : The 2D integer array
  module subroutine write_array_int32_2D(io_proc, var_name, global_shape, global_start, count, var)
    class(io_process), intent(in) :: io_proc
    character (len=*), intent(in) :: var_name
    integer(int64), dimension(2), intent(in) :: global_shape
    integer(int64), dimension(2), intent(in) :: global_start
    integer(int64), dimension(2), intent(in) :: count
    integer(int32), dimension(:,:), intent(in) :: var
  end subroutine

  !>  Write a 2D 64-bit integer array to file
  !
  !> param[in]    io_proc  : IO process used for reading
  !> param[in]    var_name : Name of integer array to read
  !> param[in]    global_shape : Global shape of array
  !> param[in]    global_start : What global index to start reading from
  !> param[in]    count    : How many array element to read
  !> param[in]    var      : The 2D integer array
  module subroutine write_array_int64_2D(io_proc, var_name, global_shape, global_start, count, var)
    class(io_process), intent(in) :: io_proc
    character (len=*), intent(in) :: var_name
    integer(int64), dimension(2), intent(in) :: global_shape
    integer(int64), dimension(2), intent(in) :: global_start
    integer(int64), dimension(2), intent(in) :: count
    integer(int64), dimension(:,:), intent(in) :: var
  end subroutine

  !>  Write a 1D 32-bit real array to file
  !
  !> param[in]    io_proc  : IO process used for reading
  !> param[in]    var_name : Name of real array to read
  !> param[in]    global_shape : Global shape of array
  !> param[in]    global_start : What global index to start reading from
  !> param[in]    count    : How many array element to read
  !> param[in]    var      : The 1D real array
  module subroutine write_array_real32_1D(io_proc, var_name, global_shape, global_start, count, var)
    class(io_process), intent(in) :: io_proc
    character (len=*), intent(in) :: var_name
    integer(int64), dimension(1), intent(in) :: global_shape
    integer(int64), dimension(1), intent(in) :: global_start
    integer(int64), dimension(1), intent(in) :: count
    real(real32), dimension(:), intent(in) :: var
  end subroutine

  !>  Write a 1D 64-bit real array to file
  !
  !> param[in]    io_proc  : IO process used for reading
  !> param[in]    var_name : Name of real array to read
  !> param[in]    global_shape : Global shape of array
  !> param[in]    global_start : What global index to start reading from
  !> param[in]    count    : How many array element to read
  !> param[in]    var      : The 1D real array
  module subroutine write_array_real64_1D(io_proc, var_name, global_shape, global_start, count, var)
    class(io_process), intent(in) :: io_proc
    character (len=*), intent(in) :: var_name
    integer(int64), dimension(1), intent(in) :: global_shape
    integer(int64), dimension(1), intent(in) :: global_start
    integer(int64), dimension(1), intent(in) :: count
    real(real64), dimension(:), intent(in) :: var
  end subroutine

  !>  Write a 2D 32-bit real array to file
  !
  !> param[in]    io_proc  : IO process used for reading
  !> param[in]    var_name : Name of real array to read
  !> param[in]    global_shape : Global shape of array
  !> param[in]    global_start : What global index to start reading from
  !> param[in]    count    : How many array element to read
  !> param[in]    var      : The 2D real array
  module subroutine write_array_real32_2D(io_proc, var_name, global_shape, global_start, count, var)
    class(io_process), intent(in) :: io_proc
    character (len=*), intent(in) :: var_name
    integer(int64), dimension(2), intent(in) :: global_shape
    integer(int64), dimension(2), intent(in) :: global_start
    integer(int64), dimension(2), intent(in) :: count
    real(real32), dimension(:,:), intent(in) :: var
  end subroutine

  !>  Write a 2D 64-bit real array to file
  !
  !> param[in]    io_proc  : IO process used for reading
  !> param[in]    var_name : Name of real array to read
  !> param[in]    global_shape : Global shape of array
  !> param[in]    global_start : What global index to start reading from
  !> param[in]    count    : How many array element to read
  !> param[in]    var      : The 2D real array
  module subroutine write_array_real64_2D(io_proc, var_name, global_shape, global_start, count, var)
    class(io_process), intent(in) :: io_proc
    character (len=*), intent(in) :: var_name
    integer(int64), dimension(2), intent(in) :: global_shape
    integer(int64), dimension(2), intent(in) :: global_start
    integer(int64), dimension(2), intent(in) :: count
    real(real64), dimension(:,:), intent(in) :: var
  end subroutine

  !module subroutine write_solution(par_env, case_name, mesh)
  !  class(parallel_environment), allocatable, target, intent(in) :: par_env
  !  character(len=:), allocatable, intent(in) :: case_name
  !  type(ccs_mesh), intent(in) :: mesh
  !end subroutine

  end interface

end module io<|MERGE_RESOLUTION|>--- conflicted
+++ resolved
@@ -41,7 +41,6 @@
     module procedure read_array_real64_2D
   end interface
 
-<<<<<<< HEAD
   interface write_scalar
     module procedure write_scalar_int32
     module procedure write_scalar_int64
@@ -60,122 +59,6 @@
     module procedure write_array_real64_2D
   end interface
 
-  interface 
-
-  !>  Initialise the IO environment
-  !
-  !> param[in]  par_env     : parallel environment that IO environment
-  !!                          will reside on
-  !> param[in]  config_file : name of the IO configuration file
-  !> param[out] io_env      : IO environment
-  module subroutine initialise_io(par_env, config_file, io_env)
-    class(parallel_environment), intent(in) :: par_env
-    character (len=*), optional, intent(in) :: config_file
-    class(io_environment), allocatable, intent(out) :: io_env
-  end subroutine
-
-  !>  Clean up the IO environment
-  !
-  !> param[inout] io_env : IO environment
-  module subroutine cleanup_io(io_env)
-    class(io_environment), intent(inout) :: io_env
-  end subroutine
-
-  !>  Configure the IO process
-  !
-  !> param[in]  io_env       : IO environment
-  !> param[in]  process_name : name of the IO process to be configured
-  !> param[out] io_proc      : the configured IO process
-  module subroutine configure_io(io_env, process_name, io_proc)
-    class(io_environment), intent(in) :: io_env
-    character (len=*), intent(in) :: process_name
-    class(io_process), allocatable, intent(out) :: io_proc
-  end subroutine
-
-  !>  Open file
-  !
-  !> param[in] filename   : name of file to open
-  !> param[in] mode       : choose whether to read, write or append
-  !> param[inout] io_proc : object that include IO environment handles
-  module subroutine open_file(filename, mode, io_proc)
-    character (len=*), intent(in) :: filename
-    character (len=*), intent(in) :: mode
-    class(io_process), intent(inout) :: io_proc
-  end subroutine
-
-  !>  Close file
-  !
-  !> param[in] io_proc : IO process
-  module subroutine close_file(io_proc)
-    class(io_process), intent(inout) :: io_proc
-  end subroutine
-
-  !>  Read a scalar integer from file
-  !
-  !> param[in]  io_proc   : IO process used for reading
-  !> param[in]  attr_name : Name of scalar integer to read
-  !> param[out] attr      : Value of scalar integer
-  module subroutine read_scalar_int32(io_proc, attr_name, attr)
-    class(io_process), intent(in) :: io_proc
-    character (len=*), intent(in) :: attr_name
-    integer(int32), intent(out) :: attr
-  end subroutine
-
-  !>  Read a scalar long integer from file
-  !
-  !> param[in]  io_proc   : IO process used for reading
-  !> param[in]  attr_name : Name of scalar long integer to read
-  !> param[out] attr      : Value of scalar long integer
-  module subroutine read_scalar_int64(io_proc, attr_name, attr)
-    class(io_process), intent(in) :: io_proc
-    character (len=*), intent(in) :: attr_name
-    integer(int64), intent(out) :: attr
-  end subroutine
-
-  !>  Read a scalar real from file
-  !
-  !> param[in]  io_proc   : IO process used for reading
-  !> param[in]  attr_name : Name of scalar real to read
-  !> param[out] attr      : Value of scalar real
-  module subroutine read_scalar_real32(io_proc, attr_name, attr)
-    class(io_process), intent(in) :: io_proc
-    character (len=*), intent(in) :: attr_name
-    real(real32), intent(out) :: attr
-  end subroutine
-
-  !>  Read a scalar double precision real from file
-  !
-  !> param[in]  io_proc   : IO process used for reading
-  !> param[in]  attr_name : Name of scalar double precision real to read
-  !> param[out] attr      : Value of scalar double precision real
-  module subroutine read_scalar_real64(io_proc, attr_name, attr)
-    class(io_process), intent(in) :: io_proc
-    character (len=*), intent(in) :: attr_name
-    real(real64), intent(out) :: attr
-  end subroutine
-
-  !>  Read a 1D 32-bit integer array from file
-  !
-  !> param[in]    io_proc  : IO process used for reading
-  !> param[in]    var_name : Name of integer array to read
-  !> param[in]    global_start : What global index to start reading from
-  !> param[in]    count    : How many array element to read
-  !> param[input] var      : The 1D integer array
-  module subroutine read_array_int32_1D(io_proc, var_name, global_start, count, var)
-    class(io_process), intent(in) :: io_proc
-    character (len=*), intent(in) :: var_name
-    integer(int64), dimension(1), intent(in) :: global_start
-    integer(int64), dimension(1), intent(in) :: count
-    integer(int32), dimension(:), intent(inout) :: var
-  end subroutine
-  !>  Read a 1D 64-bit integer array from file
-  !
-  !> param[in]    io_proc  : IO process used for reading
-  !> param[in]    var_name : Name of integer array to read
-  !> param[in]    global_start : What global index to start reading from
-  !> param[in]    count    : How many array element to read
-  !> param[input] var      : The 1D integer array
-=======
   interface
 
     !> Initialise the IO environment
@@ -246,7 +129,6 @@
       integer(int32), dimension(:), intent(inout) :: var       !< The 1D integer array
     end subroutine
     !> Read a 1D 64-bit integer array from file
->>>>>>> fbdaa943
     module subroutine read_array_int64_1D(io_proc, var_name, global_start, count, var)
       class(io_process), intent(in) :: io_proc                 !< IO process used for reading
       character(len=*), intent(in) :: var_name                 !< Name of integer array to read
