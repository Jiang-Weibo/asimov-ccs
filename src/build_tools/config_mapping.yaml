bases: 
  mpi_petsc: 
    defaults:
      mat_common: mat_common
      mat: mat_petsc
      vec_common: vec_common
      vec: vec_petsc
      solver_common: solver_common
      solver: solver_petsc
      parallel_env: parallel_env_mpi_petsc
      parallel_env_error: parallel_errors_mpi_petsc
      parallel_utils: parallel_utils_mpi
<<<<<<< HEAD
      read_config: read_config_yaml
      io: io_adios2
      io_setup: io_setup_adios2
    options:
      #component: [opt_1, opt_2, opt_3]
=======
      meshing: meshing_accessors
    #options:
      #component: [opt_1, opt_2, opt_3]
  mpi:
    defaults:
      mat_common: mat_common
      mat: mat_petsc
      vec_common: vec_common
      vec: vec_petsc
      solver_common: solver_common
      solver: solver_petsc
      parallel_env: parallel_env_mpi
      parallel_env_error: parallel_errors_mpi
      parallel_utils: parallel_utils_mpi
      meshing: meshing_accessors
>>>>>>> bb7ed525
<|MERGE_RESOLUTION|>--- conflicted
+++ resolved
@@ -10,13 +10,10 @@
       parallel_env: parallel_env_mpi_petsc
       parallel_env_error: parallel_errors_mpi_petsc
       parallel_utils: parallel_utils_mpi
-<<<<<<< HEAD
       read_config: read_config_yaml
       io: io_adios2
       io_setup: io_setup_adios2
     options:
-      #component: [opt_1, opt_2, opt_3]
-=======
       meshing: meshing_accessors
     #options:
       #component: [opt_1, opt_2, opt_3]
@@ -31,5 +28,4 @@
       parallel_env: parallel_env_mpi
       parallel_env_error: parallel_errors_mpi
       parallel_utils: parallel_utils_mpi
-      meshing: meshing_accessors
->>>>>>> bb7ed525
+      meshing: meshing_accessors