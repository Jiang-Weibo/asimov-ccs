!v boundary conditions module
!
!  Various BC related functionality. Need to expand.

module boundary_conditions
#include "ccs_macros.inc"

  use utils, only: exit_print, debug_print, str
  use types, only: bc_config, field, bc_profile
  use kinds, only: ccs_int, ccs_real
  use fortran_yaml_c_interface, only: parse
  use read_config, only: get_bc_field
  use bc_constants
  use error_codes

  implicit none

  private
  public :: read_bc_config
  public :: allocate_bc_arrays
  public :: get_bc_index
  public :: set_bc_real_value
  public :: set_bc_type
  public :: set_bc_id
  public :: set_bc_profile

contains

  !> Reads config file and assigns data to BC structure
  subroutine read_bc_config(filename, bc_field, phi)
    character(len=*), intent(in) :: filename !< name of the config file
    character(len=*), intent(in) :: bc_field !< string denoting which field we want to read in
    class(field), intent(inout) :: phi       !< the bc struct of the corresponding field

    class(*), pointer :: config_file
    character(:), allocatable :: error

    config_file => parse(filename, error)
    if (allocated(error)) then
      call error_abort(trim(error))
    end if

    call dprint("reading bc config " // bc_field)
    call get_bc_field(config_file, "name", phi)
    call get_bc_field(config_file, "type", phi, required=.false.)
    call get_bc_field(config_file, "value", phi, required=.false.)
    call get_bc_field(config_file, bc_field, phi)
  end subroutine read_bc_config

  !> Sets the appropriate integer values for strings with given by the key-value pair attribute, value
  pure subroutine set_bc_type(boundary_index, bc_type, bcs)
    integer(ccs_int), intent(in) :: boundary_index !< Index of the boundary within bcs struct arrays
    character(len=*), intent(in) :: bc_type        !< string giving the bc type
    type(bc_config), intent(inout) :: bcs          !< bcs struct

    select case (bc_type)
    case ("periodic")
      bcs%bc_types(boundary_index) = bc_type_periodic
    case ("sym")
      bcs%bc_types(boundary_index) = bc_type_sym
    case ("dirichlet")
      bcs%bc_types(boundary_index) = bc_type_dirichlet
    case ("neumann")
      bcs%bc_types(boundary_index) = bc_type_neumann
    case ("extrapolate")
      bcs%bc_types(boundary_index) = bc_type_extrapolate
    case ("wall")
      bcs%bc_types(boundary_index) = bc_type_wall
    case ("profile")
      bcs%bc_types(boundary_index) = bc_type_profile
    case default
      error stop invalid_bc_name ! Invalid BC type string received
    end select

  end subroutine set_bc_type

  !> Sets the bc struct's id field to the appropriate integer value
<<<<<<< HEAD
  subroutine set_bc_id(boundary_index, name, bcs)

    use ccs_base, only: mesh
    use meshing, only: get_bc_id
    
=======
  pure subroutine set_bc_id(boundary_index, name, bcs)
>>>>>>> 917c34e6
    integer(ccs_int), intent(in) :: boundary_index !< index of the boundary within the bc struct's arrays
    character(len=*), intent(in) :: name           !< string giving the bc name
    type(bc_config), intent(inout) :: bcs          !< the bcs struct

<<<<<<< HEAD
    integer :: bc_id
    
    call get_bc_id(mesh, name, bc_id)
    bcs%ids(boundary_index) = bc_id
    
=======
    ! XXX: in the general case this mapping should be read in from the mesh file
    select case (name)
    case ("left")
      bcs%ids(boundary_index) = 1
    case ("right")
      bcs%ids(boundary_index) = 2
    case ("bottom")
      bcs%ids(boundary_index) = 3
    case ("top")
      bcs%ids(boundary_index) = 4
    case ("back")
      bcs%ids(boundary_index) = 5
    case ("front")
      bcs%ids(boundary_index) = 6
    case ("other1")
      bcs%ids(boundary_index) = 7
    case ("other2")
      bcs%ids(boundary_index) = 8
    case ("other3")
      bcs%ids(boundary_index) = 9
    case ("other4")
      bcs%ids(boundary_index) = 10
    case ("other5")
      bcs%ids(boundary_index) = 11
    case default
      error stop invalid_bc_id ! Invalid BC name ID received
    end select

>>>>>>> 917c34e6
  end subroutine set_bc_id

  !> Sets the bc struct's value field to the given real value
  pure subroutine set_bc_real_value(boundary_index, val, bcs)
    integer(ccs_int), intent(in) :: boundary_index !< index of the boundary within the bc struct's arrays
    real(ccs_real), intent(in) :: val              !< the value to set
    type(bc_config), intent(inout) :: bcs          !< the bcs struct

    bcs%values(boundary_index) = val
  end subroutine set_bc_real_value

  !> Allocates arrays of the appropriate size for the name, type and value of the bcs
  pure subroutine allocate_bc_arrays(n_boundaries, bcs)
    integer(ccs_int), intent(in) :: n_boundaries !< the number of boundaries
    type(bc_config), intent(inout) :: bcs        !< the bc struct

    if (.not. allocated(bcs%ids)) then
      allocate (bcs%ids(n_boundaries))
    end if
    if (.not. allocated(bcs%bc_types)) then
      allocate (bcs%bc_types(n_boundaries))
    end if
    if (.not. allocated(bcs%values)) then
      allocate (bcs%values(n_boundaries))
    end if
    if (.not. allocated(bcs%profiles)) then
      allocate (bcs%profiles(n_boundaries))
    end if
  end subroutine allocate_bc_arrays

  !> Gets the index of the given boundary condition within the bc struct arrays
  pure subroutine get_bc_index(phi, index_nb, index_bc)
    class(field), intent(in) :: phi           !< The field whose bc we're getting
    integer(ccs_int), intent(in) :: index_nb  !< The index of the neighbouring boundary cell
    integer(ccs_int), intent(out) :: index_bc !< The index of the appropriate boundary in the bc struct

    ! Local variable
    integer(ccs_int), dimension(1) :: index_tmp ! The intrinsic returns a rank-1 array ...

    index_tmp = findloc(phi%bcs%ids, -index_nb)
    if (index_tmp(1) == 0) then
      error stop bc_index_not_found ! BC index not found
    end if
    
    index_bc = index_tmp(1)
  end subroutine get_bc_index

  !> Set boundary condition profile to the index_bc boundary
  pure subroutine set_bc_profile(phi, profile, index_bc)
    class(field), intent(inout) :: phi           !< The field whose profile we are setting
    type(bc_profile), intent(in) :: profile      !< BC profile
    integer(ccs_int), intent(in) :: index_bc     !< The index of the appropriate boundary in the bc struct

    phi%bcs%profiles(index_bc) = profile

  end subroutine

end module boundary_conditions<|MERGE_RESOLUTION|>--- conflicted
+++ resolved
@@ -75,55 +75,20 @@
   end subroutine set_bc_type
 
   !> Sets the bc struct's id field to the appropriate integer value
-<<<<<<< HEAD
-  subroutine set_bc_id(boundary_index, name, bcs)
+  pure subroutine set_bc_id(boundary_index, name, bcs)
 
     use ccs_base, only: mesh
     use meshing, only: get_bc_id
-    
-=======
-  pure subroutine set_bc_id(boundary_index, name, bcs)
->>>>>>> 917c34e6
+
     integer(ccs_int), intent(in) :: boundary_index !< index of the boundary within the bc struct's arrays
     character(len=*), intent(in) :: name           !< string giving the bc name
     type(bc_config), intent(inout) :: bcs          !< the bcs struct
 
-<<<<<<< HEAD
     integer :: bc_id
     
     call get_bc_id(mesh, name, bc_id)
     bcs%ids(boundary_index) = bc_id
     
-=======
-    ! XXX: in the general case this mapping should be read in from the mesh file
-    select case (name)
-    case ("left")
-      bcs%ids(boundary_index) = 1
-    case ("right")
-      bcs%ids(boundary_index) = 2
-    case ("bottom")
-      bcs%ids(boundary_index) = 3
-    case ("top")
-      bcs%ids(boundary_index) = 4
-    case ("back")
-      bcs%ids(boundary_index) = 5
-    case ("front")
-      bcs%ids(boundary_index) = 6
-    case ("other1")
-      bcs%ids(boundary_index) = 7
-    case ("other2")
-      bcs%ids(boundary_index) = 8
-    case ("other3")
-      bcs%ids(boundary_index) = 9
-    case ("other4")
-      bcs%ids(boundary_index) = 10
-    case ("other5")
-      bcs%ids(boundary_index) = 11
-    case default
-      error stop invalid_bc_id ! Invalid BC name ID received
-    end select
-
->>>>>>> 917c34e6
   end subroutine set_bc_id
 
   !> Sets the bc struct's value field to the given real value
