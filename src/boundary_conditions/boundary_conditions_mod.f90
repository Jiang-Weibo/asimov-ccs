!>  boundary conditions module
!
!>  Various BC related functionality. Need to expand.

module boundary_conditions
  use types, only: bc_config
  use kinds, only: ccs_int, ccs_real
  
  implicit none

  private
  public :: read_bc_config
  public :: set_all_bcs
  public :: set_region_bcs

  contains

<<<<<<< HEAD
  !> @brief Sets all BCs to the same type
  !
  !> @param[in] bc_type - the bc type to set for all regions 
  !> @param[inout] bcs  - the bc_config struct being set
  subroutine set_all_bcs(bc_type, bcs)
    integer(ccs_int), intent(in) :: bc_type
    type(bc_config), intent(inout) :: bcs
    integer(ccs_int) :: i

    do i = 1, size(bcs%region)
      bcs%region(i) = -i
      bcs%bc_type(i) = bc_type
    end do 
  end subroutine set_all_bcs

  !> @brief Sets individual region's BC type 
  !
  !> @param[in] region  - the region being updated 
  !> @param[in] bc_type - the bc type to set for all regions 
  !> @param[inout] bcs  - the bc_config struct being set
  subroutine set_region_bcs(region, bc_type, bcs)
    integer(ccs_int), intent(in) :: region
    integer(ccs_int), intent(in) :: bc_type
    type(bc_config), intent(inout) :: bcs
    integer(ccs_int) :: i

    do i = 1, size(bcs%region)
      if (bcs%region(i) == region) then
        bcs%bc_type(i) = bc_type
      end if
    end do 
  end subroutine set_region_bcs

  !> @brief Wrapper for reading config file and assigning data to BC structure
=======
  !>  Wrapper for reading config file and assigning data to BC structure
>>>>>>> feac801d
  !
  !> @param[in] filename - name of config file
  !> @param[out] bcs     - boundary conditions structure
  subroutine read_bc_config(filename, bcs) 
    use yaml, only: parse, error_length
    character(len=*), intent(in) :: filename
    type(bc_config), intent(out) :: bcs

    class(*), pointer :: config_file
    character(len=error_length) :: error

    config_file => parse(filename, error=error)
    if (error/='') then
      print*,trim(error)
      stop 1
    endif

    call get_bcs(config_file, bcs)
  end subroutine read_bc_config
  
  !>  Assigns bc data to structure
  !
  !> @param[in] config_file - pointer to configuration file
  !> @param[out] bcs        - boundary conditions structure
  subroutine get_bcs(config_file, bcs)
    use bc_constants
    use read_config, only: get_boundaries

    class(*), pointer, intent(in) :: config_file
    type(bc_config), intent(out) :: bcs
    character(len=16), dimension(:), allocatable :: region
    character(len=16), dimension(:), allocatable :: bc_type
    real(ccs_real), dimension(:,:), allocatable :: bc_data
    integer(ccs_int) :: i

    call get_boundaries(config_file, region, bc_type, bc_data)

    do i = 1, size(region)
      select case(region(i))
        case("left")
          bcs%region(i) = bc_region_left
        case("right")
          bcs%region(i) = bc_region_right
        case("top")
          bcs%region(i) = bc_region_top
        case("bottom")
          bcs%region(i) = bc_region_bottom
        case default
          print *, 'invalid BC region selected'
          stop 
      end select

      select case(bc_type(i))
        case("periodic")
          bcs%bc_type(i) = bc_type_periodic
        case("sym")
          bcs%bc_type(i) = bc_type_sym
        case("dirichlet")
          bcs%bc_type(i) = bc_type_dirichlet
        case("const_grad")
          bcs%bc_type(i) = bc_type_const_grad
        case default
          print *, 'invalid BC type selected'
          stop 
      end select
    end do
    ! ALEXEI: This specifies the values of the boundary conditions at the corners of the box (if dirichlet, 
    ! otherwise ignored).This is necessary for the scalar_advection case setup and the tests, but should be 
    ! generalised in the longer term. Since we are working in 2D for now we only need a subset of the 
    ! vectors specified
    bcs%endpoints(:,:) = bc_data(2:,:2)
  end subroutine get_bcs
end module boundary_conditions<|MERGE_RESOLUTION|>--- conflicted
+++ resolved
@@ -15,7 +15,6 @@
 
   contains
 
-<<<<<<< HEAD
   !> @brief Sets all BCs to the same type
   !
   !> @param[in] bc_type - the bc type to set for all regions 
@@ -49,10 +48,7 @@
     end do 
   end subroutine set_region_bcs
 
-  !> @brief Wrapper for reading config file and assigning data to BC structure
-=======
   !>  Wrapper for reading config file and assigning data to BC structure
->>>>>>> feac801d
   !
   !> @param[in] filename - name of config file
   !> @param[out] bcs     - boundary conditions structure
