--- conflicted
+++ resolved
@@ -18,22 +18,6 @@
 [
 ]
 
-<<<<<<< HEAD
-# define how to map config options to filenames
-method_file_mapping = \
-{
-  "parallel_env": {"mpi": "parallel_env_mpi",
-                   "caf": "parallel_env_caf"},
-  "parallel_utils": {"mpi": "parallel_utils_mpi",
-                     "caf": "parallel_utils_caf"},
-  "compute": {"mpi":     "compute_mpi",
-              "mpi_omp": "compute_mpi_omp",
-              "caf":     "compute_caf"},
-  "collectives": {"mpi": "parallel_collectives_mpi",
-                  "none": None},
-}
-=======
->>>>>>> 5fba8599
 
 def pretty_print(d):
     return json.dumps(d, indent=2)
