!> @brief Program file PETSc ex3
!>
!> @details Port of PETSc ksp/tutorial/ex3.c to ASiMoV-CCS style code - this is to help
!>          determine how to interface our design with PETSc.

program ex3

  !! External uses
  use petsc, only : PETSC_COMM_WORLD

  !! ASiMoV-CCS uses
<<<<<<< HEAD
  use accs_kinds, only : accs_real, accs_int, accs_err
  use accs_types, only : vector_init_data, vector
  use accsvec, only : create_vector, axpy, norm
  use accs_utils, only : update
=======
  use accs_kinds, only : accs_real, accs_int
  use accs_types, only : vector_init_data, vector
  use accsvec, only : create_vector, axpy, norm
  use accs_utils, only : update, accs_init, accs_finalise
>>>>>>> a59f5b09

  implicit none

  class(vector), allocatable :: u, b, ustar
  type(vector_init_data) :: vec_sizes

  integer(accs_int), parameter :: m = 100 ! XXX: temporary - this should be read from input
  
<<<<<<< HEAD
  integer(accs_err) :: ierr
=======
>>>>>>> a59f5b09
  integer(accs_int) :: istart, iend
  real(accs_real) :: h
  integer(accs_int), parameter :: npe = 4 ! Points per element
  
  !! Initialise program
<<<<<<< HEAD
  call PetscInitialize(PETSC_NULL_CHARACTER, ierr)
  if (ierr /= 0) then
     print *, "Unable to initialise PETSc"
     stop
  end if
=======
  call accs_init()
>>>>>>> a59f5b09
  istart = 0; iend = 0
  
  !! Create stiffness matrix
  !! Assemble matrix

  !! Create right-hand-side and solution vectors
  vec_sizes%nloc = -1
  vec_sizes%nglob = (m+1)**2
  vec_sizes%comm = PETSC_COMM_WORLD
  call create_vector(vec_sizes, u)
  call create_vector(vec_sizes, b)
  call update(u) ! Performs the parallel assembly
  
  !! Evaluate right-hand-side vector
  call eval_rhs(b)
  call update(b) ! Performs the parallel assembly
  
  !! Modify matrix and right-hand-side vector to apply Dirichlet boundary conditions
  !! Create linear solver & set options
  !! Solve linear system
  !! Check solution
  call create_vector(vec_sizes, ustar)
  call update(ustar) ! Performs the parallel assembly
  call axpy(-1.0_accs_real, u, ustar)
  print *, "Norm of error = ", norm(ustar, 2)
  
<<<<<<< HEAD
  ! !! Clean up
=======
  !! Clean up
>>>>>>> a59f5b09
  deallocate(u)
  deallocate(b)
  deallocate(ustar)
  
<<<<<<< HEAD
  call PetscFinalize(ierr)
=======
  call accs_finalise()
>>>>>>> a59f5b09

contains

  subroutine eval_rhs(b)

    use accs_constants, only : add_mode
    use accs_types, only : vector_values
    use accs_utils, only : set_values
    
    type(vector), intent(inout) :: b

    integer(accs_int) :: i
    real(accs_real) :: x, y

    type(vector_values) :: val_dat

    val_dat%mode = add_mode
    allocate(val_dat%idx(npe))
    allocate(val_dat%val(npe))
    
    do i = istart, iend
       x = h * modulo(i, m)
       y = h * (i / m)

       call element_indices(i, val_dat%idx)
       call eval_element_rhs(x, y, h**2, val_dat%val)
       call set_values(val_dat, b)
    end do

    deallocate(val_dat%idx)
    deallocate(val_dat%val)
    
  end subroutine eval_rhs

  pure subroutine element_indices (i, idx)

    integer(accs_int), intent(in) :: i
    integer(accs_int), dimension(npe), intent(out) :: idx

    idx(1) = (m + 1) * (i / m) + modulo(i, m)
    idx(2) = idx(1) + 1
    idx(3) = idx(2) + (m + 1)
    idx(4) = idx(3) - 1
    
  end subroutine element_indices

  pure subroutine eval_element_rhs (x, y, H, r)
    !> @brief Apply forcing function
    
    real(accs_real), intent(in) :: x, y, H
    real(accs_real), dimension(npe), intent(out) :: r

    
    r(:) = 0.0 &
         + 0 * (x + y + H) ! Silence unused dummy argument error
    
  end subroutine eval_element_rhs
  
end program ex3<|MERGE_RESOLUTION|>--- conflicted
+++ resolved
@@ -9,17 +9,10 @@
   use petsc, only : PETSC_COMM_WORLD
 
   !! ASiMoV-CCS uses
-<<<<<<< HEAD
-  use accs_kinds, only : accs_real, accs_int, accs_err
-  use accs_types, only : vector_init_data, vector
-  use accsvec, only : create_vector, axpy, norm
-  use accs_utils, only : update
-=======
   use accs_kinds, only : accs_real, accs_int
   use accs_types, only : vector_init_data, vector
   use accsvec, only : create_vector, axpy, norm
   use accs_utils, only : update, accs_init, accs_finalise
->>>>>>> a59f5b09
 
   implicit none
 
@@ -28,24 +21,12 @@
 
   integer(accs_int), parameter :: m = 100 ! XXX: temporary - this should be read from input
   
-<<<<<<< HEAD
-  integer(accs_err) :: ierr
-=======
->>>>>>> a59f5b09
   integer(accs_int) :: istart, iend
   real(accs_real) :: h
   integer(accs_int), parameter :: npe = 4 ! Points per element
   
   !! Initialise program
-<<<<<<< HEAD
-  call PetscInitialize(PETSC_NULL_CHARACTER, ierr)
-  if (ierr /= 0) then
-     print *, "Unable to initialise PETSc"
-     stop
-  end if
-=======
   call accs_init()
->>>>>>> a59f5b09
   istart = 0; iend = 0
   
   !! Create stiffness matrix
@@ -72,20 +53,12 @@
   call axpy(-1.0_accs_real, u, ustar)
   print *, "Norm of error = ", norm(ustar, 2)
   
-<<<<<<< HEAD
-  ! !! Clean up
-=======
   !! Clean up
->>>>>>> a59f5b09
   deallocate(u)
   deallocate(b)
   deallocate(ustar)
   
-<<<<<<< HEAD
-  call PetscFinalize(ierr)
-=======
   call accs_finalise()
->>>>>>> a59f5b09
 
 contains
 
