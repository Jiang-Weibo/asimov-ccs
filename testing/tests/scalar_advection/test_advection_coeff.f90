--- conflicted
+++ resolved
@@ -12,11 +12,7 @@
   use vec, only : create_vector, get_vector_data, restore_vector_data
   use fv, only: calc_advection_coeff, calc_cell_coords
   use meshing, only: set_cell_location, set_face_location, set_neighbour_location, &
-<<<<<<< HEAD
-                     get_global_index, get_face_area, get_face_normal
-=======
                      get_global_index, get_local_index, get_face_area, get_face_normal
->>>>>>> 712c57c4
   use utils, only : update, initialise, &
                 set_global_size, pack_entries, set_values
   use petsctypes, only: vector_petsc
@@ -56,11 +52,7 @@
       end if
 
       call initialise(vec_sizes)
-<<<<<<< HEAD
-      call set_global_size(vec_sizes, square_mesh%nglobal, par_env)
-=======
       call set_global_size(vec_sizes, square_mesh, par_env)
->>>>>>> 712c57c4
       call create_vector(vec_sizes, scalar%vec)
       call create_vector(vec_sizes, u%vec)
       call create_vector(vec_sizes, v%vec)
@@ -68,18 +60,6 @@
       call set_velocity_fields(square_mesh, direction, u, v)
 
       associate (u_vec => u%vec, v_vec => v%vec)
-<<<<<<< HEAD
-      call get_vector_data(u_vec, u_data)
-      call get_vector_data(v_vec, v_data)
-
-      do ngb = 1, 4
-        call get_cell_parameters(local_idx, ngb, self_idx, ngb_idx, face_area, normal)
-        call run_advection_coeff_test(scalar, u_data, v_data, self_idx, ngb_idx, face_area, normal)
-      end do
-      
-      call restore_vector_data(u_vec, u_data)
-      call restore_vector_data(v_vec, v_data)
-=======
         call get_vector_data(u_vec, u_data)
         call get_vector_data(v_vec, v_data)
 
@@ -90,7 +70,6 @@
       
         call restore_vector_data(u_vec, u_data)
         call restore_vector_data(v_vec, v_data)
->>>>>>> 712c57c4
       end associate
 
       call tidy_velocity_fields(scalar, u, v)
@@ -177,12 +156,9 @@
     call set_values(u_vals, u%vec)
     call set_values(v_vals, v%vec)
 
-<<<<<<< HEAD
-=======
     call update(u%vec)
     call update(v%vec)
     
->>>>>>> 712c57c4
     deallocate(u_vals%idx, v_vals%idx, u_vals%val, v_vals%val)
   end subroutine set_velocity_fields
 
@@ -203,13 +179,8 @@
   !
   !> @param[in] scalar      - The scalar field structure
   !> @param[in] u, v        - Arrays containing the velocity fields
-<<<<<<< HEAD
-  !> @param[in] self_idx    - The given cell's global index
-  !> @param[in] ngb_idx     - The neighbour's global index
-=======
   !> @param[in] self_idx    - The given cell's local index
   !> @param[in] ngb_idx     - The neighbour's local index
->>>>>>> 712c57c4
   !> @param[in] face_area   - The surface area of the face between the cell and neighbour
   !> @param[in] face_normal - The normal to the face between the cell and neighbour
   subroutine run_advection_coeff_test(phi, u, v, self_idx, ngb_idx, face_area, face_normal)
@@ -224,13 +195,6 @@
     real(accs_real) :: mf
     real(accs_real) :: expected_coeff
 
-<<<<<<< HEAD
-    select type(phi)
-      type is(central_field)
-        call calc_advection_coeff(phi, ngb_idx, self_idx, face_area, face_normal, u, v, 0_accs_int, coeff)
-      type is(upwind_field)
-        call calc_advection_coeff(phi, ngb_idx, self_idx, face_area, face_normal, u, v, 0_accs_int, coeff)
-=======
     !! Compute mass flux
     mf = 0.5_accs_real * (u(self_idx) + u(ngb_idx)) * face_normal(1) &
          + 0.5_accs_real * (v(self_idx) + v(ngb_idx)) * face_normal(2)
@@ -240,7 +204,6 @@
         call calc_advection_coeff(phi, mf, 0_accs_int, coeff)
       type is(upwind_field)
         call calc_advection_coeff(phi, mf, 0_accs_int, coeff)
->>>>>>> 712c57c4
       class default
         write(message, *) "FAIL: incorrect velocity field discretisation"
         call stop_test(message)
@@ -249,15 +212,9 @@
 
     select type(phi)
       type is(upwind_field)
-<<<<<<< HEAD
-        expected_coeff = min(face_area*(u(self_idx)*normal(1) + v(self_idx)*normal(2)), 0.0_accs_real)
-      type is(central_field)
-        expected_coeff = face_area*0.5_accs_real*(u(self_idx)*normal(1) + v(self_idx)*normal(2))
-=======
         expected_coeff = min(mf * face_area, 0.0_accs_real)
       type is(central_field)
         expected_coeff = 0.5_accs_real * (mf * face_area)
->>>>>>> 712c57c4
       class default
         write(message, *) "FAIL: incorrect velocity field discretisation"
         call stop_test(message)
