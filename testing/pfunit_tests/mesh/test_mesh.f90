!> @brief Test program for mesh_mod.f90
program test_mesh

  use MPI

  use constants, only : ndim
  
  use kinds
  use types
  use parallel
  use parallel_types
  use parallel_types_mpi

  implicit none

  class(parallel_environment), allocatable, target :: par_env
  integer(accs_err) :: ierr

  ! XXX: This would be a good candidate for a testing library
  integer, parameter :: line_length=72
  integer :: ctr
  integer :: real_type

  logical :: test_suite_passing = .true.

  integer(accs_int), parameter :: nmax = 100
  real(accs_real), parameter :: eps = epsilon(0.0_accs_real)

  if (kind(0.0_accs_real) == kind(0.0d0)) then
    real_type = MPI_DOUBLE
  else
    real_type = MPI_FLOAT
  end if
  
  call init()
  call test_runner()
  call fin()
  
contains

  subroutine test_runner()

    call test_square_mesh_indices()
    call test_mesh_point_distribution()
    call test_square_mesh_centres()
    call test_mesh_square_mesh_volume()
    call test_mesh_square_mesh_closed()
    call test_mesh_neighbours()
    
  end subroutine test_runner

  !> @brief Test the indexing of cells
  subroutine test_square_mesh_indices()

    use mesh_utils, only : build_square_mesh, global_index

    type (mesh) :: square_mesh

    logical :: passing = .true.
    logical :: global_passing
    
    real(accs_real) :: l
    integer(accs_int) :: n

    integer(accs_int) :: i

    type(cell_locator) :: cell_location
    integer(accs_int) :: idxg

    do n = 1, nmax
      l = parallel_random(par_env)
      square_mesh = build_square_mesh(n, l, par_env)

      associate(nlocal => square_mesh%nlocal, &
           nglobal => square_mesh%n)
        do i = 1, nlocal
          call set_cell_location(cell_location, square_mesh, i)
          call global_index(cell_location, idxg)
          if ((idxg < 1) .or. (idxg > nglobal)) then
            if (idxg /= -1) then
              print *, "FAIL: expected global index 1 <= idx <= ", nglobal, " got ", idxg
              passing = .false.
            end if
            exit
          end if
        end do
      end associate
    end do

    select type(par_env)
    type is(parallel_environment_mpi)
      call MPI_Allreduce(passing, global_passing, 1, MPI_LOGICAL, MPI_LAND, par_env%comm, ierr)
    class default
      print *, "ERROR: Unknown parallel environment!"
      stop
    end select

    ! XXX: This would be a good candidate for a testing library
    if (global_passing) then
      if (par_env%proc_id == par_env%root) then
        if (ctr > line_length) then
          print *, " "
          write(*,"(A)",advance="no") " "
        end if
        write(*,"(A)",advance="no") "."
      end if
      ctr = ctr + 1
    else
      ctr = 0
      test_suite_passing = .false.
    end if
    
  end subroutine test_square_mesh_indices
  
  !> @brief Test the cell/face centres of a square mesh.
  !
  !> @description The cell/face centres of a mesh should all fall within the meshed domain, for a
  !!              square mesh \f$x\in[0,1]^d\f$.
  subroutine test_square_mesh_centres()

    use mesh_utils, only : build_square_mesh, centre

    type (mesh) :: square_mesh

    logical :: passing = .true.
    logical :: global_passing
    
    real(accs_real) :: l
    integer(accs_int) :: n

    integer(accs_int) :: i
    integer(accs_int) :: j

    type(cell_locator) :: cell_location
    real(accs_real), dimension(ndim) :: cc
    type(face_locator) :: face_location
    real(accs_real), dimension(ndim) :: fc
    
    do n = 1, nmax
      l = parallel_random(par_env)
      square_mesh = build_square_mesh(n, l, par_env)

      do i = 1, square_mesh%nlocal
        call set_cell_location(cell_location, square_mesh, i)
        call centre(cell_location, cc)
        associate(x => cc(1), y => cc(2))
          if ((x > l) .or. (x < 0_accs_real) &
               .or. (y > l) .or. (y < 0_accs_real)) then
            print *, "FAIL: expected cell centre 0 <= x,y <= ", l, " got ", x, " ", y
            passing = .false.
          end if
        end associate

        associate(nnb => square_mesh%nnb(i))
          do j = 1, nnb
            call set_face_location(face_location, square_mesh, i, j)
            call centre(face_location, fc)
            associate(x => fc(1), y => fc(2))
              if ((x > (l + eps)) .or. (x < (0.0_accs_real - eps)) &
                   .or. (y > (l + eps)) .or. (y < (0.0_accs_real - eps))) then
                print *, "FAIL: expected face centre 0 <= x,y <= ", l, " got ", x, " ", y
                passing = .false.
              end if
            end associate
          end do
        end associate
      end do
      
    end do

    select type(par_env)
    type is(parallel_environment_mpi)
      call MPI_Allreduce(passing, global_passing, 1, MPI_LOGICAL, MPI_LAND, par_env%comm, ierr)
    class default
      print *, "ERROR: Unknown parallel environment!"
      stop
    end select

    ! XXX: This would be a good candidate for a testing library
    if (global_passing) then
      if (par_env%proc_id == par_env%root) then
        if (ctr > line_length) then
          print *, " "
          write(*,"(A)",advance="no") " "
        end if
        write(*,"(A)",advance="no") "."
      end if
      ctr = ctr + 1
    else
      ctr = 0
      test_suite_passing = .false.
    end if
    
  end subroutine test_square_mesh_centres

  !> @brief Test the parallel distribution of a mesh's points.
  !
  !> @description A mesh of size N should have its points distributed in parallel such that
  !!              \f$\sum_p n_p = N\f$.
  subroutine test_mesh_point_distribution()

    use mesh_utils, only : build_square_mesh
    
    type(mesh) :: square_mesh

    logical :: passing = .true.
    integer(accs_int) :: n

    integer(accs_int) :: n_expected
    integer(accs_int) :: n_global
    
    do n = 1, nmax
      square_mesh = build_square_mesh(n, 1.0_accs_real, par_env)

      if (square_mesh%nlocal < 0) then
        ! XXX: Zero cells on a PE is not necessarily invalid...
        passing = .false.
        select type(par_env)
        type is(parallel_environment_mpi)
          call MPI_Allreduce(square_mesh%nlocal, n_global, 1, MPI_INT, MPI_SUM, par_env%comm, ierr)
        class default
          print *, "ERROR: Unknown parallel environment!"
          stop
        end select
      end if
      
      n_expected = n**2

      select type(par_env)
      type is(parallel_environment_mpi)
        call MPI_Allreduce(square_mesh%nlocal, n_global, 1, MPI_INT, MPI_SUM, par_env%comm, ierr)
      class default
        print *, "ERROR: Unknown parallel environment!"
        stop
      end select
      
      if (n_global /= n_expected) then
        print *, "FAIL: expected ", n_expected, " got ", n_global, " (test_mesh:test_mesh_point_distribution/1)"
        passing = .false.
      end if

      if (square_mesh%n /= n_expected) then
        print *, "FAIL: expected ", n_expected, " got ", n_global, " (test_mesh:test_mesh_point_distribution/2)"
        passing = .false.
      end if

      if (.not. passing) then
        exit
      end if
    end do

    if (passing) then
      if (par_env%proc_id == par_env%root) then
        if (ctr > line_length) then
          print *, " "
          write(*,"(A)",advance="no") " "
        end if
        write(*,"(A)",advance="no") "."
      end if
      ctr = ctr + 1
    else
      ctr = 0
      test_suite_passing = .false.
    end if
    
  end subroutine test_mesh_point_distribution

  !> @brief Test the square mesh generator creates a correctly-sized mesh.
  !
  !> @description A "square" domain of side L should result in a mesh of volume L^d, this can be
  !>              verified by summing the volumes of all cells.
  subroutine test_mesh_square_mesh_volume()

    use mesh_utils, only : build_square_mesh, volume
    
    type(mesh) :: square_mesh

    logical :: passing = .true.

    integer(accs_int) :: n
    real(accs_real) :: l
    real(accs_real) :: vol
    real(accs_real) :: vol_global
    real(accs_real) :: expected_vol

    integer(accs_int) :: i
    type(cell_locator) :: cell_location
    real(accs_real) :: V
    
    do n = 1, nmax
      l = parallel_random(par_env)
      square_mesh = build_square_mesh(n, l, par_env)
      expected_vol = l**2 ! XXX: Currently the square mesh is hard-coded 2D...

      vol = 0.0_accs_real
      do i = 1, square_mesh%nlocal
<<<<<<< HEAD
        vol = vol + square_mesh%vol(i)
=======
        call set_cell_location(cell_location, square_mesh, i)
        call volume(cell_location, V)
        vol = vol + V
>>>>>>> 4a62bcb4
      end do
      
      select type(par_env)
      type is(parallel_environment_mpi)
        call MPI_Allreduce(vol, vol_global, 1, real_type, MPI_SUM, par_env%comm, ierr)
      class default
        print *, "ERROR: Unknown parallel environment!"
        stop
      end select

      ! XXX: This would be a good candidate for a testing library
      if (abs(expected_vol - vol_global) > 1.0e-8) then
        print *, "FAIL: expected ", expected_vol, " got ", vol_global
        print *, square_mesh%h, l/n
        passing = .false.
      end if

      if (.not. passing) then
        exit
      end if
      
    end do

    if (passing) then
      if (par_env%proc_id == par_env%root) then
        if (ctr > line_length) then
          print *, " "
          write(*,"(A)",advance="no") " "
        end if
        write(*,"(A)",advance="no") "."
      end if
      ctr = ctr + 1
    else
      ctr = 0
      test_suite_passing = .false.
    end if
    
  end subroutine test_mesh_square_mesh_volume

  !> @brief Test the square mesh generator creates a closed mesh.
  !
  !> @description A valid mesh should be "closed" that is the surface integral should be zero. The
  !!              same is true of mesh cells.
  subroutine test_mesh_square_mesh_closed()

    use mesh_utils, only : build_square_mesh, face_normal, face_area
    
    type(mesh), target :: square_mesh
    type(face_locator) :: face_location
    
    logical :: passing = .true.
    logical :: global_passing
    
    integer(accs_int) :: n
    real(accs_real) :: l

    real(accs_real), dimension(ndim) :: S
    real(accs_real), dimension(ndim) :: norm
    real(accs_real) :: A

    integer(accs_int) :: i, j
    integer :: ndim

    do n = 1, nmax
      l = parallel_random(par_env)
      square_mesh = build_square_mesh(n, l, par_env)
      ndim = size(square_mesh%nf, 1)
      
      ! Loop over cells
      do i = 1, square_mesh%nlocal
        S(:) = 0.0_accs_real

        ! Loop over neighbours/faces
        do j = 1, square_mesh%nnb(i)
          
          call set_face_location(face_location, square_mesh, i, j)
          call face_area(face_location, A)
          call face_normal(face_location, norm)
          S(:) = S(:) + norm(:) * A
        end do

        ! Loop over axes
        do j = 1, ndim
          if (abs(S(j) - 0.0_accs_real) > epsilon(0.0_accs_real)) then
            print *, "FAIL: expected", 0.0_accs_real, " got ", S(j)
            passing = .false.
            exit
          end if
        end do
      end do
    end do

    select type(par_env)
    type is(parallel_environment_mpi)
      call MPI_Allreduce(passing, global_passing, 1, MPI_LOGICAL, MPI_LAND, par_env%comm, ierr)
    class default
      print *, "ERROR: Unknown parallel environment!"
      stop
    end select

    ! XXX: This would be a good candidate for a testing library
    if (global_passing) then
      if (par_env%proc_id == par_env%root) then
        if (ctr > line_length) then
          print *, " "
          write(*,"(A)",advance="no") " "
        end if
        write(*,"(A)",advance="no") "."
      end if
      ctr = ctr + 1
    else
      ctr = 0
      test_suite_passing = .false.
    end if
    
  end subroutine test_mesh_square_mesh_closed

  !> @brief Test that cells have correct numbers of neighbours
  !
  !> @description for any mesh with >1 cell, every cell must have at least 1 neighbour.
  subroutine test_mesh_neighbours()

    use mesh_utils, only : build_square_mesh, count_neighbours, boundary_status
    
    type(mesh), target :: square_mesh
    type(cell_locator) :: cell_location
    
    logical :: passing = .true.
    logical :: global_passing
    
    integer(accs_int) :: n
    real(accs_real) :: l

    integer(accs_int) :: i

    integer(accs_int) :: nnb
    integer(accs_int) :: j

    type(neighbour_locator) :: nb_location
    logical :: is_boundary
    integer(accs_int) :: boundary_ctr
    integer(accs_int) :: global_boundary_ctr
    integer(accs_int) :: expected_boundary_ctr
    
    do n = 1, nmax
      l = parallel_random(par_env)
      square_mesh = build_square_mesh(n, l, par_env)

      boundary_ctr = 0
      do i = 1, square_mesh%nlocal

        call set_cell_location(cell_location, square_mesh, i)
        call count_neighbours(cell_location, nnb)

        if (nnb < 2) then
          ! In the case of a cell at the end of a chain of cells it should have 1 interior neighbour
          ! and 1 boundary/external neighbour - c.f. 1D boundary cell.
          ! Even in the limit of single 1D cell should have 2 boundary neighbours.
          print *, "FAIL: cell should have 2 or more neighbours, got ", nnb
          passing = .false.
        else if (nnb > 4) then
          ! XXX: specific to 2D Cartesian mesh
          print *, "FAIL: cell should have at most ", 4, " neighbours, got ", nnb
          passing = .false.
        end if

        ! Loop over neighbours
        do j = 1, nnb
          call set_neighbour_location(nb_location, cell_location, j)
          call boundary_status(nb_location, is_boundary)
          if (is_boundary) then
            ! Boundary neighbour/face
            boundary_ctr = boundary_ctr + 1
          else
            if (.not. test_mesh_internal_neighbours(nb_location)) then
              passing = .false.
            end if
          end if
        end do
        
      end do

      ! Check total boundary neighbours
      select type(par_env)
      type is (parallel_environment_mpi)
        call MPI_Allreduce(boundary_ctr, global_boundary_ctr, 1, MPI_INT, MPI_SUM, par_env%comm, ierr)
      class default
        print *, "ERROR: Unknown parallel environment!"
        stop
      end select

      expected_boundary_ctr = 4 * n ! XXX: specific to 2D Cartesian mesh (square mesh has 2^d sides
                                    !      of length n)
      if (global_boundary_ctr /= expected_boundary_ctr) then
        passing = .false.
        if (par_env%proc_id == par_env%root) then
          print *, "FAIL: mesh boundary count is incorrect, expected ", expected_boundary_ctr, &
               " got ", global_boundary_ctr
        end if
      end if
    end do

    select type(par_env)
    type is(parallel_environment_mpi)
      call MPI_Allreduce(passing, global_passing, 1, MPI_LOGICAL, MPI_LAND, par_env%comm, ierr)
    class default
      print *, "ERROR: Unknown parallel environment!"
      stop
    end select

    ! XXX: This would be a good candidate for a testing library
    if (global_passing) then
      if (par_env%proc_id == par_env%root) then
        if (ctr > line_length) then
          print *, " "
          write(*,"(A)",advance="no") " "
        end if
        write(*,"(A)",advance="no") "."
      end if
      ctr = ctr + 1
    else
      ctr = 0
      test_suite_passing = .false.
    end if
    
  end subroutine test_mesh_neighbours

  logical function test_mesh_internal_neighbours(nb_location)

    use mesh_utils, only : count_neighbours, local_index, boundary_status
    
    type(neighbour_locator), intent(in) :: nb_location

    logical :: passing
    
    integer(accs_int) :: nbidx
    ! type(cell_locator) :: nb_cell_location
    ! integer(accs_int) :: nnb
    ! logical :: found_parent
    ! integer(accs_int) :: j
    ! type(neighbour_locator) :: nbnb_location
    ! logical :: is_boundary
    
    passing = .true.

    associate(mesh => nb_location%mesh, &
         i => nb_location%cell_idx)
      call local_index(nb_location, nbidx)
            
      ! Neighbour index should not be its parents
      if (nbidx == i) then
        print *, "FAIL: Neighbour has same index ", nbidx, " as parent cell ", i
        passing = .false.
      end if

      ! if (passing) then ! Doesn't make sense to continue if part1 fails
      !   ! Parent should be in neighbour's neighbour list
      !   call set_cell_location(nb_cell_location, mesh, nbidx)
      !   ! call count_neighbours(nb_cell_location, nnb)
      !   ! found_parent = .false.
      !   ! do j = 1, nnb
      !   !   call set_neighbour_location(nbnb_location, nb_cell_location, j)
      !   !   call boundary_status(nbnb_location, is_boundary)
      !   !   if (.not. is_boundary) then ! We are looking for parent cell - by definition not a boundary!
      !   !     call local_index(nbnb_location, nbidx)
      !   !     if (nbidx == i) then
      !   !       found_parent = .true.
      !   !       exit
      !   !     end if
      !   !   end if
      !   ! end do
      !   ! if (.not. found_parent) then
      !   !   print *, "FAIL: Couldn't find cell in neighbour's neighbour list!"
      !   !   passing = .false.
      !   ! end if
      ! end if
      
    end associate

    test_mesh_internal_neighbours = passing
    
  end function test_mesh_internal_neighbours
  
  !> @brief Test initialisation
  !
  !> @description Performs initialisation for the test (setting up parallel environment, etc.)
  subroutine init()

    integer, allocatable :: seed(:)
    integer :: n

    call initialise_parallel_environment(par_env)

    ! XXX: This would be a good candidate for a testing library
    call random_seed(size=n)
    allocate(seed(n))
    call random_seed(get=seed)
    if (par_env%proc_id == par_env%root) then
      print *, "Using seed: ", seed
      print *, "----------------------------------"
    end if
    deallocate(seed)

    ! XXX: This would be a good candidate for a testing library
    if (par_env%proc_id == par_env%root) then
      print *, "Testing: mesh"
      write(*,"(A)",advance="no") " "
    end if
    
    ctr = 0
    
  end subroutine init

  !> @brief Test finalisation
  !
  !> @description Performs finalisation for the test (tearing down parallel environment, etc.)
  subroutine fin()

    logical :: global_test_suite_passing
    logical :: i_am_root = .false.
    
    select type(par_env)
    type is(parallel_environment_mpi)
      call MPI_Allreduce(test_suite_passing, global_test_suite_passing, 1, MPI_LOGICAL, MPI_LAND, par_env%comm, ierr)
    class default
      print *, "ERROR: Unknown parallel environment!"
      stop
    end select

    if (par_env%proc_id == par_env%root) then
      i_am_root = .true.
    end if
    call cleanup_parallel_environment(par_env)

    ! XXX: This would be a good candidate for a testing library
    if (i_am_root) then
      print *, " "
      print *, "----------------------------------"

      if (.not. global_test_suite_passing) then
        print *, "Test suite test_mesh failed!"
        stop -1
      end if
    end if

  end subroutine fin

  !> @brief Helper function to get a random number in parallel
  !
  !> @description Generates a random number and broadcasts the value on the root of the parallel
  !! environment, ensuring a uniform value is used.
  !
  !> @note Does this belong in the parallel module?
  real(accs_real) function parallel_random(par_env)

    class(parallel_environment), intent(in) :: par_env

    call random_number(parallel_random)

    select type(par_env)
    type is(parallel_environment_mpi)
      call MPI_Bcast(parallel_random, 1, real_type, par_env%root, par_env%comm, ierr)
    class default
      print *, "ERROR: Unknown parallel environment!"
      stop
    end select
    
  end function parallel_random
  
end program test_mesh<|MERGE_RESOLUTION|>--- conflicted
+++ resolved
@@ -294,13 +294,9 @@
 
       vol = 0.0_accs_real
       do i = 1, square_mesh%nlocal
-<<<<<<< HEAD
-        vol = vol + square_mesh%vol(i)
-=======
         call set_cell_location(cell_location, square_mesh, i)
         call volume(cell_location, V)
         vol = vol + V
->>>>>>> 4a62bcb4
       end do
       
       select type(par_env)
