--- conflicted
+++ resolved
@@ -96,7 +96,6 @@
 
 #-----------------------------------------------------------------------------#
 
-<<<<<<< HEAD
 debug_build_cray:
   extends: [.general_setup, .setup_cray]
   script:
@@ -120,30 +119,6 @@
     - cray_run_command "slurmctld -vv"
     - cray_run_command "slurmd -vv"
     - HOME=${CI_HOME} cray_run_command "CMP=cray make tests"
-=======
-#debug_build_cray:
-#  extends: [.general_setup, .setup_cray]
-#  script:
-#    - HOME=${CI_HOME} cray_run_command "CMP=cray BUILD=debug make all"
-#  allow_failure: true
-
-#build_cray:
-#  extends: [.general_setup, .setup_cray]
-#  script:
-#    - HOME=${CI_HOME} cray_run_command "CMP=cray make obj"
-#  artifacts:
-#    paths: [obj/]
-
-#test_cray:
-#  needs: 
-#    - job: build_cray
-#      artifacts: true
-#  extends: [.general_setup, .setup_cray, .test_common]
-#  script:
-#    - cray_run_command "slurmctld -vv"
-#    - cray_run_command "slurmd -vv"
-#    - HOME=${CI_HOME} cray_run_command "CMP=cray make tests"
->>>>>>> 1916b20e
 
 #-----------------------------------------------------------------------------#
 
