.general_setup:
  before_script:
    - export CCS_DIR=${PWD}"/"

.setup_gnu:
  before_script:
    - source setup_gitlab_runner_env
    - HOME=${CI_HOME} source ${CI_HOME}ci_vm_setup/setup_gnu_env.sh
    - export CCS_DIR=${PWD}"/"
    - cd src

.setup_intel:
  before_script:
    - source setup_gitlab_runner_env
    - HOME=${CI_HOME} source ${CI_HOME}ci_vm_setup/setup_intel_env.sh
    - export CCS_DIR=${PWD}"/"
    - cd src

.setup_cray:
  before_script:
    - source setup_gitlab_runner_env
    - export CCS_DIR=${PWD}"/"
    - cd src


build_ccs_gnu:
  extends: .setup_gnu
  script:
    - HOME=${CI_HOME} CMP=gnu make
    - mv ccs_app ccs_app_gnu
  artifacts:
    paths:
      - src/ccs_app_gnu
    expire_in: 30 minutes

run_ccs_gnu:
  needs: 
    - job: build_ccs_gnu
  extends: .setup_gnu
  script:
    - HOME=${CI_HOME} mpirun --oversubscribe -n 4 ./ccs_app_gnu

test_ccs_gnu:
  needs: 
    - job: build_ccs_gnu
      artifacts: false
  extends: .setup_gnu
  script:
    - HOME=${CI_HOME} CMP=gnu make all
    - HOME=${CI_HOME} CMP=gnu make tests


build_ccs_intel:
  extends: .setup_intel
  script:
    - HOME=${CI_HOME} CMP=intel make
    - mv ccs_app ccs_app_intel
  artifacts:
    paths:
      - src/ccs_app_intel
    expire_in: 30 minutes
  
run_ccs_intel:
  needs: 
    - job: build_ccs_intel
  extends: .setup_intel
  script:
    - HOME=${CI_HOME} mpirun -n 4 ./ccs_app_intel

test_ccs_intel:
  needs: 
    - job: build_ccs_intel
      artifacts: false
  extends: .setup_intel
  script:
    - HOME=${CI_HOME} CMP=intel make all
    - HOME=${CI_HOME} CMP=intel make tests


build_ccs_intelx:
  extends: .setup_intel
  script:
    - HOME=${CI_HOME} CMP=intelx make
    - mv ccs_app ccs_app_intelx
  artifacts:
    paths:
      - src/ccs_app_intelx
    expire_in: 30 minutes
 
run_ccs_intelx:
  needs: 
    - job: build_ccs_intelx
  extends: .setup_intel
  script:
    - HOME=${CI_HOME} mpirun -n 4 ./ccs_app_intelx

test_ccs_intelx:
  needs: 
    - job: build_ccs_intelx
      artifacts: false
  extends: .setup_intel
  script:
    - HOME=${CI_HOME} CMP=intelx make all
    - HOME=${CI_HOME} CMP=intelx make tests


build_ccs_cray:
  extends: .setup_cray
  script:
    - HOME=${CI_HOME} cray_run_command "CMP=cray make"
    - mv ccs_app ccs_app_cray
  artifacts:
    paths:
      - src/ccs_app_cray
    expire_in: 30 minutes
  
run_ccs_cray:
  needs: 
    - job: build_ccs_cray
  extends: .setup_cray
  script:
    - cray_run_command "slurmctld -vv -L $HOME/slurmdctld.log"
    - cray_run_command "slurmd -vv -L $HOME/slurmd.log"
    - cray_run_command "srun -n 4 ./ccs_app_cray"

test_ccs_cray:
  needs: 
    - job: build_ccs_cray
      artifacts: false
  extends: .setup_cray
  script:
    - HOME=${CI_HOME} cray_run_command "CMP=cray make all"
    - cray_run_command "slurmctld -vv -L $HOME/slurmdctld.log"
    - cray_run_command "slurmd -vv -L $HOME/slurmd.log"
    - HOME=${CI_HOME} cray_run_command "CMP=cray make tests"


generate_code_docs:
  extends: .general_setup
  script:
    - cd src
    - make docs
    - make docs-latex
  artifacts:
    paths:
      - src/latex/refman.pdf
  allow_failure: true

generate_style_guide:
  extends: .general_setup
  script:
    - cd style_guide
    - make all
  artifacts:
    paths:
      - style_guide/source.pdf
  allow_failure: true

generate_testing_docs:
  extends: .general_setup
  script:
    - cd testing/docs
    - make all
  artifacts:
    paths:
      - testing/docs/testing.pdf
<<<<<<< HEAD
  allow_failure: true
=======
  allow_failure: true

profile_ccs_intel:
  needs: 
    - job: build_ccs_intel
      artifacts: false
  extends: .setup_intel
  script:
    - HOME=${CI_HOME} CMP=intel PROFILE=yes make all
  artifacts:
    paths:
      - src/obj/*.html
      - src/*.html
>>>>>>> bb7ed525
<|MERGE_RESOLUTION|>--- conflicted
+++ resolved
@@ -164,9 +164,6 @@
   artifacts:
     paths:
       - testing/docs/testing.pdf
-<<<<<<< HEAD
-  allow_failure: true
-=======
   allow_failure: true
 
 profile_ccs_intel:
@@ -179,5 +176,4 @@
   artifacts:
     paths:
       - src/obj/*.html
-      - src/*.html
->>>>>>> bb7ed525
+      - src/*.html