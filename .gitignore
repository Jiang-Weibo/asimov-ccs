auto
*.pdf
*.aux
*.log
*.synctex.gz
*.out
*.toc

*.o
*.mod
*.smod
<<<<<<< HEAD
*.d
=======

.dir-locals.el
>>>>>>> 51cab820
<|MERGE_RESOLUTION|>--- conflicted
+++ resolved
@@ -9,9 +9,6 @@
 *.o
 *.mod
 *.smod
-<<<<<<< HEAD
 *.d
-=======
 
-.dir-locals.el
->>>>>>> 51cab820
+.dir-locals.el