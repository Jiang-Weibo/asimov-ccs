--- conflicted
+++ resolved
@@ -13,7 +13,6 @@
 
   implicit none
 
-<<<<<<< HEAD
   public :: assert_eq, assert_neq, assert_lt, assert_gt, assert_bool
 
   interface assert_eq
@@ -55,16 +54,6 @@
     procedure print_failed_real
     procedure print_failed_bool
   end interface
-
-=======
-  public :: assert_equal
-
-  interface assert_equal
-    procedure assert_equal_integer
-    procedure assert_equal_real
-    procedure assert_equal_string
-  end interface
->>>>>>> 5d3a3130
   
   class(parallel_environment), allocatable, target :: par_env
   integer(ccs_err) :: ierr
@@ -158,8 +147,6 @@
 
     stop 1
   end subroutine stop_test
-<<<<<<< HEAD
- 
 
 
   subroutine return_or_stop(res, message, outval)
@@ -442,58 +429,4 @@
   end subroutine assert_neq_string
 !==========================
 
-=======
-  
-  !>  Assertion for integer equality
-  !
-  !> @description Check whether input integers are equal. If not, construct message, print and stop.
-  subroutine assert_equal_integer(test_value, reference_value, msg_format)
-
-    integer(ccs_int), intent(in) :: test_value       !< Test value
-    integer(ccs_int), intent(in) :: reference_value  !< reference value
-    character(*), intent(in) :: msg_format           !< Error message 
-    character(1024) :: message
-
-    if (test_value /= reference_value) then
-      write (message, msg_format) test_value, reference_value
-      call stop_test(message)
-    end if
-
-  end subroutine assert_equal_integer
-  
-  !>  assertion for real equality
-  !
-  !> @description check whether input reals are equal. if not, construct message, print and stop.
-  subroutine assert_equal_real(test_value, reference_value, msg_format)
-
-    real(ccs_real), intent(in) :: test_value      !< Test value
-    real(ccs_real), intent(in) :: reference_value !< reference value
-    character(*), intent(in) :: msg_format        !< Error message 
-    character(1024) :: message
-
-    if (abs(test_value - reference_value) > epsilon(reference_value) * abs(reference_value)) then
-      write (message, msg_format) test_value, reference_value
-      call stop_test(message)
-    end if
-
-  end subroutine assert_equal_real
-  
-  !>  assertion for string equality
-  !
-  !> @description check whether input strings are equal. if not, construct message, print and stop.
-  subroutine assert_equal_string(test_value, reference_value, msg_format)
-
-    character(*), intent(in) :: test_value      !< Test value
-    character(*), intent(in) :: reference_value !< reference value
-    character(*), intent(in) :: msg_format      !< Error message 
-    character(1024) :: message
-
-    if (test_value /= reference_value) then
-      write (message, msg_format) test_value, reference_value
-      call stop_test(message)
-    end if
-
-  end subroutine assert_equal_string
->>>>>>> 5d3a3130
-
 end module testing_lib