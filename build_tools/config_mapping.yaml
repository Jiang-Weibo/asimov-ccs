--- conflicted
+++ resolved
@@ -62,10 +62,6 @@
       poisson_discretisation: poisson_discretisation_ref
     options:
       timestepping: [timestepping_first_order, timestepping_second_order, timestepping_theta]
-<<<<<<< HEAD
-      poisson_discretisation: [poisson_discretisation_ref]
-      partitioning: [partitioning_parhip, partitioning_parmetis]
-=======
       reordering: [reordering_rcm, reordering_petsc]
       poisson_discretisation: [poisson_discretisation_ref]
->>>>>>> 8ccc22d1
+      partitioning: [partitioning_parhip, partitioning_parmetis]