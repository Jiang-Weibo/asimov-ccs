bases: 
  mpi_petsc: 
    defaults:
      mat_common: mat_common
      mat: mat_petsc
      vec_common: vec_common
      vec: vec_petsc
      solver_common: solver_common
      solver: solver_petsc
      parallel_env: parallel_env_mpi_petsc
      parallel_env_error: parallel_errors_mpi_petsc
      parallel_utils: parallel_utils_mpi
      fv_common: fv_common
      fv: fv_discretisation
      read_config: read_config_yaml
      io: io_adios2
      io_setup: io_setup_adios2
      meshing: meshing_accessors
      meshing_ops: meshing_operators
      pv_coupling: pv_coupling_simple
<<<<<<< HEAD
      timestepping: timestepping_first_order
=======
      partitioning: partitioning_parhip
      partitioning_common: partitioning_common
>>>>>>> d589da79
    #options:
      #component: [opt_1, opt_2, opt_3]
  mpi:
    defaults:
      mat_common: mat_common
      mat: mat_petsc
      vec_common: vec_common
      vec: vec_petsc
      solver_common: solver_common
      solver: solver_petsc
      parallel_env: parallel_env_mpi
      parallel_env_error: parallel_errors_mpi
      parallel_utils: parallel_utils_mpi
      fv_common: fv_common
      fv: fv_discretisation
      read_config: read_config_yaml
      io: io_adios2
      io_setup: io_setup_adios2
      meshing: meshing_accessors
      meshing_ops: meshing_operators
      pv_coupling: pv_coupling_simple
<<<<<<< HEAD
      timestepping: timestepping_first_order
=======
      partitioning: partitioning_parhip
      partitioning_common: partitioning_common
>>>>>>> d589da79
<|MERGE_RESOLUTION|>--- conflicted
+++ resolved
@@ -18,12 +18,9 @@
       meshing: meshing_accessors
       meshing_ops: meshing_operators
       pv_coupling: pv_coupling_simple
-<<<<<<< HEAD
       timestepping: timestepping_first_order
-=======
       partitioning: partitioning_parhip
       partitioning_common: partitioning_common
->>>>>>> d589da79
     #options:
       #component: [opt_1, opt_2, opt_3]
   mpi:
@@ -45,9 +42,6 @@
       meshing: meshing_accessors
       meshing_ops: meshing_operators
       pv_coupling: pv_coupling_simple
-<<<<<<< HEAD
       timestepping: timestepping_first_order
-=======
       partitioning: partitioning_parhip
-      partitioning_common: partitioning_common
->>>>>>> d589da79
+      partitioning_common: partitioning_common