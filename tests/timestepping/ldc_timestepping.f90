!>  Program file for LidDrivenCavity case
!
!> @build mpi+petsc

program ldc
#include "ccs_macros.inc"

  use petscvec
  use petscsys

  use case_config, only: num_steps, velocity_relax, pressure_relax, res_target
  use constants, only : cell, face, ccsconfig, ccs_string_len
  use kinds, only: ccs_real, ccs_int
  use types, only: field, upwind_field, central_field, face_field, ccs_mesh, &
                   vector_spec, ccs_vector
  use yaml, only: parse, error_length
  use parallel, only: initialise_parallel_environment, &
                      cleanup_parallel_environment, timer, &
                      read_command_line_arguments, sync
  use parallel_types, only: parallel_environment
  use mesh_utils, only: build_square_mesh
  use vec, only: create_vector, set_vector_location, get_vector_data, restore_vector_data
  use petsctypes, only: vector_petsc
  use pv_coupling, only: solve_nonlinear
  use utils, only: set_size, initialise, update, exit_print, str
  use boundary_conditions, only: read_bc_config, allocate_bc_arrays
  use read_config, only: get_bc_variables, get_boundary_count
  use timestepping, only: set_timestep, get_timestep, update_old_values, activate_timestepping, initialise_old_values

  implicit none

  class(parallel_environment), allocatable :: par_env
  character(len=:), allocatable :: case_name       ! Case name
  character(len=:), allocatable :: ccs_config_file ! Config file for CCS
  character(len=ccs_string_len), dimension(:), allocatable :: variable_names  ! variable names for BC reading

  type(ccs_mesh)    :: mesh
  type(vector_spec) :: vec_properties

  class(field), allocatable :: u, v, w, p, p_prime, mf

  integer(ccs_int) :: n_boundaries
  integer(ccs_int) :: cps = 50 ! Default value for cells per side

  integer(ccs_int) :: it_start, it_end, t_count
  integer(ccs_int) :: irank ! MPI rank ID
  integer(ccs_int) :: isize ! Size of MPI world
  
  real(ccs_real) :: t, t_start, t_end

  double precision :: start_time
  double precision :: end_time

  logical :: u_sol = .true.  !< Default equations to solve for LDC case
  logical :: v_sol = .true.
  logical :: w_sol = .false.
  logical :: p_sol = .true.

#ifndef EXCLUDE_MISSING_INTERFACE
  integer(ccs_int) :: ierr
  type(tPetscViewer) :: viewer
#endif

  ! Launch MPI
  call initialise_parallel_environment(par_env) 

  irank = par_env%proc_id
  isize = par_env%num_procs

  call read_command_line_arguments(par_env, cps, case_name=case_name)

  print *, "Starting ", case_name, " case!"
  ccs_config_file = case_name//ccsconfig

  call timer(start_time)

  ! Read case name from configuration file
  call read_configuration(ccs_config_file)

  if(irank == par_env%root) then
    call print_configuration()
  end if

  ! Set start and end iteration numbers (eventually will be read from input file)
  it_start = 1
  it_end   = num_steps

  ! Create a square mesh
  print *, "Building mesh"
  mesh = build_square_mesh(par_env, cps, 1.0_ccs_real)

  ! Initialise fields
  print *, "Initialise fields"
  allocate(upwind_field :: u)
  allocate(upwind_field :: v)
  allocate(upwind_field :: w)
  allocate(central_field :: p)
  allocate(central_field :: p_prime)
  allocate(face_field :: mf)

  ! Read boundary conditions
  call get_boundary_count(ccs_config_file, n_boundaries)
  call get_bc_variables(ccs_config_file, variable_names)
  call allocate_bc_arrays(n_boundaries, u%bcs)
  call allocate_bc_arrays(n_boundaries, v%bcs)
<<<<<<< HEAD
  call allocate_bc_arrays(n_boundaries, w%bcs)
  call read_bc_config(ccs_config_file, "u", u)
  call read_bc_config(ccs_config_file, "v", v)
  call read_bc_config(ccs_config_file, "w", w)
=======
  call allocate_bc_arrays(n_boundaries, p%bcs)
  call allocate_bc_arrays(n_boundaries, p_prime%bcs)
  call read_bc_config(ccs_config_file, "u", u)
  call read_bc_config(ccs_config_file, "v", v)
  call read_bc_config(ccs_config_file, "p", p)
  call read_bc_config(ccs_config_file, "p", p_prime)
>>>>>>> 74d8dea4

  ! Create and initialise field vectors
  call initialise(vec_properties)

  call set_vector_location(cell, vec_properties)
  call set_size(par_env, mesh, vec_properties)
  call create_vector(vec_properties, u%values)
  call create_vector(vec_properties, v%values)
  call create_vector(vec_properties, w%values)
  call create_vector(vec_properties, p%values)
  call create_vector(vec_properties, p%x_gradients)
  call create_vector(vec_properties, p%y_gradients)
  call create_vector(vec_properties, p%z_gradients)
  call create_vector(vec_properties, p_prime%values)
  call create_vector(vec_properties, p_prime%x_gradients)
  call create_vector(vec_properties, p_prime%y_gradients)
  call create_vector(vec_properties, p_prime%z_gradients)
  call update(u%values)
  call update(v%values)
  call update(w%values)
  call update(p%values)
  call update(p%x_gradients)
  call update(p%y_gradients)
  call update(p%z_gradients)
  call update(p_prime%values)
  call update(p_prime%x_gradients)
  call update(p_prime%y_gradients)
  call update(p_prime%z_gradients)
  call initialise_old_values(vec_properties, u)
  call initialise_old_values(vec_properties, v)
  call initialise_old_values(vec_properties, w)

  call set_vector_location(face, vec_properties)
  call set_size(par_env, mesh, vec_properties)
  call create_vector(vec_properties, mf%values)
  call update(mf%values)
  
  ! Initialise velocity field
  print *, "Initialise velocity field"
  call initialise_velocity(mesh, u, v, w, mf)
  call update(u%values)
  call update(v%values)
  call update(w%values)
  call update(mf%values)

  ! handling of first iter
  call update_old_values(u)
  call update_old_values(v)
  call update_old_values(w)
  
  ! initialise time loop variables
  call activate_timestepping()
  call set_timestep(0.9 / 1.0 * mesh%geo%h)
  t_start = 0.0
  t_end = 1.0
  t_count = 0

  ! Start time-stepping 
  t = t_start
  do while (t < t_end)
    ! Solve using SIMPLE algorithm
    print *, "Start SIMPLE at t=" // str(t)
<<<<<<< HEAD
    call solve_nonlinear(par_env, mesh, cps, it_start, it_end, u, v, w, p, p_prime, mf)
=======
    call solve_nonlinear(par_env, mesh, it_start, it_end, res_target, &
                         u_sol, v_sol, w_sol, p_sol, u, v, p, p_prime, mf)
>>>>>>> 74d8dea4
    call update_old_values(u)
    call update_old_values(v)
    call update_old_values(w)
  
    t = t + get_timestep()
    t_count = t_count + 1
  end do
    
#ifndef EXCLUDE_MISSING_INTERFACE
  call PetscViewerBinaryOpen(PETSC_COMM_WORLD,"u" // str(t_count),FILE_MODE_WRITE,viewer, ierr)

  associate (vec => u%values)
    select type (vec)
    type is (vector_petsc)
      call VecView(vec%v, viewer, ierr)
    end select
  end associate

  call PetscViewerBinaryOpen(PETSC_COMM_WORLD,"v" // str(t_count),FILE_MODE_WRITE,viewer, ierr)

  associate (vec => v%values)
    select type (vec)
    type is (vector_petsc)
      call VecView(vec%v, viewer, ierr)
    end select
  end associate

  call PetscViewerBinaryOpen(PETSC_COMM_WORLD,"w" // str(t_count),FILE_MODE_WRITE,viewer, ierr)

  associate (vec => w%values)
    select type (vec)
    type is (vector_petsc)
      call VecView(vec%v, viewer, ierr)
    end select
  end associate

  call PetscViewerBinaryOpen(PETSC_COMM_WORLD,"p" // str(t_count),FILE_MODE_WRITE,viewer, ierr)

  associate (vec => p%values)
    select type (vec)
    type is (vector_petsc)
      call VecView(vec%v, viewer, ierr)
    end select
  end associate

  call PetscViewerDestroy(viewer,ierr)
#endif


  ! Clean-up
  deallocate(u)
  deallocate(v)
  deallocate(p)
  deallocate(p_prime)

  call timer(end_time)

  if(irank == 0) then
     print*, "Elapsed time: ", end_time - start_time
  end if
  
  ! Finalise MPI
  call cleanup_parallel_environment(par_env)

  contains

  ! Read YAML configuration file
  subroutine read_configuration(config_filename)

    use read_config, only: get_reference_number, get_steps, &
                           get_convection_scheme, get_relaxation_factor, &
                           get_target_residual

    character(len=*), intent(in) :: config_filename
    
    class(*), pointer :: config_file_pointer  !< Pointer to CCS config file
    character(len=error_length) :: error

    config_file_pointer => parse(config_filename, error=error)
    if (error/='') then
      call error_abort(trim(error))
    endif
    
    call get_steps(config_file_pointer, num_steps)
    if(num_steps == huge(0)) then
      call error_abort("No value assigned to num-steps.")
    end if

    call get_relaxation_factor(config_file_pointer, u_relax=velocity_relax, p_relax=pressure_relax)
    if(velocity_relax == huge(0.0) .and. pressure_relax == huge(0.0)) then
      call error_abort("No values assigned to velocity and pressure underrelaxation.")
    end if

    call get_target_residual(config_file_pointer, res_target )
    if(res_target == huge(0.0)) then
      call error_abort("No value assigned to target residual.")
    endif

  end subroutine

  ! Print test case configuration
  subroutine print_configuration()

    print*,"Solving ", case_name, " case"

    print*,"++++" 
    print*,"SIMULATION LENGTH"
    print*,"Running for ",num_steps, "iterations"
    print*,"++++" 
    print*,"MESH"
    print*,"Size is ",cps
    print*,"++++" 
    print*,"RELAXATION FACTORS"
    print*,"velocity: ", velocity_relax 
    print*,"pressure: ", pressure_relax 

  end subroutine

  subroutine initialise_velocity(mesh, u, v, w, mf)

    use constants, only: add_mode
    use types, only: vector_values, cell_locator
    use meshing, only: set_cell_location, get_global_index
    use fv, only: calc_cell_coords
    use utils, only: clear_entries, set_mode, set_row, set_entry, set_values
    use vec, only : get_vector_data, restore_vector_data, create_vector_values
    
    ! Arguments
    class(ccs_mesh), intent(in) :: mesh
    class(field), intent(inout) :: u, v, w, mf

    ! Local variables
    integer(ccs_int) :: row, col
    integer(ccs_int) :: index_p, global_index_p
    real(ccs_real) :: u_val, v_val, w_val
    type(cell_locator) :: loc_p
    type(vector_values) :: u_vals, v_vals, w_vals
    real(ccs_real), dimension(:), pointer :: mf_data

    ! Set alias
    associate(n_local => mesh%topo%local_num_cells)
      call create_vector_values(n_local, u_vals)
      call create_vector_values(n_local, v_vals)
      call create_vector_values(n_local, w_vals)
      call set_mode(add_mode, u_vals)
      call set_mode(add_mode, v_vals)
      call set_mode(add_mode, w_vals)

      ! Set initial values for velocity fields
      do index_p = 1, n_local
        call set_cell_location(mesh, index_p, loc_p)
        call get_global_index(loc_p, global_index_p)
        call calc_cell_coords(global_index_p, cps, row, col)

        u_val = 0.0_ccs_real 
        v_val = 0.0_ccs_real 
        w_val = 0.0_ccs_real 

        call set_row(global_index_p, u_vals)
        call set_entry(u_val, u_vals)
        call set_row(global_index_p, v_vals)
        call set_entry(v_val, v_vals)
        call set_row(global_index_p, w_vals)
        call set_entry(w_val, w_vals)
      end do

      call set_values(u_vals, u%values)
      call set_values(v_vals, v%values)
      call set_values(w_vals, w%values)

      deallocate(u_vals%global_indices)
      deallocate(v_vals%global_indices)
      deallocate(w_vals%global_indices)
      deallocate(u_vals%values)
      deallocate(v_vals%values)
      deallocate(w_vals%values)
    end associate

    call get_vector_data(mf%values, mf_data)
    mf_data(:) = 0.0_ccs_real
    call restore_vector_data(mf%values, mf_data)
    
  end subroutine initialise_velocity


end program ldc<|MERGE_RESOLUTION|>--- conflicted
+++ resolved
@@ -103,19 +103,14 @@
   call get_bc_variables(ccs_config_file, variable_names)
   call allocate_bc_arrays(n_boundaries, u%bcs)
   call allocate_bc_arrays(n_boundaries, v%bcs)
-<<<<<<< HEAD
   call allocate_bc_arrays(n_boundaries, w%bcs)
-  call read_bc_config(ccs_config_file, "u", u)
-  call read_bc_config(ccs_config_file, "v", v)
-  call read_bc_config(ccs_config_file, "w", w)
-=======
   call allocate_bc_arrays(n_boundaries, p%bcs)
   call allocate_bc_arrays(n_boundaries, p_prime%bcs)
   call read_bc_config(ccs_config_file, "u", u)
   call read_bc_config(ccs_config_file, "v", v)
+  call read_bc_config(ccs_config_file, "w", w)
   call read_bc_config(ccs_config_file, "p", p)
   call read_bc_config(ccs_config_file, "p", p_prime)
->>>>>>> 74d8dea4
 
   ! Create and initialise field vectors
   call initialise(vec_properties)
@@ -178,12 +173,8 @@
   do while (t < t_end)
     ! Solve using SIMPLE algorithm
     print *, "Start SIMPLE at t=" // str(t)
-<<<<<<< HEAD
-    call solve_nonlinear(par_env, mesh, cps, it_start, it_end, u, v, w, p, p_prime, mf)
-=======
     call solve_nonlinear(par_env, mesh, it_start, it_end, res_target, &
-                         u_sol, v_sol, w_sol, p_sol, u, v, p, p_prime, mf)
->>>>>>> 74d8dea4
+                         u_sol, v_sol, w_sol, p_sol, u, v, w, p, p_prime, mf)
     call update_old_values(u)
     call update_old_values(v)
     call update_old_values(w)
