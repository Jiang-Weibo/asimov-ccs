--- conflicted
+++ resolved
@@ -8,16 +8,11 @@
   use petscvec
   use petscsys
 
-<<<<<<< HEAD
-  use case_config, only: num_steps, velocity_relax, pressure_relax, res_target
-  use constants, only: cell, face, ccsconfig, ccs_string_len, field_u, field_v, field_w, &
-                       field_p, field_p_prime, field_mf
-=======
   use case_config, only: num_iters, velocity_relax, pressure_relax, res_target, &
                          velocity_solver_method_name, velocity_solver_precon_name, &
                          pressure_solver_method_name, pressure_solver_precon_name
-  use constants, only: cell, face, ccsconfig, ccs_string_len
->>>>>>> cfb8bb98
+  use constants, only: cell, face, ccsconfig, ccs_string_len, field_u, field_v, field_w, &
+                       field_p, field_p_prime, field_mf
   use kinds, only: ccs_real, ccs_int
   use types, only: field, upwind_field, central_field, face_field, ccs_mesh, &
                    vector_spec, ccs_vector, fluid, fluid_solve_selector
