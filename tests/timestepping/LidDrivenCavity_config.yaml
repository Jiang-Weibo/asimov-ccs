--- conflicted
+++ resolved
@@ -45,83 +45,8 @@
   n_boundaries: 6
   boundary_1: 
     name: left
-<<<<<<< HEAD
-    variable_u:
-      type: dirichlet
-      value: 0
-    variable_v:
-      type: dirichlet
-      value: 0
-    variable_w:
-      type: dirichlet
-      value: 0
-=======
     type: dirichlet
     value: 0
-    variable_p:
-      type: extrapolate
-    variable_p_prime:
-      type: extrapolate
->>>>>>> 74d8dea4
-  boundary_3:
-    name: top
-    type: dirichlet
-    value: 0
-    variable_u:
-      type: dirichlet
-      value: 1
-<<<<<<< HEAD
-    variable_v:
-      type: dirichlet
-      value: 0
-    variable_w:
-      type: dirichlet
-      value: 0
-  boundary_2:
-    name: right
-    variable_u:
-      type: dirichlet
-      value: 0
-    variable_v:
-      type: dirichlet
-      value: 0
-    variable_w:
-      type: dirichlet
-      value: 0
-  boundary_4:
-    name: bottom
-    variable_u:
-      type: dirichlet
-      value: 0
-    variable_v:
-      type: dirichlet
-      value: 0
-    variable_w:
-      type: dirichlet
-      value: 0
-  boundary_5:
-    name: back
-    variable_u:
-      type: dirichlet
-      value: 0
-    variable_v:
-      type: dirichlet
-      value: 0
-    variable_w:
-      type: dirichlet
-      value: 0
-  boundary_6:
-    name: front
-    variable_u:
-      type: dirichlet
-      value: 0
-    variable_v:
-      type: dirichlet
-      value: 0
-    variable_w:
-      type: dirichlet
-      value: 0
-=======
     variable_p:
       type: extrapolate
     variable_p_prime:
@@ -134,7 +59,7 @@
       type: extrapolate
     variable_p_prime:
       type: extrapolate
-  boundary_4:
+  boundary_3:
     name: bottom
     type: dirichlet
     value: 0
@@ -142,4 +67,22 @@
       type: extrapolate
     variable_p_prime:
       type: extrapolate
->>>>>>> 74d8dea4
+  boundary_4:
+    name: top
+    type: dirichlet
+    value: 0
+    variable_u:
+      type: dirichlet
+      value: 1
+    variable_p:
+      type: extrapolate
+    variable_p_prime:
+      type: extrapolate
+  boundary_5:
+    name: back
+    type: neumann
+    value: 0
+  boundary_6:
+    name: front
+    type: neumann
+    value: 0