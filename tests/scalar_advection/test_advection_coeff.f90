!> @brief Test that advection coefficients are calculated correctly
!
!> @description Computes the advection coefficients for two flow directions
!> (in +x, +y directions) for central and upwind differencing and compares to
!> known values
program test_advection_coeff

  use testing_lib
  use constants, only: ndim, insert_mode
  use types, only: field, upwind_field, central_field, cell_locator, face_locator, neighbour_locator
  use mesh_utils, only : build_square_mesh
  use vec, only : create_vector, get_vector_data, restore_vector_data
  use fv, only: calc_advection_coeff, calc_cell_coords
  use meshing, only: set_cell_location, set_face_location, set_neighbour_location, &
                     get_global_index, get_local_index, get_face_area, get_face_normal
  use utils, only : update, initialise, &
                set_size, pack_entries, set_values
  use petsctypes, only: vector_petsc

<<<<<<< HEAD
  type(ccs_mesh) :: mesh
  type(vector_spec) :: vec_sizes
=======
  type(ccs_mesh) :: square_mesh
  type(vector_spec) :: vec_properties
>>>>>>> 99fd0855
  class(field), allocatable :: scalar
  class(field), allocatable :: u, v
  integer(ccs_int), parameter :: cps = 50
  integer(ccs_int) :: self_idx, index_nb, local_idx
  integer(ccs_int) :: nb
  integer(ccs_int) :: direction, discretisation
  integer, parameter :: x_dir = 1, y_dir = 2
  integer, parameter :: central = -1, upwind = -2
  real(ccs_real) :: face_area
  real(ccs_real), dimension(ndim) :: normal
  real(ccs_real), dimension(:), pointer :: u_data, v_data
  
  call init()

  mesh = build_square_mesh(par_env, cps, 1.0_ccs_real)

  local_idx = int(0.5*mesh%nlocal + 2, ccs_int)
  do direction = x_dir, y_dir
    do discretisation = upwind, central
      if (discretisation == central) then
        allocate(central_field :: scalar)
        allocate(central_field :: u)
        allocate(central_field :: v)
      else if (discretisation == upwind) then
        allocate(upwind_field :: scalar)
        allocate(upwind_field :: u)
        allocate(upwind_field :: v)
      else
        write(message, *) 'Invalid discretisation type selected'
        call stop_test(message)
      end if

<<<<<<< HEAD
      call initialise(vec_sizes)
      call set_size(par_env, mesh, vec_sizes)
      call create_vector(vec_sizes, scalar%values)
      call create_vector(vec_sizes, u%values)
      call create_vector(vec_sizes, v%values)
=======
      call initialise(vec_properties)
      call set_size(par_env, square_mesh, vec_properties)
      call create_vector(vec_properties, scalar%values)
      call create_vector(vec_properties, u%values)
      call create_vector(vec_properties, v%values)
>>>>>>> 99fd0855

      call set_velocity_fields(mesh, direction, u, v)

      associate (u_vec => u%values, v_vec => v%values)
        call get_vector_data(u_vec, u_data)
        call get_vector_data(v_vec, v_data)

        do nb = 1, 4
          call get_cell_parameters(local_idx, nb, self_idx, index_nb, face_area, normal)
          call run_advection_coeff_test(scalar, u_data, v_data, self_idx, index_nb, face_area, normal)
        end do
      
        call restore_vector_data(u_vec, u_data)
        call restore_vector_data(v_vec, v_data)
      end associate

      call tidy_velocity_fields(scalar, u, v)
    end do
  end do

  call fin()

  contains

  !> @brief For a given cell and neighbour computes the local cell and neighbour indices, corresponding face
  !> area, and normal
  !
  !> @param[in] local_idx           - The cell's local index
  !> @param[in] nb                 - The neighbour we're interested in (range 1-4)
  !> @param[out] self_idx           - The cell's local index
  !> @param[out] index_nb            - The neighbour's local index
  !> @param[out] face_area  - The surface area of the face between the cell and its neighbour
  !> @param[out] normal             - The face normal between the cell and its neighbour
  subroutine get_cell_parameters(local_idx, nb, self_idx, index_nb, face_area, normal)
    integer(ccs_int), intent(in) :: local_idx
    integer(ccs_int), intent(in) :: nb
    integer(ccs_int), intent(out) :: self_idx
    integer(ccs_int), intent(out) :: index_nb
    real(ccs_real), intent(out) :: face_area
    real(ccs_real), intent(out), dimension(ndim) :: normal

    type(cell_locator) :: self_loc
    type(neighbour_locator) :: loc_nb
    type(face_locator) :: face_loc
    
    call set_cell_location(mesh, local_idx, self_loc)
    call get_local_index(self_loc, self_idx)
  
    call set_neighbour_location(self_loc, nb, loc_nb)
    call get_local_index(loc_nb, index_nb)

    call set_face_location(mesh, local_idx, nb, face_loc)
    call get_face_area(face_loc, face_area)

    call get_face_normal(face_loc, normal)
  end subroutine get_cell_parameters

  !> @brief Sets the velocity field in the desired direction and discretisation
  !
  !> @param[in] mesh - The mesh structure
  !> @param[in] direction - Integer indicating the direction of the velocity field
  !> @param[out] u, v     - The velocity fields in x and y directions
  subroutine set_velocity_fields(mesh, direction, u, v)
    class(ccs_mesh), intent(in) :: mesh
    integer(ccs_int), intent(in) :: direction
    class(field), intent(inout), allocatable :: u, v
    type(cell_locator) :: self_loc
    type(vector_values) :: u_vals, v_vals
    integer(ccs_int) :: local_idx, self_idx
    real(ccs_real) :: u_val, v_val

    u_vals%setter_mode = insert_mode
    v_vals%setter_mode = insert_mode
    
    associate(n_local => mesh%nlocal)
      allocate(u_vals%indices(n_local))
      allocate(v_vals%indices(n_local))
      allocate(u_vals%values(n_local))
      allocate(v_vals%values(n_local))
      
      ! Set IC velocity fields
      do local_idx = 1, n_local
        call set_cell_location(mesh, local_idx, self_loc)
        call get_global_index(self_loc, self_idx)

        if (direction == x_dir) then
          u_val = 1.0_ccs_real
          v_val = 0.0_ccs_real
        else if (direction == y_dir) then
          u_val = 0.0_ccs_real
          v_val = 1.0_ccs_real
        end if

        call pack_entries(local_idx, self_idx, u_val, u_vals)
        call pack_entries(local_idx, self_idx, v_val, v_vals)
      end do
    end associate
    call set_values(u_vals, u%values)
    call set_values(v_vals, v%values)

    call update(u%values)
    call update(v%values)
    
    deallocate(u_vals%indices)
    deallocate(v_vals%indices)
    deallocate(u_vals%values)
    deallocate(v_vals%values)
    
  end subroutine set_velocity_fields

  !> @brief Deallocates the velocity fields
  !
  !> @param[in] scalar - The scalar field structure
  !> @param[in] u, v   - The velocity fields to deallocate
  subroutine tidy_velocity_fields(scalar, u, v)
    class(field), allocatable :: scalar
    class(field), allocatable :: u, v

    deallocate(scalar)
    deallocate(u)
    deallocate(v)
  end subroutine tidy_velocity_fields

  !> @brief Checks whether advection coefficient is correct for given velocity fields, cell and neighbour
  !
  !> @param[in] scalar      - The scalar field structure
  !> @param[in] u, v        - Arrays containing the velocity fields
  !> @param[in] self_idx    - The given cell's local index
  !> @param[in] index_nb     - The neighbour's local index
  !> @param[in] face_area   - The surface area of the face between the cell and neighbour
  !> @param[in] face_normal - The normal to the face between the cell and neighbour
  subroutine run_advection_coeff_test(phi, u, v, self_idx, index_nb, face_area, face_normal)
    class(field), intent(in) :: phi
    real(ccs_real), dimension(:), intent(in) :: u, v
    integer(ccs_int), intent(in) :: self_idx
    integer(ccs_int), intent(in) :: index_nb
    real(ccs_real), intent(in) :: face_area
    real(ccs_real), dimension(ndim), intent(in) :: face_normal

    real(ccs_real) :: coeff
    real(ccs_real) :: mf
    real(ccs_real) :: expected_coeff

    !! Compute mass flux
    mf = 0.5_ccs_real * (u(self_idx) + u(index_nb)) * face_normal(1) &
         + 0.5_ccs_real * (v(self_idx) + v(index_nb)) * face_normal(2)
    
    select type(phi)
      type is(central_field)
        call calc_advection_coeff(phi, mf, 0_ccs_int, coeff)
      type is(upwind_field)
        call calc_advection_coeff(phi, mf, 0_ccs_int, coeff)
      class default
        write(message, *) "FAIL: incorrect velocity field discretisation"
        call stop_test(message)
    end select
    coeff = coeff * mf * face_area 

    select type(phi)
      type is(upwind_field)
        expected_coeff = min(mf * face_area, 0.0_ccs_real)
      type is(central_field)
        expected_coeff = 0.5_ccs_real * (mf * face_area)
      class default
        write(message, *) "FAIL: incorrect velocity field discretisation"
        call stop_test(message)
    end select
        
    select type(phi)
      type is(upwind_field)
        if (abs(coeff - expected_coeff) .ge. eps) then
          write(message, *) "FAIL: incorrect upwind advection coefficient computed. Expected ", expected_coeff, " computed ", &
                            coeff, " normal ", normal, " u ", u(self_idx), " v ", v(self_idx)
          call stop_test(message)
        end if
      type is(central_field)
        if (abs(coeff - expected_coeff) .ge. eps) then
          write(message, *) "FAIL: incorrect central advection coefficient computed. Expected ", expected_coeff, " computed ", &
                            coeff, " normal ", normal, " u ", u(self_idx), " v ", v(self_idx)
          call stop_test(message)
        end if
      class default
        write(message, *) "FAIL: incorrect velocity field discretisation"
        call stop_test(message)
    end select

  end subroutine run_advection_coeff_test

end program test_advection_coeff<|MERGE_RESOLUTION|>--- conflicted
+++ resolved
@@ -17,13 +17,8 @@
                 set_size, pack_entries, set_values
   use petsctypes, only: vector_petsc
 
-<<<<<<< HEAD
   type(ccs_mesh) :: mesh
-  type(vector_spec) :: vec_sizes
-=======
-  type(ccs_mesh) :: square_mesh
   type(vector_spec) :: vec_properties
->>>>>>> 99fd0855
   class(field), allocatable :: scalar
   class(field), allocatable :: u, v
   integer(ccs_int), parameter :: cps = 50
@@ -56,19 +51,11 @@
         call stop_test(message)
       end if
 
-<<<<<<< HEAD
-      call initialise(vec_sizes)
-      call set_size(par_env, mesh, vec_sizes)
-      call create_vector(vec_sizes, scalar%values)
-      call create_vector(vec_sizes, u%values)
-      call create_vector(vec_sizes, v%values)
-=======
       call initialise(vec_properties)
-      call set_size(par_env, square_mesh, vec_properties)
+      call set_size(par_env, mesh, vec_properties)
       call create_vector(vec_properties, scalar%values)
       call create_vector(vec_properties, u%values)
       call create_vector(vec_properties, v%values)
->>>>>>> 99fd0855
 
       call set_velocity_fields(mesh, direction, u, v)
 
