!> @brief Test that advection coefficients are calculated correctly
!
!> @description Computes the advection coefficients for two flow directions
!> (in +x, +y directions) for central and upwind differencing and compares to
!> known values
program test_advection_coeff

  use testing_lib
  use constants, only: ndim, insert_mode
  use types, only: field, upwind_field, central_field, cell_locator, face_locator, neighbour_locator
  use mesh_utils, only : build_square_mesh
  use vec, only : create_vector, get_vector_data, restore_vector_data
  use fv, only: calc_advection_coeff, calc_cell_coords
  use meshing, only: set_cell_location, set_face_location, set_neighbour_location, &
                     get_global_index, get_local_index, get_face_area, get_face_normal
  use utils, only : update, initialise, &
                set_size, pack_entries, set_values
  use petsctypes, only: vector_petsc

  type(ccs_mesh) :: square_mesh
  type(vector_init_data) :: vec_sizes
  class(field), allocatable :: scalar
  class(field), allocatable :: u, v
  integer(ccs_int), parameter :: cps = 50
  integer(ccs_int) :: self_idx, ngb_idx, local_idx
  integer(ccs_int) :: ngb
  integer(ccs_int) :: direction, discretisation
  integer, parameter :: x_dir = 1, y_dir = 2
  integer, parameter :: central = -1, upwind = -2
  real(ccs_real) :: face_area
  real(ccs_real), dimension(ndim) :: normal
  real(ccs_real), dimension(:), pointer :: u_data, v_data
  
  call init()

  square_mesh = build_square_mesh(par_env, cps, 1.0_ccs_real)

  local_idx = int(0.5*square_mesh%nlocal + 2, ccs_int)
  do direction = x_dir, y_dir
    do discretisation = upwind, central
      if (discretisation == central) then
        allocate(central_field :: scalar)
        allocate(central_field :: u)
        allocate(central_field :: v)
      else if (discretisation == upwind) then
        allocate(upwind_field :: scalar)
        allocate(upwind_field :: u)
        allocate(upwind_field :: v)
      else
        write(message, *) 'Invalid discretisation type selected'
        call stop_test(message)
      end if

      call initialise(vec_sizes)
      call set_size(par_env, square_mesh, vec_sizes)
      call create_vector(vec_sizes, scalar%vec)
      call create_vector(vec_sizes, u%vec)
      call create_vector(vec_sizes, v%vec)

      call set_velocity_fields(square_mesh, direction, u, v)

      associate (u_vec => u%vec, v_vec => v%vec)
        call get_vector_data(u_vec, u_data)
        call get_vector_data(v_vec, v_data)

        do ngb = 1, 4
          call get_cell_parameters(local_idx, ngb, self_idx, ngb_idx, face_area, normal)
          call run_advection_coeff_test(scalar, u_data, v_data, self_idx, ngb_idx, face_area, normal)
        end do
      
        call restore_vector_data(u_vec, u_data)
        call restore_vector_data(v_vec, v_data)
      end associate

      call tidy_velocity_fields(scalar, u, v)
    end do
  end do

  call fin()

  contains

  !> @brief For a given cell and neighbour computes the local cell and neighbour indices, corresponding face
  !> area, and normal
  !
  !> @param[in] local_idx           - The cell's local index
  !> @param[in] ngb                 - The neighbour we're interested in (range 1-4)
  !> @param[out] self_idx           - The cell's local index
  !> @param[out] ngb_idx            - The neighbour's local index
  !> @param[out] face_area  - The surface area of the face between the cell and its neighbour
  !> @param[out] normal             - The face normal between the cell and its neighbour
  subroutine get_cell_parameters(local_idx, ngb, self_idx, ngb_idx, face_area, normal)
    integer(ccs_int), intent(in) :: local_idx
    integer(ccs_int), intent(in) :: ngb
    integer(ccs_int), intent(out) :: self_idx
    integer(ccs_int), intent(out) :: ngb_idx
    real(ccs_real), intent(out) :: face_area
    real(ccs_real), intent(out), dimension(ndim) :: normal

    type(cell_locator) :: self_loc
    type(neighbour_locator) :: ngb_loc
    type(face_locator) :: face_loc
    
    call set_cell_location(square_mesh, local_idx, self_loc)
    call get_local_index(self_loc, self_idx)
  
    call set_neighbour_location(self_loc, ngb, ngb_loc)
    call get_local_index(ngb_loc, ngb_idx)

    call set_face_location(square_mesh, local_idx, ngb, face_loc)
    call get_face_area(face_loc, face_area)

    call get_face_normal(face_loc, normal)
  end subroutine get_cell_parameters

  !> @brief Sets the velocity field in the desired direction and discretisation
  !
  !> @param[in] cell_mesh - The mesh structure
  !> @param[in] direction - Integer indicating the direction of the velocity field
  !> @param[out] u, v     - The velocity fields in x and y directions
  subroutine set_velocity_fields(cell_mesh, direction, u, v)
<<<<<<< HEAD
    class(ccs_mesh), intent(in) :: cell_mesh
    integer(accs_int), intent(in) :: direction
=======
    class(mesh), intent(in) :: cell_mesh
    integer(ccs_int), intent(in) :: direction
>>>>>>> a0fd286f
    class(field), intent(inout), allocatable :: u, v
    type(cell_locator) :: self_loc
    type(vector_values) :: u_vals, v_vals
    integer(ccs_int) :: local_idx, self_idx
    real(ccs_real) :: u_val, v_val

    u_vals%mode = insert_mode
    v_vals%mode = insert_mode
    
    associate(n_local => cell_mesh%nlocal)
      allocate(u_vals%idx(n_local))
      allocate(v_vals%idx(n_local))
      allocate(u_vals%val(n_local))
      allocate(v_vals%val(n_local))
      
      ! Set IC velocity fields
      do local_idx = 1, n_local
        call set_cell_location(cell_mesh, local_idx, self_loc)
        call get_global_index(self_loc, self_idx)

        if (direction == x_dir) then
          u_val = 1.0_ccs_real
          v_val = 0.0_ccs_real
        else if (direction == y_dir) then
          u_val = 0.0_ccs_real
          v_val = 1.0_ccs_real
        end if

        call pack_entries(local_idx, self_idx, u_val, u_vals)
        call pack_entries(local_idx, self_idx, v_val, v_vals)
      end do
    end associate
    call set_values(u_vals, u%vec)
    call set_values(v_vals, v%vec)

    call update(u%vec)
    call update(v%vec)
    
    deallocate(u_vals%idx, v_vals%idx, u_vals%val, v_vals%val)
  end subroutine set_velocity_fields

  !> @brief Deallocates the velocity fields
  !
  !> @param[in] scalar - The scalar field structure
  !> @param[in] u, v   - The velocity fields to deallocate
  subroutine tidy_velocity_fields(scalar, u, v)
    class(field), allocatable :: scalar
    class(field), allocatable :: u, v

    deallocate(scalar)
    deallocate(u)
    deallocate(v)
  end subroutine tidy_velocity_fields

  !> @brief Checks whether advection coefficient is correct for given velocity fields, cell and neighbour
  !
  !> @param[in] scalar      - The scalar field structure
  !> @param[in] u, v        - Arrays containing the velocity fields
  !> @param[in] self_idx    - The given cell's local index
  !> @param[in] ngb_idx     - The neighbour's local index
  !> @param[in] face_area   - The surface area of the face between the cell and neighbour
  !> @param[in] face_normal - The normal to the face between the cell and neighbour
  subroutine run_advection_coeff_test(phi, u, v, self_idx, ngb_idx, face_area, face_normal)
    class(field), intent(in) :: phi
    real(ccs_real), dimension(:), intent(in) :: u, v
    integer(ccs_int), intent(in) :: self_idx
    integer(ccs_int), intent(in) :: ngb_idx
    real(ccs_real), intent(in) :: face_area
    real(ccs_real), dimension(ndim), intent(in) :: face_normal

    real(ccs_real) :: coeff
    real(ccs_real) :: mf
    real(ccs_real) :: expected_coeff

    !! Compute mass flux
    mf = 0.5_ccs_real * (u(self_idx) + u(ngb_idx)) * face_normal(1) &
         + 0.5_ccs_real * (v(self_idx) + v(ngb_idx)) * face_normal(2)
    
    select type(phi)
      type is(central_field)
        call calc_advection_coeff(phi, mf, 0_ccs_int, coeff)
      type is(upwind_field)
        call calc_advection_coeff(phi, mf, 0_ccs_int, coeff)
      class default
        write(message, *) "FAIL: incorrect velocity field discretisation"
        call stop_test(message)
    end select
    coeff = coeff * mf * face_area 

    select type(phi)
      type is(upwind_field)
        expected_coeff = min(mf * face_area, 0.0_ccs_real)
      type is(central_field)
        expected_coeff = 0.5_ccs_real * (mf * face_area)
      class default
        write(message, *) "FAIL: incorrect velocity field discretisation"
        call stop_test(message)
    end select
        
    select type(phi)
      type is(upwind_field)
        if (abs(coeff - expected_coeff) .ge. eps) then
          write(message, *) "FAIL: incorrect upwind advection coefficient computed. Expected ", expected_coeff, " computed ", &
                            coeff, " normal ", normal, " u ", u(self_idx), " v ", v(self_idx)
          call stop_test(message)
        end if
      type is(central_field)
        if (abs(coeff - expected_coeff) .ge. eps) then
          write(message, *) "FAIL: incorrect central advection coefficient computed. Expected ", expected_coeff, " computed ", &
                            coeff, " normal ", normal, " u ", u(self_idx), " v ", v(self_idx)
          call stop_test(message)
        end if
      class default
        write(message, *) "FAIL: incorrect velocity field discretisation"
        call stop_test(message)
    end select

  end subroutine run_advection_coeff_test

end program test_advection_coeff<|MERGE_RESOLUTION|>--- conflicted
+++ resolved
@@ -119,13 +119,8 @@
   !> @param[in] direction - Integer indicating the direction of the velocity field
   !> @param[out] u, v     - The velocity fields in x and y directions
   subroutine set_velocity_fields(cell_mesh, direction, u, v)
-<<<<<<< HEAD
     class(ccs_mesh), intent(in) :: cell_mesh
-    integer(accs_int), intent(in) :: direction
-=======
-    class(mesh), intent(in) :: cell_mesh
     integer(ccs_int), intent(in) :: direction
->>>>>>> a0fd286f
     class(field), intent(inout), allocatable :: u, v
     type(cell_locator) :: self_loc
     type(vector_values) :: u_vals, v_vals
