!> @brief Test that advection coefficients are calculated correctly
!
!> @description Computes the advection coefficients for two flow directions
!> (in +x, +y directions) for central and upwind differencing and compares to
!> known values
program test_advection_coeff

  use testing_lib
  use constants, only: ndim, insert_mode
  use types, only: field, upwind_field, central_field, cell_locator, face_locator, neighbour_locator
  use mesh_utils, only : build_square_mesh
  use vec, only : create_vector, get_vector_data, restore_vector_data
  use fv, only: calc_advection_coeff, calc_cell_coords
  use meshing, only: set_cell_location, set_face_location, set_neighbour_location, &
                     get_global_index, get_local_index, get_face_area, get_face_normal
  use utils, only : update, initialise, &
                set_size, set_row, set_entry, set_values
  use petsctypes, only: vector_petsc

  implicit none
  type(ccs_mesh) :: mesh
  type(vector_spec) :: vec_properties
  class(field), allocatable :: scalar
  class(field), allocatable :: u, v
  integer(ccs_int), parameter :: cps = 50
  integer(ccs_int) :: index_p, index_nb, index_test
  integer(ccs_int) :: nb
  integer(ccs_int) :: direction, discretisation
  integer, parameter :: x_dir = 1, y_dir = 2
  integer, parameter :: central = -1, upwind = -2
  real(ccs_real) :: face_area
  real(ccs_real), dimension(ndim) :: normal
  real(ccs_real), dimension(:), pointer :: u_data, v_data
  
  call init()

  mesh = build_square_mesh(par_env, cps, 1.0_ccs_real)

  index_test = int(0.5*mesh%nlocal + 2, ccs_int)
  do direction = x_dir, y_dir
    do discretisation = upwind, central
      if (discretisation == central) then
        allocate(central_field :: scalar)
        allocate(central_field :: u)
        allocate(central_field :: v)
      else if (discretisation == upwind) then
        allocate(upwind_field :: scalar)
        allocate(upwind_field :: u)
        allocate(upwind_field :: v)
      else
        write(message, *) 'Invalid discretisation type selected'
        call stop_test(message)
      end if

      call initialise(vec_properties)
      call set_size(par_env, mesh, vec_properties)
      call create_vector(vec_properties, scalar%values)
      call create_vector(vec_properties, u%values)
      call create_vector(vec_properties, v%values)

      call set_velocity_fields(mesh, direction, u, v)

      associate (u_vec => u%values, v_vec => v%values)
        call get_vector_data(u_vec, u_data)
        call get_vector_data(v_vec, v_data)

        do nb = 1, 4
          call get_cell_parameters(index_test, nb, index_p, index_nb, face_area, normal)
          call run_advection_coeff_test(scalar, u_data, v_data, index_p, index_nb, face_area, normal)
        end do
      
        call restore_vector_data(u_vec, u_data)
        call restore_vector_data(v_vec, v_data)
      end associate

      call tidy_velocity_fields(scalar, u, v)
    end do
  end do

  call fin()

  contains

  !> @brief For a given cell and neighbour computes the local cell and neighbour indices, corresponding face
  !> area, and normal
  !
  !> @param[in] index           - The cell's local index
  !> @param[in] nb                 - The neighbour we're interested in (range 1-4)
  !> @param[out] index_p           - The cell's local index
  !> @param[out] index_nb            - The neighbour's local index
  !> @param[out] face_area  - The surface area of the face between the cell and its neighbour
  !> @param[out] normal             - The face normal between the cell and its neighbour
  subroutine get_cell_parameters(index, nb, index_p, index_nb, face_area, normal)
    integer(ccs_int), intent(in) :: index
    integer(ccs_int), intent(in) :: nb
    integer(ccs_int), intent(out) :: index_p
    integer(ccs_int), intent(out) :: index_nb
    real(ccs_real), intent(out) :: face_area
    real(ccs_real), intent(out), dimension(ndim) :: normal

    type(cell_locator) :: loc_p
    type(neighbour_locator) :: loc_nb
    type(face_locator) :: loc_f
    
    call set_cell_location(mesh, index, loc_p)
    call get_local_index(loc_p, index_p)
  
    call set_neighbour_location(loc_p, nb, loc_nb)
    call get_local_index(loc_nb, index_nb)

    call set_face_location(mesh, index, nb, loc_f)
    call get_face_area(loc_f, face_area)

    call get_face_normal(loc_f, normal)
  end subroutine get_cell_parameters

  !> @brief Sets the velocity field in the desired direction and discretisation
  !
  !> @param[in] mesh - The mesh structure
  !> @param[in] direction - Integer indicating the direction of the velocity field
  !> @param[out] u, v     - The velocity fields in x and y directions
  subroutine set_velocity_fields(mesh, direction, u, v)

    use vec, only : create_vector_values
    use utils, only : set_mode
    
    class(ccs_mesh), intent(in) :: mesh
    integer(ccs_int), intent(in) :: direction
    class(field), intent(inout), allocatable :: u, v
    type(cell_locator) :: loc_p
    type(vector_values) :: u_vals, v_vals
    integer(ccs_int) :: index_p, global_index_p
    real(ccs_real) :: u_val, v_val
    
    associate(n_local => mesh%nlocal)
<<<<<<< HEAD
      allocate(u_vals%global_indices(n_local))
      allocate(v_vals%global_indices(n_local))
      allocate(u_vals%values(n_local))
      allocate(v_vals%values(n_local))
=======
      call create_vector_values(n_local, u_vals)
      call create_vector_values(n_local, v_vals)
      call set_mode(insert_mode, u_vals)
      call set_mode(insert_mode, v_vals)
>>>>>>> 9226d2f0
      
      ! Set IC velocity fields
      do index_p = 1, n_local
        call set_cell_location(mesh, index_p, loc_p)
        call get_global_index(loc_p, global_index_p)

        if (direction == x_dir) then
          u_val = 1.0_ccs_real
          v_val = 0.0_ccs_real
        else if (direction == y_dir) then
          u_val = 0.0_ccs_real
          v_val = 1.0_ccs_real
        end if

        call set_row(global_index_p, u_vals)
        call set_entry(u_val, u_vals)

        call set_row(global_index_p, v_vals)
        call set_entry(v_val, v_vals)
      end do

      call set_values(u_vals, u%values)
      call set_values(v_vals, v%values)

      call update(u%values)
      call update(v%values)
    
<<<<<<< HEAD
    deallocate(u_vals%global_indices)
    deallocate(v_vals%global_indices)
    deallocate(u_vals%values)
    deallocate(v_vals%values)
=======
      deallocate(u_vals%global_indices)
      deallocate(v_vals%global_indices)
      deallocate(u_vals%values)
      deallocate(v_vals%values)
    end associate
>>>>>>> 9226d2f0
    
  end subroutine set_velocity_fields

  !> @brief Deallocates the velocity fields
  !
  !> @param[in] scalar - The scalar field structure
  !> @param[in] u, v   - The velocity fields to deallocate
  subroutine tidy_velocity_fields(scalar, u, v)
    class(field), allocatable :: scalar
    class(field), allocatable :: u, v

    deallocate(scalar)
    deallocate(u)
    deallocate(v)
  end subroutine tidy_velocity_fields

  !> @brief Checks whether advection coefficient is correct for given velocity fields, cell and neighbour
  !
  !> @param[in] scalar      - The scalar field structure
  !> @param[in] u, v        - Arrays containing the velocity fields
  !> @param[in] index_p    - The given cell's local index
  !> @param[in] index_nb     - The neighbour's local index
  !> @param[in] face_area   - The surface area of the face between the cell and neighbour
  !> @param[in] face_normal - The normal to the face between the cell and neighbour
  subroutine run_advection_coeff_test(phi, u, v, index_p, index_nb, face_area, face_normal)
    class(field), intent(in) :: phi
    real(ccs_real), dimension(:), intent(in) :: u, v
    integer(ccs_int), intent(in) :: index_p
    integer(ccs_int), intent(in) :: index_nb
    real(ccs_real), intent(in) :: face_area
    real(ccs_real), dimension(ndim), intent(in) :: face_normal

    real(ccs_real) :: coeff
    real(ccs_real) :: mf
    real(ccs_real) :: expected_coeff

    !! Compute mass flux
    mf = 0.5_ccs_real * (u(index_p) + u(index_nb)) * face_normal(1) &
         + 0.5_ccs_real * (v(index_p) + v(index_nb)) * face_normal(2)
    
    select type(phi)
      type is(central_field)
        call calc_advection_coeff(phi, mf, 0_ccs_int, coeff)
      type is(upwind_field)
        call calc_advection_coeff(phi, mf, 0_ccs_int, coeff)
      class default
        write(message, *) "FAIL: incorrect velocity field discretisation"
        call stop_test(message)
    end select
    coeff = coeff * mf * face_area 

    select type(phi)
      type is(upwind_field)
        expected_coeff = min(mf * face_area, 0.0_ccs_real)
      type is(central_field)
        expected_coeff = 0.5_ccs_real * (mf * face_area)
      class default
        write(message, *) "FAIL: incorrect velocity field discretisation"
        call stop_test(message)
    end select
        
    select type(phi)
      type is(upwind_field)
        if (abs(coeff - expected_coeff) .ge. eps) then
          write(message, *) "FAIL: incorrect upwind advection coefficient computed. Expected ", expected_coeff, " computed ", &
                            coeff, " normal ", normal, " u ", u(index_p), " v ", v(index_p)
          call stop_test(message)
        end if
      type is(central_field)
        if (abs(coeff - expected_coeff) .ge. eps) then
          write(message, *) "FAIL: incorrect central advection coefficient computed. Expected ", expected_coeff, " computed ", &
                            coeff, " normal ", normal, " u ", u(index_p), " v ", v(index_p)
          call stop_test(message)
        end if
      class default
        write(message, *) "FAIL: incorrect velocity field discretisation"
        call stop_test(message)
    end select

  end subroutine run_advection_coeff_test

end program test_advection_coeff<|MERGE_RESOLUTION|>--- conflicted
+++ resolved
@@ -133,17 +133,10 @@
     real(ccs_real) :: u_val, v_val
     
     associate(n_local => mesh%nlocal)
-<<<<<<< HEAD
-      allocate(u_vals%global_indices(n_local))
-      allocate(v_vals%global_indices(n_local))
-      allocate(u_vals%values(n_local))
-      allocate(v_vals%values(n_local))
-=======
       call create_vector_values(n_local, u_vals)
       call create_vector_values(n_local, v_vals)
       call set_mode(insert_mode, u_vals)
       call set_mode(insert_mode, v_vals)
->>>>>>> 9226d2f0
       
       ! Set IC velocity fields
       do index_p = 1, n_local
@@ -171,18 +164,11 @@
       call update(u%values)
       call update(v%values)
     
-<<<<<<< HEAD
-    deallocate(u_vals%global_indices)
-    deallocate(v_vals%global_indices)
-    deallocate(u_vals%values)
-    deallocate(v_vals%values)
-=======
       deallocate(u_vals%global_indices)
       deallocate(v_vals%global_indices)
       deallocate(u_vals%values)
       deallocate(v_vals%values)
     end associate
->>>>>>> 9226d2f0
     
   end subroutine set_velocity_fields
 
