--- conflicted
+++ resolved
@@ -152,13 +152,8 @@
 
     class(ccs_matrix), allocatable :: M, M_exact
     class(ccs_vector), allocatable :: b, b_exact
-<<<<<<< HEAD
-    type(vector_init_data) :: vec_sizes
+    type(vector_spec) :: vec_sizes
     type(matrix_spec) :: mat_sizes
-=======
-    type(vector_spec) :: vec_sizes
-    type(matrix_init_data) :: mat_sizes
->>>>>>> e79d5975
     real(ccs_real) :: error
     
     call initialise(mat_sizes)
