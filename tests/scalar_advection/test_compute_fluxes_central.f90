!> Test that the flux matrix has been computed correctly
!
!> Compares the matrix and RHS calculated for a specified mass flux using the central differencing scheme to the expected solution
program test_compute_fluxes
#include "ccs_macros.inc"

  use testing_lib
  use types, only: field, central_field, face_field
  use mesh_utils, only : build_square_mesh
  use fv, only: compute_fluxes, calc_cell_coords
  use utils, only : update, initialise, finalise, &
                set_size, pack_entries, set_values, debug_print, str, zero
  use vec, only : create_vector, get_vector_data, restore_vector_data, set_vector_location
  use mat, only : create_matrix, set_nnz
  use solver, only : axpy, norm
  use constants, only: add_mode, insert_mode, face
  use bc_constants
  use petsctypes, only: matrix_petsc
  use meshing, only: get_global_index, get_local_index, get_boundary_status, &
                     set_cell_location, set_neighbour_location, count_neighbours

  implicit none

  real(ccs_real), parameter :: diffusion_factor = 1.e-2_ccs_real ! XXX: temporarily hard-coded
  type(ccs_mesh) :: mesh
  type(bc_config) :: bcs
  type(vector_spec) :: vec_properties
  class(field), allocatable :: scalar
  class(field), allocatable :: u, v
  class(field), allocatable :: mf
  integer(ccs_int), parameter :: cps = 5
  integer, parameter :: central = -1

  call init()

  mesh = build_square_mesh(par_env, cps, 1.0_ccs_real)

  bcs%region(1) = bc_region_left
  bcs%region(2) = bc_region_right
  bcs%region(3) = bc_region_top
  bcs%region(4) = bc_region_bottom
  bcs%bc_type(:) = 0
  bcs%bc_type(3) = 1
  bcs%endpoints(:,:) = 1.0_ccs_real
    
  allocate(central_field :: scalar)
  allocate(face_field :: mf)

  call initialise(vec_properties)
  call set_size(par_env, mesh, vec_properties)
  call create_vector(vec_properties, scalar%values)

  call set_vector_location(face, vec_properties)
  call set_size(par_env, mesh, vec_properties)
  call create_vector(vec_properties, mf%values)
  call update(mf%values)

  call set_mass_flux(mesh, mf)
  call run_compute_fluxes_test(scalar, mf, bcs, mesh, cps)

  deallocate(scalar)
  deallocate(mf)

  call fin()

<<<<<<< HEAD
  contains

  !> Sets the mass flux array
  subroutine set_mass_flux(mesh, mf)
    class(ccs_mesh), intent(in) :: mesh   !< The mesh structure
    class(field), intent(inout) :: mf     !< The mass flux  
    real(ccs_real), dimension(:), pointer :: mf_data

    call get_vector_data(mf%values, mf_data)
    mf_data(:) = 1.0_ccs_real
    call restore_vector_data(mf%values, mf_data)
    call update(mf%values)
  end subroutine set_mass_flux

  !> Compares the matrix computed for a given velocity field and discretisation to the known solution
  subroutine run_compute_fluxes_test(scalar, mf, bcs, mesh, cps)
    class(field), intent(in) :: scalar    !< The scalar field structure
    class(field), intent(in) :: mf        !< The mass flux field
    class(bc_config), intent(in) :: bcs   !< The BC structure
    type(ccs_mesh), intent(in) :: mesh    !< The mesh structure
    integer(ccs_int), intent(in) :: cps   !< The number of cells per side in the (square) mesh 
=======
    u_vals%mode = insert_mode
    v_vals%mode = insert_mode
    
    associate(n_local => mesh%nlocal)
      allocate(u_vals%global_indices(n_local))
      allocate(v_vals%global_indices(n_local))
      allocate(u_vals%values(n_local))
      allocate(v_vals%values(n_local))
      
      ! Set IC velocity fields
      do index_p = 1, n_local
        call set_cell_location(mesh, index_p, loc_p)
        call get_global_index(loc_p, global_index_p)

        if (direction == x_dir) then
          u_val = 1.0_ccs_real
          v_val = 0.0_ccs_real
        else if (direction == y_dir) then
          u_val = 0.0_ccs_real
          v_val = 1.0_ccs_real
        end if

        u_val = 0.0_ccs_real
        v_val = 0.0_ccs_real
        
        call pack_entries(index_p, global_index_p, u_val, u_vals)
        call pack_entries(index_p, global_index_p, v_val, v_vals)
      end do
    end associate
    call set_values(u_vals, u%values)
    call set_values(v_vals, v%values)

    call update(u%values)
    call update(v%values)
    
    deallocate(u_vals%global_indices, v_vals%global_indices, u_vals%values, v_vals%values)
  end subroutine set_velocity_fields

  !> @brief Deallocates the velocity fields
  !
  !> @param[in] scalar - The scalar field structure
  !> @param[in] u, v   - The velocity fields to deallocate
  subroutine tidy_velocity_fields(scalar, u, v)
    class(field), allocatable :: scalar
    class(field), allocatable :: u, v

    deallocate(scalar)
    deallocate(u)
    deallocate(v)
  end subroutine tidy_velocity_fields

  !> @brief Compares the matrix computed for a given velocity field and discretisation to the known solution
  !
  !> @param[in] scalar         - The scalar field structure
  !> @param[in] u, v           - The velocity field structures
  !> @param[in] bcs            - The BC structure
  !> @param[in] mesh      - The mesh structure
  !> @param[in] cps            - The number of cells per side in the (square) mesh 
  !> @param[in] flow_direction - Integer indicating the direction of the flow 
  !> @param[in] discretisation - Integer indicating the discretisation scheme being tested 
  subroutine run_compute_fluxes_test(scalar, u, v, bcs, mesh, cps, flow_direction, discretisation)
    class(field), intent(in) :: scalar
    class(field), intent(in) :: u, v
    class(bc_config), intent(in) :: bcs
    type(ccs_mesh), intent(in) :: mesh
    integer(ccs_int), intent(in) :: cps
    integer(ccs_int), intent(in) :: flow_direction
    integer(ccs_int), intent(in) :: discretisation
>>>>>>> 4c8c3086

    class(ccs_matrix), allocatable :: M, M_exact
    class(ccs_vector), allocatable :: b, b_exact
    type(vector_spec) :: vec_properties
    type(matrix_spec) :: mat_properties
    real(ccs_real) :: error
    logical :: assembled
    integer(ccs_int), dimension(2) :: rows, cols
    integer(ccs_int), dimension(2) :: sub_M, sub_M_exact

    
    call initialise(mat_properties)
    call initialise(vec_properties)
    call set_size(par_env, mesh, mat_properties)
    call set_size(par_env, mesh, vec_properties)
    call set_nnz(5, mat_properties)
    call create_matrix(mat_properties, M)
    call create_vector(vec_properties, b)
    call create_matrix(mat_properties, M_exact)
    call create_vector(vec_properties, b_exact)

    call zero(M)

    call compute_fluxes(scalar, mf, mesh, bcs, cps, M, b)

    call update(M)
    call update(b)

    call finalise(M)

    call compute_exact_matrix(mesh, cps, M_exact)
    call compute_exact_vector(mesh, cps, bcs, b_exact)

    call update(M_exact)
    call update(b_exact)

    call finalise(M_exact)

    call axpy(-1.0_ccs_real, M_exact, M)
    error = norm(M, 1)
    call dprint("norm " // str(error))

    if (error .ge. eps) then
      write(message, *) 'FAIL: matrix difference norm too large ', error
      call stop_test(message)
    end if
    
    call axpy(-1.0_ccs_real, b_exact, b)
    error = norm(b, 2)
    call dprint("norm " // str(error))

    if (error .ge. eps) then
      write(message, *) 'FAIL: vector difference norm too large ', error
      call stop_test(message)
    end if

    deallocate(M)
    deallocate(b)
    deallocate(M_exact)
    deallocate(b_exact)
  end subroutine run_compute_fluxes_test

<<<<<<< HEAD
  !> Computes the expected matrix for a mass flux of 1
  subroutine compute_exact_matrix(mesh, cps, M)
    type(ccs_mesh), intent(in) :: mesh      !< The mesh structure
    integer(ccs_int), intent(in) :: cps     !< The number of cells per side
    class(ccs_matrix), intent(inout) :: M   !< The matrix

    ! Local variables
    type(matrix_values) :: mat_values
    type(cell_locator) :: loc_p
    type(neighbour_locator) loc_nb
    integer(ccs_int) :: index_p, index_nb, j, nnb
    integer(ccs_int) :: global_index_p, global_index_nb
    integer(ccs_int) :: sgn
    real(ccs_real) :: face_area, dx
    real(ccs_real) :: adv_coeff, diff_coeff
    real(ccs_real) :: adv_coeff_total, diff_coeff_total
    logical :: is_boundary

    allocate(mat_values%row_indices(1))
    allocate(mat_values%col_indices(1))
    allocate(mat_values%values(1))

    mat_values%setter_mode = add_mode

    face_area = 1.0_ccs_real/cps

    do index_p = 1, mesh%nlocal
      adv_coeff_total = 0.0_ccs_real
      diff_coeff_total = 0.0_ccs_real
      call set_cell_location(mesh, index_p, loc_p)
      call get_global_index(loc_p, global_index_p)
      call count_neighbours(loc_p, nnb)
      do j = 1, nnb
        call set_neighbour_location(loc_p, j, loc_nb)
        call get_boundary_status(loc_nb, is_boundary)
        if (.not. is_boundary) then
          dx = 1.0_ccs_real/cps
          diff_coeff = -face_area * diffusion_factor / dx
          call get_global_index(loc_nb, global_index_nb)
          call get_local_index(loc_nb, index_nb)
          if (index_nb < index_p) then
            sgn = -1
          else
            sgn = 1
          endif
          adv_coeff = 0.5_ccs_real*sgn*face_area
          call pack_entries(1, 1, global_index_p, global_index_nb, adv_coeff + diff_coeff, mat_values)
          call set_values(mat_values, M)
          adv_coeff_total = adv_coeff_total + adv_coeff
          diff_coeff_total = diff_coeff_total + diff_coeff
=======
  !> @brief Computes the known flux matrix for the given flow and discretisation
  !
  !> @param[in] mesh      - The (square) mesh
  !> @param[in] flow           - Integer indicating flow direction
  !> @param[in] discretisation - Integer indicating the discretisation scheme being used
  !> @param[in] cps            - Number of cells per side in mesh
  !> @param[out] M             - The resulting matrix
  !> @param[out] b             - The resulting RHS vector
  subroutine compute_exact_matrix(mesh, flow, discretisation, cps, M, b)

    use vec, only : zero_vector
    
    class(ccs_mesh), intent(in) :: mesh
    integer(ccs_int), intent(in) :: flow
    integer(ccs_int), intent(in) :: discretisation
    integer(ccs_int), intent(in) :: cps
    class(ccs_matrix), intent(inout) :: M
    class(ccs_vector), intent(inout) :: b

    ! type(vector_spec) :: vec_properties
    type(vector_values) :: vec_coeffs
    real(ccs_real) :: diff_coeff, adv_coeff
    integer(ccs_int) :: i, ii
    integer(ccs_int) :: row, col
    integer(ccs_int) :: vec_counter

    call initialise(vec_properties)
    call set_size(par_env, mesh, vec_properties)

    ! call compute_exact_advection_matrix(mesh, cps, flow, discretisation, M)
    ! call compute_exact_diffusion_matrix(mesh, cps, M)
    
    ! Now do the RHS
    vec_coeffs%setter_mode = add_mode
    call zero_vector(b)
    
    ! Advection first
    allocate(vec_coeffs%global_indices(2*mesh%nglobal/cps))
    allocate(vec_coeffs%values(2*mesh%nglobal/cps))

    vec_counter = 1
    if (discretisation == central) then
      adv_coeff = -1.0_ccs_real
    else
      adv_coeff = 0.0_ccs_real
    endif
    adv_coeff = 0.0_ccs_real

    if (par_env%proc_id == 0) then
      if (flow == x_dir) then
        do i = 1, cps
          call pack_entries(vec_counter, (i-1)*cps + 1, adv_coeff, vec_coeffs) 
          vec_counter = vec_counter + 1
          call pack_entries(vec_counter, i*cps, adv_coeff, vec_coeffs) 
          vec_counter = vec_counter + 1
        end do
      else
        do i = 1, cps
          call pack_entries(vec_counter, i, adv_coeff, vec_coeffs) 
          vec_counter = vec_counter + 1
          call pack_entries(vec_counter, mesh%nlocal - i + 1, adv_coeff, vec_coeffs) 
          vec_counter = vec_counter + 1
        end do
      end if
    else
      vec_coeffs%global_indices(:) = -1
      vec_coeffs%values(:) = 0.0_ccs_real
    endif
    call set_values(vec_coeffs, b)
    
    deallocate(vec_coeffs%global_indices)
    deallocate(vec_coeffs%values)

    ! ! And now diffusion
    ! allocate(vec_coeffs%indices(4*cps))
    ! allocate(vec_coeffs%values(4*cps))

    ! vec_counter = 1
    ! diff_coeff = 0.0_ccs_real !0.01_ccs_real
    ! if (par_env%proc_id == 0) then
    !   do i = 1, mesh%nglobal
    !     call calc_cell_coords(i, cps, row, col)
    !     if (row == 1 .or. row == cps) then
    !       call pack_entries(vec_counter, i, diff_coeff, vec_coeffs) 
    !       vec_counter = vec_counter + 1
    !     end if
    !     if (col == 1 .or. col == cps) then
    !       call pack_entries(vec_counter, i, diff_coeff, vec_coeffs) 
    !       vec_counter = vec_counter + 1
    !     end if
    !   end do
    ! else
    !   vec_coeffs%indices(:) = -1
    !   vec_coeffs%values(:) = 0.0_ccs_real
    ! end if
    ! call set_values(vec_coeffs, b)

    ! deallocate(vec_coeffs%indices)
    ! deallocate(vec_coeffs%values)
    
  end subroutine compute_exact_matrix

  !> @brief Computes the known diffusion flux matrix for the given flow and discretisation
  !
  !> @param[in] mesh      - The (square) mesh
  !> @param[in] cps            - Number of cells per side in mesh
  !> @param[out] M             - The resulting matrix
  subroutine compute_exact_diffusion_matrix(mesh, cps, M)

    class(ccs_mesh), intent(in) :: mesh
    integer(ccs_int), intent(in) :: cps
    class(ccs_matrix), intent(inout) :: M

    type(matrix_values) :: mat_coeffs

    real(ccs_real) :: diff_coeff
    
    integer(ccs_int) :: i, ii
    integer(ccs_int) :: j
    integer(ccs_int) :: mat_counter

    allocate(mat_coeffs%global_row_indices(1))
    allocate(mat_coeffs%global_col_indices(5))
    allocate(mat_coeffs%values(5))
    mat_coeffs%setter_mode = add_mode

    j = cps
    
    diff_coeff = -0.01_ccs_real
    ! Diffusion coefficients
    do i = 1, mesh%nlocal
      mat_counter = 1

      ii = mesh%global_indices(i)
      call pack_entries(1, mat_counter, ii, ii, -4*diff_coeff, mat_coeffs)
      mat_counter = mat_counter + 1

      if (ii - 1 > 0 .and. mod(ii, cps) .ne. 1) then
        call pack_entries(1, mat_counter, ii, ii-1, diff_coeff, mat_coeffs)
        mat_counter = mat_counter + 1
      end if
      if (ii - cps > 0) then
        call pack_entries(1, mat_counter, ii, ii-cps, diff_coeff, mat_coeffs)
        mat_counter = mat_counter + 1
      end if

      if (ii + 1 .le. mesh%nglobal .and. mod(ii, cps) .ne. 0) then
        call pack_entries(1, mat_counter, ii, ii+1, diff_coeff, mat_coeffs)
        mat_counter = mat_counter + 1
      end if
      if (ii + cps .le. mesh%nglobal) then
        call pack_entries(1, mat_counter, ii, ii+cps, diff_coeff, mat_coeffs)
        mat_counter = mat_counter + 1
      end if

      if (mat_counter < 6) then
        do j = mat_counter, cps
          call pack_entries(1, mat_counter, ii, -1, 0.0_ccs_real, mat_coeffs)
          mat_counter = mat_counter + 1
        end do
      end if

      call set_values(mat_coeffs, M)
    end do
    
    deallocate(mat_coeffs%global_row_indices)
    deallocate(mat_coeffs%global_col_indices)
    deallocate(mat_coeffs%values)
    
  end subroutine compute_exact_diffusion_matrix

  !> @brief Computes the known advection flux matrix for the given flow and discretisation
  !
  !> @param[in] mesh      - The (square) mesh
  !> @param[in] cps            - Number of cells per side in mesh
  !> @param[out] M             - The resulting matrix
  subroutine compute_exact_advection_matrix(mesh, cps, flow, discretisation, M)

    class(ccs_mesh), intent(in) :: mesh
    integer(ccs_int), intent(in) :: cps
    integer(ccs_int), intent(in) :: flow
    integer(ccs_int), intent(in) :: discretisation
    class(ccs_matrix), intent(inout) :: M

    type(matrix_values) :: mat_coeffs

    integer(ccs_int) :: i, ii
    integer(ccs_int) :: mat_counter

    mat_coeffs%setter_mode = add_mode
    allocate(mat_coeffs%global_row_indices(1))
    allocate(mat_coeffs%global_col_indices(2))
    allocate(mat_coeffs%values(2))

    ! Advection coefficients
    
    if (flow == x_dir) then
      ! CDS and flow along +x direction
      do i = 1, mesh%nlocal
        mat_counter = 1
        ii = mesh%global_indices(i)
        if (mod(ii, cps) == 1) then
          call pack_entries(1, mat_counter, ii, ii, -0.3_ccs_real, mat_coeffs) ! Make this more flexible so that the coeffs depend on cps
          mat_counter = mat_counter + 1
          call pack_entries(1, mat_counter, ii, ii+1, 0.1_ccs_real, mat_coeffs)
          mat_counter = mat_counter + 1
        else if (mod(ii, cps) == 0) then
          call pack_entries(1, mat_counter, ii, ii, -0.1_ccs_real, mat_coeffs)
          mat_counter = mat_counter + 1
          call pack_entries(1, mat_counter, ii, ii-1, -0.1_ccs_real, mat_coeffs)
          mat_counter = mat_counter + 1
>>>>>>> 4c8c3086
        else
          dx = 1.0_ccs_real/cps
          diff_coeff = -face_area * diffusion_factor / (0.5_ccs_real * dx)
          adv_coeff = face_area
          call pack_entries(1, 1, global_index_p, global_index_p, -(adv_coeff + diff_coeff), mat_values)
          call set_values(mat_values, M)
        endif
      end do
<<<<<<< HEAD
      call pack_entries(1, 1, global_index_p, global_index_p, -(adv_coeff_total + diff_coeff_total), mat_values)
      call set_values(mat_values, M)
    end do
  end subroutine compute_exact_matrix
=======
    end if

    deallocate(mat_coeffs%global_col_indices)
    deallocate(mat_coeffs%global_row_indices)
    deallocate(mat_coeffs%values)
  end subroutine compute_exact_advection_matrix
>>>>>>> 4c8c3086
  
  !> Computes the expected RHS for a mass flux of 1
  subroutine compute_exact_vector(mesh, cps, bcs, b)
    type(ccs_mesh), intent(in) :: mesh      !< The mesh structure
    integer(ccs_int), intent(in) :: cps     !< The number of cells per side
    type(bc_config), intent(in) :: bcs      !< The bc structure
    class(ccs_vector), intent(inout) :: b   !< The RHS vector

    type(vector_values) :: vec_values
    type(cell_locator) :: loc_p
    type(neighbour_locator) loc_nb
    integer(ccs_int) :: index_p, index_nb, j, nnb
    integer(ccs_int) :: global_index_p, global_index_nb
    real(ccs_real) :: face_area
    real(ccs_real) :: dx
    real(ccs_real) :: bc_value
    real(ccs_real) :: adv_coeff, diff_coeff
    real(ccs_real) :: adv_coeff_total, diff_coeff_total
    logical :: is_boundary

    allocate(vec_values%indices(1))
    allocate(vec_values%values(1))

    vec_values%setter_mode = add_mode

    face_area = 1.0_ccs_real/cps
    do index_p = 1, mesh%nlocal
      adv_coeff_total = 0.0_ccs_real
      diff_coeff_total = 0.0_ccs_real
      call set_cell_location(mesh, index_p, loc_p)
      call get_global_index(loc_p, global_index_p)
      call count_neighbours(loc_p, nnb)
      do j = 1, nnb
        call set_neighbour_location(loc_p, j, loc_nb)
        call get_boundary_status(loc_nb, is_boundary)
        if (is_boundary) then
          dx = 1.0_ccs_real/cps
          diff_coeff = -face_area * diffusion_factor / (0.5_ccs_real * dx)
          adv_coeff = face_area
          if (bcs%bc_type(j) == 0) then
            bc_value = 0.0_ccs_real
          else
            bc_value = 1.0_ccs_real
          endif
          call pack_entries(1, global_index_p, -(adv_coeff + diff_coeff)*bc_value, vec_values)
          call set_values(vec_values, b)
        endif 
      end do
    end do
  end subroutine compute_exact_vector
end program test_compute_fluxes<|MERGE_RESOLUTION|>--- conflicted
+++ resolved
@@ -63,7 +63,6 @@
 
   call fin()
 
-<<<<<<< HEAD
   contains
 
   !> Sets the mass flux array
@@ -85,76 +84,6 @@
     class(bc_config), intent(in) :: bcs   !< The BC structure
     type(ccs_mesh), intent(in) :: mesh    !< The mesh structure
     integer(ccs_int), intent(in) :: cps   !< The number of cells per side in the (square) mesh 
-=======
-    u_vals%mode = insert_mode
-    v_vals%mode = insert_mode
-    
-    associate(n_local => mesh%nlocal)
-      allocate(u_vals%global_indices(n_local))
-      allocate(v_vals%global_indices(n_local))
-      allocate(u_vals%values(n_local))
-      allocate(v_vals%values(n_local))
-      
-      ! Set IC velocity fields
-      do index_p = 1, n_local
-        call set_cell_location(mesh, index_p, loc_p)
-        call get_global_index(loc_p, global_index_p)
-
-        if (direction == x_dir) then
-          u_val = 1.0_ccs_real
-          v_val = 0.0_ccs_real
-        else if (direction == y_dir) then
-          u_val = 0.0_ccs_real
-          v_val = 1.0_ccs_real
-        end if
-
-        u_val = 0.0_ccs_real
-        v_val = 0.0_ccs_real
-        
-        call pack_entries(index_p, global_index_p, u_val, u_vals)
-        call pack_entries(index_p, global_index_p, v_val, v_vals)
-      end do
-    end associate
-    call set_values(u_vals, u%values)
-    call set_values(v_vals, v%values)
-
-    call update(u%values)
-    call update(v%values)
-    
-    deallocate(u_vals%global_indices, v_vals%global_indices, u_vals%values, v_vals%values)
-  end subroutine set_velocity_fields
-
-  !> @brief Deallocates the velocity fields
-  !
-  !> @param[in] scalar - The scalar field structure
-  !> @param[in] u, v   - The velocity fields to deallocate
-  subroutine tidy_velocity_fields(scalar, u, v)
-    class(field), allocatable :: scalar
-    class(field), allocatable :: u, v
-
-    deallocate(scalar)
-    deallocate(u)
-    deallocate(v)
-  end subroutine tidy_velocity_fields
-
-  !> @brief Compares the matrix computed for a given velocity field and discretisation to the known solution
-  !
-  !> @param[in] scalar         - The scalar field structure
-  !> @param[in] u, v           - The velocity field structures
-  !> @param[in] bcs            - The BC structure
-  !> @param[in] mesh      - The mesh structure
-  !> @param[in] cps            - The number of cells per side in the (square) mesh 
-  !> @param[in] flow_direction - Integer indicating the direction of the flow 
-  !> @param[in] discretisation - Integer indicating the discretisation scheme being tested 
-  subroutine run_compute_fluxes_test(scalar, u, v, bcs, mesh, cps, flow_direction, discretisation)
-    class(field), intent(in) :: scalar
-    class(field), intent(in) :: u, v
-    class(bc_config), intent(in) :: bcs
-    type(ccs_mesh), intent(in) :: mesh
-    integer(ccs_int), intent(in) :: cps
-    integer(ccs_int), intent(in) :: flow_direction
-    integer(ccs_int), intent(in) :: discretisation
->>>>>>> 4c8c3086
 
     class(ccs_matrix), allocatable :: M, M_exact
     class(ccs_vector), allocatable :: b, b_exact
@@ -217,7 +146,6 @@
     deallocate(b_exact)
   end subroutine run_compute_fluxes_test
 
-<<<<<<< HEAD
   !> Computes the expected matrix for a mass flux of 1
   subroutine compute_exact_matrix(mesh, cps, M)
     type(ccs_mesh), intent(in) :: mesh      !< The mesh structure
@@ -236,8 +164,8 @@
     real(ccs_real) :: adv_coeff_total, diff_coeff_total
     logical :: is_boundary
 
-    allocate(mat_values%row_indices(1))
-    allocate(mat_values%col_indices(1))
+    allocate(mat_values%global_row_indices(1))
+    allocate(mat_values%global_col_indices(1))
     allocate(mat_values%values(1))
 
     mat_values%setter_mode = add_mode
@@ -268,219 +196,6 @@
           call set_values(mat_values, M)
           adv_coeff_total = adv_coeff_total + adv_coeff
           diff_coeff_total = diff_coeff_total + diff_coeff
-=======
-  !> @brief Computes the known flux matrix for the given flow and discretisation
-  !
-  !> @param[in] mesh      - The (square) mesh
-  !> @param[in] flow           - Integer indicating flow direction
-  !> @param[in] discretisation - Integer indicating the discretisation scheme being used
-  !> @param[in] cps            - Number of cells per side in mesh
-  !> @param[out] M             - The resulting matrix
-  !> @param[out] b             - The resulting RHS vector
-  subroutine compute_exact_matrix(mesh, flow, discretisation, cps, M, b)
-
-    use vec, only : zero_vector
-    
-    class(ccs_mesh), intent(in) :: mesh
-    integer(ccs_int), intent(in) :: flow
-    integer(ccs_int), intent(in) :: discretisation
-    integer(ccs_int), intent(in) :: cps
-    class(ccs_matrix), intent(inout) :: M
-    class(ccs_vector), intent(inout) :: b
-
-    ! type(vector_spec) :: vec_properties
-    type(vector_values) :: vec_coeffs
-    real(ccs_real) :: diff_coeff, adv_coeff
-    integer(ccs_int) :: i, ii
-    integer(ccs_int) :: row, col
-    integer(ccs_int) :: vec_counter
-
-    call initialise(vec_properties)
-    call set_size(par_env, mesh, vec_properties)
-
-    ! call compute_exact_advection_matrix(mesh, cps, flow, discretisation, M)
-    ! call compute_exact_diffusion_matrix(mesh, cps, M)
-    
-    ! Now do the RHS
-    vec_coeffs%setter_mode = add_mode
-    call zero_vector(b)
-    
-    ! Advection first
-    allocate(vec_coeffs%global_indices(2*mesh%nglobal/cps))
-    allocate(vec_coeffs%values(2*mesh%nglobal/cps))
-
-    vec_counter = 1
-    if (discretisation == central) then
-      adv_coeff = -1.0_ccs_real
-    else
-      adv_coeff = 0.0_ccs_real
-    endif
-    adv_coeff = 0.0_ccs_real
-
-    if (par_env%proc_id == 0) then
-      if (flow == x_dir) then
-        do i = 1, cps
-          call pack_entries(vec_counter, (i-1)*cps + 1, adv_coeff, vec_coeffs) 
-          vec_counter = vec_counter + 1
-          call pack_entries(vec_counter, i*cps, adv_coeff, vec_coeffs) 
-          vec_counter = vec_counter + 1
-        end do
-      else
-        do i = 1, cps
-          call pack_entries(vec_counter, i, adv_coeff, vec_coeffs) 
-          vec_counter = vec_counter + 1
-          call pack_entries(vec_counter, mesh%nlocal - i + 1, adv_coeff, vec_coeffs) 
-          vec_counter = vec_counter + 1
-        end do
-      end if
-    else
-      vec_coeffs%global_indices(:) = -1
-      vec_coeffs%values(:) = 0.0_ccs_real
-    endif
-    call set_values(vec_coeffs, b)
-    
-    deallocate(vec_coeffs%global_indices)
-    deallocate(vec_coeffs%values)
-
-    ! ! And now diffusion
-    ! allocate(vec_coeffs%indices(4*cps))
-    ! allocate(vec_coeffs%values(4*cps))
-
-    ! vec_counter = 1
-    ! diff_coeff = 0.0_ccs_real !0.01_ccs_real
-    ! if (par_env%proc_id == 0) then
-    !   do i = 1, mesh%nglobal
-    !     call calc_cell_coords(i, cps, row, col)
-    !     if (row == 1 .or. row == cps) then
-    !       call pack_entries(vec_counter, i, diff_coeff, vec_coeffs) 
-    !       vec_counter = vec_counter + 1
-    !     end if
-    !     if (col == 1 .or. col == cps) then
-    !       call pack_entries(vec_counter, i, diff_coeff, vec_coeffs) 
-    !       vec_counter = vec_counter + 1
-    !     end if
-    !   end do
-    ! else
-    !   vec_coeffs%indices(:) = -1
-    !   vec_coeffs%values(:) = 0.0_ccs_real
-    ! end if
-    ! call set_values(vec_coeffs, b)
-
-    ! deallocate(vec_coeffs%indices)
-    ! deallocate(vec_coeffs%values)
-    
-  end subroutine compute_exact_matrix
-
-  !> @brief Computes the known diffusion flux matrix for the given flow and discretisation
-  !
-  !> @param[in] mesh      - The (square) mesh
-  !> @param[in] cps            - Number of cells per side in mesh
-  !> @param[out] M             - The resulting matrix
-  subroutine compute_exact_diffusion_matrix(mesh, cps, M)
-
-    class(ccs_mesh), intent(in) :: mesh
-    integer(ccs_int), intent(in) :: cps
-    class(ccs_matrix), intent(inout) :: M
-
-    type(matrix_values) :: mat_coeffs
-
-    real(ccs_real) :: diff_coeff
-    
-    integer(ccs_int) :: i, ii
-    integer(ccs_int) :: j
-    integer(ccs_int) :: mat_counter
-
-    allocate(mat_coeffs%global_row_indices(1))
-    allocate(mat_coeffs%global_col_indices(5))
-    allocate(mat_coeffs%values(5))
-    mat_coeffs%setter_mode = add_mode
-
-    j = cps
-    
-    diff_coeff = -0.01_ccs_real
-    ! Diffusion coefficients
-    do i = 1, mesh%nlocal
-      mat_counter = 1
-
-      ii = mesh%global_indices(i)
-      call pack_entries(1, mat_counter, ii, ii, -4*diff_coeff, mat_coeffs)
-      mat_counter = mat_counter + 1
-
-      if (ii - 1 > 0 .and. mod(ii, cps) .ne. 1) then
-        call pack_entries(1, mat_counter, ii, ii-1, diff_coeff, mat_coeffs)
-        mat_counter = mat_counter + 1
-      end if
-      if (ii - cps > 0) then
-        call pack_entries(1, mat_counter, ii, ii-cps, diff_coeff, mat_coeffs)
-        mat_counter = mat_counter + 1
-      end if
-
-      if (ii + 1 .le. mesh%nglobal .and. mod(ii, cps) .ne. 0) then
-        call pack_entries(1, mat_counter, ii, ii+1, diff_coeff, mat_coeffs)
-        mat_counter = mat_counter + 1
-      end if
-      if (ii + cps .le. mesh%nglobal) then
-        call pack_entries(1, mat_counter, ii, ii+cps, diff_coeff, mat_coeffs)
-        mat_counter = mat_counter + 1
-      end if
-
-      if (mat_counter < 6) then
-        do j = mat_counter, cps
-          call pack_entries(1, mat_counter, ii, -1, 0.0_ccs_real, mat_coeffs)
-          mat_counter = mat_counter + 1
-        end do
-      end if
-
-      call set_values(mat_coeffs, M)
-    end do
-    
-    deallocate(mat_coeffs%global_row_indices)
-    deallocate(mat_coeffs%global_col_indices)
-    deallocate(mat_coeffs%values)
-    
-  end subroutine compute_exact_diffusion_matrix
-
-  !> @brief Computes the known advection flux matrix for the given flow and discretisation
-  !
-  !> @param[in] mesh      - The (square) mesh
-  !> @param[in] cps            - Number of cells per side in mesh
-  !> @param[out] M             - The resulting matrix
-  subroutine compute_exact_advection_matrix(mesh, cps, flow, discretisation, M)
-
-    class(ccs_mesh), intent(in) :: mesh
-    integer(ccs_int), intent(in) :: cps
-    integer(ccs_int), intent(in) :: flow
-    integer(ccs_int), intent(in) :: discretisation
-    class(ccs_matrix), intent(inout) :: M
-
-    type(matrix_values) :: mat_coeffs
-
-    integer(ccs_int) :: i, ii
-    integer(ccs_int) :: mat_counter
-
-    mat_coeffs%setter_mode = add_mode
-    allocate(mat_coeffs%global_row_indices(1))
-    allocate(mat_coeffs%global_col_indices(2))
-    allocate(mat_coeffs%values(2))
-
-    ! Advection coefficients
-    
-    if (flow == x_dir) then
-      ! CDS and flow along +x direction
-      do i = 1, mesh%nlocal
-        mat_counter = 1
-        ii = mesh%global_indices(i)
-        if (mod(ii, cps) == 1) then
-          call pack_entries(1, mat_counter, ii, ii, -0.3_ccs_real, mat_coeffs) ! Make this more flexible so that the coeffs depend on cps
-          mat_counter = mat_counter + 1
-          call pack_entries(1, mat_counter, ii, ii+1, 0.1_ccs_real, mat_coeffs)
-          mat_counter = mat_counter + 1
-        else if (mod(ii, cps) == 0) then
-          call pack_entries(1, mat_counter, ii, ii, -0.1_ccs_real, mat_coeffs)
-          mat_counter = mat_counter + 1
-          call pack_entries(1, mat_counter, ii, ii-1, -0.1_ccs_real, mat_coeffs)
-          mat_counter = mat_counter + 1
->>>>>>> 4c8c3086
         else
           dx = 1.0_ccs_real/cps
           diff_coeff = -face_area * diffusion_factor / (0.5_ccs_real * dx)
@@ -489,19 +204,10 @@
           call set_values(mat_values, M)
         endif
       end do
-<<<<<<< HEAD
       call pack_entries(1, 1, global_index_p, global_index_p, -(adv_coeff_total + diff_coeff_total), mat_values)
       call set_values(mat_values, M)
     end do
   end subroutine compute_exact_matrix
-=======
-    end if
-
-    deallocate(mat_coeffs%global_col_indices)
-    deallocate(mat_coeffs%global_row_indices)
-    deallocate(mat_coeffs%values)
-  end subroutine compute_exact_advection_matrix
->>>>>>> 4c8c3086
   
   !> Computes the expected RHS for a mass flux of 1
   subroutine compute_exact_vector(mesh, cps, bcs, b)
@@ -522,7 +228,7 @@
     real(ccs_real) :: adv_coeff_total, diff_coeff_total
     logical :: is_boundary
 
-    allocate(vec_values%indices(1))
+    allocate(vec_values%global_indices(1))
     allocate(vec_values%values(1))
 
     vec_values%setter_mode = add_mode
