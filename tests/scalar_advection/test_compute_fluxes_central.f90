--- conflicted
+++ resolved
@@ -150,13 +150,8 @@
     integer(ccs_int), intent(in) :: flow_direction
     integer(ccs_int), intent(in) :: discretisation
 
-<<<<<<< HEAD
     class(ccs_matrix), allocatable :: M, M_exact
-    class(vector), allocatable :: b, b_exact
-=======
-    class(matrix), allocatable :: M, M_exact
     class(ccs_vector), allocatable :: b, b_exact
->>>>>>> 6513f0bb
     type(vector_init_data) :: vec_sizes
     type(matrix_init_data) :: mat_sizes
     real(ccs_real) :: error
@@ -216,19 +211,11 @@
     use vec, only : zero_vector
     
     class(mesh), intent(in) :: cell_mesh
-<<<<<<< HEAD
-    integer(accs_int), intent(in) :: flow
-    integer(accs_int), intent(in) :: discretisation
-    integer(accs_int), intent(in) :: cps
-    class(ccs_matrix), intent(inout) :: M
-    class(vector), intent(inout) :: b
-=======
     integer(ccs_int), intent(in) :: flow
     integer(ccs_int), intent(in) :: discretisation
     integer(ccs_int), intent(in) :: cps
-    class(matrix), intent(inout) :: M
+    class(ccs_matrix), intent(inout) :: M
     class(ccs_vector), intent(inout) :: b
->>>>>>> 6513f0bb
 
     ! type(vector_init_data) :: vec_sizes
     type(vector_values) :: vec_coeffs
@@ -321,13 +308,8 @@
   subroutine compute_exact_diffusion_matrix(cell_mesh, cps, M)
 
     class(mesh), intent(in) :: cell_mesh
-<<<<<<< HEAD
-    integer(accs_int), intent(in) :: cps
+    integer(ccs_int), intent(in) :: cps
     class(ccs_matrix), intent(inout) :: M
-=======
-    integer(ccs_int), intent(in) :: cps
-    class(matrix), intent(inout) :: M
->>>>>>> 6513f0bb
 
     type(matrix_values) :: mat_coeffs
 
@@ -395,17 +377,10 @@
   subroutine compute_exact_advection_matrix(cell_mesh, cps, flow, discretisation, M)
 
     class(mesh), intent(in) :: cell_mesh
-<<<<<<< HEAD
-    integer(accs_int), intent(in) :: cps
-    integer(accs_int), intent(in) :: flow
-    integer(accs_int), intent(in) :: discretisation
-    class(ccs_matrix), intent(inout) :: M
-=======
     integer(ccs_int), intent(in) :: cps
     integer(ccs_int), intent(in) :: flow
     integer(ccs_int), intent(in) :: discretisation
-    class(matrix), intent(inout) :: M
->>>>>>> 6513f0bb
+    class(ccs_matrix), intent(inout) :: M
 
     type(matrix_values) :: mat_coeffs
 
