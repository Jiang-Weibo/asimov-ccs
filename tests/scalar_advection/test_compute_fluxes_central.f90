--- conflicted
+++ resolved
@@ -195,7 +195,6 @@
             sgn = -1
           else
             sgn = 1
-<<<<<<< HEAD
           endif
           adv_coeff = mf_value * sgn * face_area
           if (adv_coeff > 0.0_ccs_real) then
@@ -206,11 +205,6 @@
              aF = adv_coeff
           end if
           
-=======
-          end if
-          adv_coeff = 0.5_ccs_real * mf_value * sgn * face_area
-
->>>>>>> c5d733ed
           call set_row(global_index_p, mat_values)
           call set_col(global_index_nb, mat_values)
           call set_entry(aF + diff_coeff, mat_values)
@@ -267,7 +261,6 @@
     call create_vector_values(1_ccs_int, vec_values)
     call set_mode(add_mode, vec_values)
 
-<<<<<<< HEAD
     associate(bcs => phi%bcs)
       face_area = 1.0_ccs_real/cps
       do index_p = 1, mesh%topo%local_num_cells
@@ -317,30 +310,6 @@
                call set_values(vec_values, b)
             endif
          end do
-=======
-    face_area = 1.0_ccs_real / cps
-    do index_p = 1, mesh%topo%local_num_cells
-      call clear_entries(vec_values)
-
-      adv_coeff_total = 0.0_ccs_real
-      diff_coeff_total = 0.0_ccs_real
-      call set_cell_location(mesh, index_p, loc_p)
-      call get_global_index(loc_p, global_index_p)
-      call count_neighbours(loc_p, nnb)
-      do j = 1, nnb
-        call set_neighbour_location(loc_p, j, loc_nb)
-        call get_boundary_status(loc_nb, is_boundary)
-        if (is_boundary) then
-          dx = 1.0_ccs_real / cps
-          diff_coeff = -face_area * diffusion_factor / (0.5_ccs_real * dx)
-          adv_coeff = mf_value * face_area
-          bc_value = bcs%values(j)
-
-          call set_row(global_index_p, vec_values)
-          call set_entry(-(adv_coeff + diff_coeff) * bc_value, vec_values)
-          call set_values(vec_values, b)
-        end if
->>>>>>> c5d733ed
       end do
     end associate
   end subroutine compute_exact_vector
