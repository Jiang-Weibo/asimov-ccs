--- conflicted
+++ resolved
@@ -5,11 +5,7 @@
 program test_mesh_point_distribution
 
   use testing_lib
-<<<<<<< HEAD
   use mesh_utils, only : build_mesh
-=======
-  use mesh_utils, only: build_square_mesh
->>>>>>> c5d733ed
 
   implicit none
 
@@ -21,7 +17,6 @@
   integer(ccs_int) :: n_global
 
   call init()
-<<<<<<< HEAD
   
   nx = 4
   ny = 4
@@ -66,51 +61,6 @@
 
   call assert_equal(n_expected, mesh%topo%global_num_cells, &
        '("FAIL: expected ", i0, " got ", i0, " (test_mesh:test_mesh_point_distribution/2)")')
-=======
-
-  do n = 1, 100
-    mesh = build_square_mesh(par_env, n, 1.0_ccs_real)
-
-    associate (nlocal => mesh%topo%local_num_cells)
-      if (nlocal < 0) then
-        ! XXX: Zero cells on a PE is not necessarily invalid...
-        ! ? exit
-        ! select type(par_env)
-        ! type is(parallel_environment_mpi)
-        !   call MPI_Allreduce(nlocal, n_global, 1, MPI_INT, MPI_SUM, par_env%comm, ierr)
-        ! class default
-        !   write (message,*) "ERROR: Unknown parallel environment!"
-        !   call stop_test(message)
-        ! end select
-      end if
-
-      n_expected = n**2
-
-      if (nlocal > n_expected) then
-        write (message, *) "FAIL: Local number of cells ", nlocal, &
-          " exceeds requested total.", n
-        call stop_test(message)
-      end if
-
-      select type (par_env)
-      type is (parallel_environment_mpi)
-        call MPI_Allreduce(nlocal, n_global, 1, MPI_INT, MPI_SUM, par_env%comm, ierr)
-      class default
-        write (message, *) "ERROR: Unknown parallel environment."
-        call stop_test(message)
-      end select
-    end associate
-
-    if (n_global /= n_expected) then
-      write (message, *) "FAIL: expected ", n_expected, " got ", n_global, &
-        " (test_mesh:test_mesh_point_distribution/1)"
-      call stop_test(message)
-    end if
-
-    call assert_equal(n_expected, mesh%topo%global_num_cells, &
-                      '("FAIL: expected ", i0, " got ", i0, " (test_mesh:test_mesh_point_distribution/2)")')
->>>>>>> c5d733ed
-
 
   call fin()
 
