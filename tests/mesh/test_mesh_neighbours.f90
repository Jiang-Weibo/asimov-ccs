!v Test that cells have correct numbers of neighbours
!
!  for any mesh with >1 cell, every cell must have at least 1 neighbour.
program test_mesh_neighbours

  use testing_lib

<<<<<<< HEAD
  use meshing, only : set_cell_location, set_neighbour_location, count_neighbours, get_boundary_status
  use mesh_utils, only : build_mesh
=======
  use meshing, only: set_cell_location, set_neighbour_location, count_neighbours, get_boundary_status
  use mesh_utils, only: build_square_mesh
>>>>>>> c5d733ed

  implicit none

  type(ccs_mesh), target :: mesh
  type(cell_locator) :: loc_p

  integer(ccs_int) :: n, nx, ny, nz
  real(ccs_real) :: l

  integer(ccs_int) :: i

  integer(ccs_int) :: nnb
  integer(ccs_int) :: j

  type(neighbour_locator) :: loc_nb
  logical :: is_boundary
  integer(ccs_int) :: boundary_ctr
  integer(ccs_int) :: global_boundary_ctr
  integer(ccs_int) :: expected_boundary_ctr

  call init()
<<<<<<< HEAD
  
  ! XXX: use smaller size than 2D test - 20^3 ~= 100^2
  do n = 2, 20

    nx = n
    ny = n
    nz = n

=======

  do n = 1, 100 ! XXX: Need a test-wide variable nmax
>>>>>>> c5d733ed
    l = parallel_random(par_env)
    mesh = build_mesh(par_env, nx, ny, nz, l)

    boundary_ctr = 0
    do i = 1, mesh%topo%local_num_cells

      call set_cell_location(mesh, i, loc_p)
      call count_neighbours(loc_p, nnb)

      if (nnb < 2) then
        ! In the case of a cell at the end of a chain of cells it should have 1 interior neighbour
        ! and 1 boundary/external neighbour - c.f. 1D boundary cell.
        ! Even in the limit of single 1D cell should have 2 boundary neighbours.
        write (message, *) "FAIL: cell should have 2 or more neighbours, got ", nnb
        call stop_test(message)
      else if (nnb > 6) then
        ! XXX: specific to 2D Cartesian mesh
<<<<<<< HEAD
        write(message, *) "FAIL: cell should have at most ", 6, " neighbours, got ", nnb
=======
        write (message, *) "FAIL: cell should have at most ", 4, " neighbours, got ", nnb
>>>>>>> c5d733ed
        call stop_test(message)
      end if

      ! Loop over neighbours
      do j = 1, nnb
        call set_neighbour_location(loc_p, j, loc_nb)
        call get_boundary_status(loc_nb, is_boundary)
        if (is_boundary) then
          ! Boundary neighbour/face
          boundary_ctr = boundary_ctr + 1
        else
          call test_mesh_internal_neighbours(loc_nb)
        end if
      end do

    end do

    ! Check total boundary neighbours
    select type (par_env)
    type is (parallel_environment_mpi)
      call MPI_Allreduce(boundary_ctr, global_boundary_ctr, 1, MPI_INT, MPI_SUM, par_env%comm, ierr)
    class default
      write (message, *) "ERROR: Unknown parallel environment!"
      call stop_test(message)
    end select

<<<<<<< HEAD
    expected_boundary_ctr = 6 * nx * ny ! XXX: specific to 3D Cartesian mesh
    if (global_boundary_ctr /= expected_boundary_ctr) then
      write(message, *) "FAIL: mesh boundary count is incorrect, expected ", &
            expected_boundary_ctr, " got ", global_boundary_ctr
=======
    expected_boundary_ctr = 4 * n ! XXX: specific to 2D Cartesian mesh (square mesh has 2^d sides
    !      of length n)
    if (global_boundary_ctr /= expected_boundary_ctr) then
      write (message, *) "FAIL: mesh boundary count is incorrect, expected ", &
        expected_boundary_ctr, " got ", global_boundary_ctr
>>>>>>> c5d733ed
      call stop_test(message)
    end if

  end do

  call fin()

contains

  subroutine test_mesh_internal_neighbours(loc_nb)

    use meshing, only: count_neighbours, get_local_index, get_boundary_status, get_local_status

    type(neighbour_locator), intent(in) :: loc_nb

    integer(ccs_int) :: index_nb
    type(cell_locator) :: cell_loc_nb
    integer(ccs_int) :: nnb
    logical :: found_parent
    integer(ccs_int) :: j
    type(neighbour_locator) :: loc_nb_nb
    logical :: is_boundary
    logical :: is_local

    associate (mesh => loc_nb%mesh, &
               parent_idx => loc_nb%index_p)
      call get_local_index(loc_nb, index_nb)

      ! Neighbour index should not be its parents
      if (index_nb == parent_idx) then
        write (message, *) "FAIL: Neighbour has same index ", index_nb, " as parent cell ", parent_idx
        call stop_test(message)
      end if

      call get_local_status(loc_nb, is_local)
      if (is_local) then
        ! Parent should be in neighbour's neighbour list
        call set_cell_location(mesh, index_nb, cell_loc_nb)
        call count_neighbours(cell_loc_nb, nnb)
        found_parent = .false.
        do j = 1, nnb
          call set_neighbour_location(cell_loc_nb, j, loc_nb_nb)
          call get_boundary_status(loc_nb_nb, is_boundary)
          if (.not. is_boundary) then ! We are looking for parent cell - by definition not a boundary!
            call get_local_index(loc_nb_nb, index_nb)
            if (index_nb == parent_idx) then
              found_parent = .true.
              exit
            end if
          end if
        end do
        if (.not. found_parent) then
          write (message, *) "FAIL: Couldn't find cell in neighbour's neighbour list!"
          call stop_test(message)
        end if
      end if

    end associate

  end subroutine test_mesh_internal_neighbours

end program test_mesh_neighbours<|MERGE_RESOLUTION|>--- conflicted
+++ resolved
@@ -5,13 +5,8 @@
 
   use testing_lib
 
-<<<<<<< HEAD
   use meshing, only : set_cell_location, set_neighbour_location, count_neighbours, get_boundary_status
   use mesh_utils, only : build_mesh
-=======
-  use meshing, only: set_cell_location, set_neighbour_location, count_neighbours, get_boundary_status
-  use mesh_utils, only: build_square_mesh
->>>>>>> c5d733ed
 
   implicit none
 
@@ -33,7 +28,6 @@
   integer(ccs_int) :: expected_boundary_ctr
 
   call init()
-<<<<<<< HEAD
   
   ! XXX: use smaller size than 2D test - 20^3 ~= 100^2
   do n = 2, 20
@@ -42,10 +36,6 @@
     ny = n
     nz = n
 
-=======
-
-  do n = 1, 100 ! XXX: Need a test-wide variable nmax
->>>>>>> c5d733ed
     l = parallel_random(par_env)
     mesh = build_mesh(par_env, nx, ny, nz, l)
 
@@ -63,11 +53,7 @@
         call stop_test(message)
       else if (nnb > 6) then
         ! XXX: specific to 2D Cartesian mesh
-<<<<<<< HEAD
         write(message, *) "FAIL: cell should have at most ", 6, " neighbours, got ", nnb
-=======
-        write (message, *) "FAIL: cell should have at most ", 4, " neighbours, got ", nnb
->>>>>>> c5d733ed
         call stop_test(message)
       end if
 
@@ -94,18 +80,10 @@
       call stop_test(message)
     end select
 
-<<<<<<< HEAD
     expected_boundary_ctr = 6 * nx * ny ! XXX: specific to 3D Cartesian mesh
     if (global_boundary_ctr /= expected_boundary_ctr) then
       write(message, *) "FAIL: mesh boundary count is incorrect, expected ", &
             expected_boundary_ctr, " got ", global_boundary_ctr
-=======
-    expected_boundary_ctr = 4 * n ! XXX: specific to 2D Cartesian mesh (square mesh has 2^d sides
-    !      of length n)
-    if (global_boundary_ctr /= expected_boundary_ctr) then
-      write (message, *) "FAIL: mesh boundary count is incorrect, expected ", &
-        expected_boundary_ctr, " got ", global_boundary_ctr
->>>>>>> c5d733ed
       call stop_test(message)
     end if
 
