program test_compute_bc_values
#include "ccs_macros.inc"
  
  use testing_lib
  use kinds, only: ccs_real, ccs_int
  use types, only: field, central_field, face_locator, cell_locator, neighbour_locator, vector_spec
  use utils, only: debug_print, exit_print, str, update, set_size, initialise
  use fv, only: compute_boundary_values
  use constants, only: ndim, cell
  use bc_constants
  use boundary_conditions, only: allocate_bc_arrays
  use meshing, only: get_local_index, set_cell_location, count_neighbours, set_neighbour_location, get_boundary_status, set_face_location, get_face_normal
  use mesh_utils, only: build_square_mesh
  use vec, only: create_vector, set_vector_location, get_vector_data, restore_vector_data

  implicit none
  
  integer(ccs_int) :: nnb
  integer(ccs_int), parameter :: cps = 10, n_boundaries = 4
  integer(ccs_int) :: j, k
  type(face_locator) :: loc_f
  type(cell_locator) :: loc_p
  type(neighbour_locator) :: loc_nb
  type(ccs_mesh) :: mesh
  real(ccs_real), dimension(ndim) :: face_normal
  logical :: is_boundary

  integer(ccs_int) :: index_p
  
  call init()

  mesh = build_square_mesh(par_env, cps, 1.0_ccs_real)

  ! set locations
  index_p = 0
  do k = 1, mesh%topo%local_num_cells
     call set_cell_location(mesh, k, loc_p)
     call count_neighbours(loc_p, nnb)
     do j = 1, nnb
        call set_neighbour_location(loc_p, j, loc_nb)
        call get_boundary_status(loc_nb, is_boundary)
        call set_face_location(mesh, k, j, loc_f)
        call get_face_normal(loc_f, face_normal)
        if (is_boundary .and. all(face_normal .eq. (/0, -1, 0/))) then
           index_p = k
           exit
        end if
     end do
     if (index_p /= 0) then
        exit
     end if
  end do

  if (index_p /= 0) then
     call check_dirichlet_bc(loc_p, loc_f)
     call check_neumann_bc(loc_p, loc_f)
     call check_extrapolated_bc(loc_p, loc_f, cps)
<<<<<<< HEAD
     !!call check_symmetric_bc(loc_p, loc_f, cps)
=======
     !call check_symmetric_bc(loc_p, loc_f, cps)  ! XXX: fix symmetric BC implementation and test accordingly
>>>>>>> e7f9aedc
     
     call dprint("done")
  end if
  
  call fin()

contains

  ! Checks whether the dirichlet bcs are being computed correctly
  subroutine check_dirichlet_bc(loc_p, loc_f)
    type(cell_locator), intent(in) :: loc_p   !< cell location to check bc at
    type(face_locator), intent(in) :: loc_f   !< the face location at the boundary

    type(vector_spec) :: vec_properties
    integer(ccs_int) :: component = 1
    real(ccs_real) :: expected_bc_value = 7.5
    real(ccs_real) :: bc_val
    class(field), allocatable :: dirichlet_field
    integer(ccs_int), parameter :: n_boundaries = 4
    real(ccs_real), dimension(ndim) :: face_norm

    call get_face_normal(loc_f, face_norm)
    call initialise(vec_properties)
    call set_vector_location(cell, vec_properties)
    call set_size(par_env, mesh, vec_properties)
    allocate (central_field :: dirichlet_field)
    call create_vector(vec_properties, dirichlet_field%values)
    call update(dirichlet_field%values)
    call allocate_bc_arrays(n_boundaries, dirichlet_field%bcs)
    call create_vector(vec_properties, dirichlet_field%values)
    dirichlet_field%bcs%bc_types = bc_type_dirichlet
    dirichlet_field%bcs%values = expected_bc_value
    dirichlet_field%bcs%ids = (/(j, j=1, n_boundaries)/)

    call compute_boundary_values(dirichlet_field, component, loc_p, loc_f, face_norm, bc_val)
    call assert_equal(bc_val, expected_bc_value, '("bc values do not match received ", f7.4, " expected ", f7.4)')
    call dprint("done dirichlet test")
  end subroutine check_dirichlet_bc

  ! Checks whether the neumann bcs are being computed correctly
  subroutine check_neumann_bc(loc_p, loc_f)
    type(cell_locator), intent(in) :: loc_p   !< cell location to check bc at
    type(face_locator), intent(in) :: loc_f   !< the face location at the boundary

    type(vector_spec) :: vec_properties
    integer(ccs_int) :: component = 1
    real(ccs_real) :: expected_bc_value = 7.5
    real(ccs_real) :: bc_val
    class(field), allocatable :: neumann_field
    real(ccs_real), dimension(:), pointer :: neumann_field_data
    integer(ccs_int), parameter :: n_boundaries = 4
    real(ccs_real), dimension(ndim) :: face_norm
    integer(ccs_int) :: j
    
    call initialise(vec_properties)
    call set_vector_location(cell, vec_properties)
    call set_size(par_env, mesh, vec_properties)
    allocate (central_field :: neumann_field)
    call create_vector(vec_properties, neumann_field%values)
    call update(neumann_field%values)
    call allocate_bc_arrays(n_boundaries, neumann_field%bcs)
    neumann_field%bcs%bc_types = bc_type_neumann
    neumann_field%bcs%values = 0.0_ccs_real
    neumann_field%bcs%ids = (/(j, j = 1, n_boundaries)/)

    call get_vector_data(neumann_field%values, neumann_field_data)
    do j = 1, mesh%topo%local_num_cells
       neumann_field_data(j) = expected_bc_value
    end do
    call restore_vector_data(neumann_field%values, neumann_field_data)
    call update(neumann_field%values)
    call dprint("set neumann field")

    call compute_boundary_values(neumann_field, component, loc_p, loc_f, face_norm, bc_val)
    call assert_equal(bc_val, expected_bc_value, '("bc values do not match received ", f7.4, " expected ", f7.4)')
    call dprint("done neumann test")
  end subroutine check_neumann_bc

  ! Checks whether extrapolation bcs are being computed correctly
  subroutine check_extrapolated_bc(loc_p, loc_f, cps)
    type(cell_locator), intent(in) :: loc_p   !< cell location to check bc at
    type(face_locator), intent(in) :: loc_f   !< the face location at the boundary
    integer(ccs_int), intent(in) :: cps       !< the number of cells per side of the mesh

    class(field), allocatable :: extrapolated_field
    integer(ccs_int) :: component = 1
    type(vector_spec) :: vec_properties
    real(ccs_real) :: bc_val, expected_bc_value
    real(ccs_real), dimension(:), pointer :: extrapolated_field_data
    real(ccs_real), dimension(:), pointer :: x_gradient_data
    real(ccs_real), dimension(:), pointer :: y_gradient_data
    real(ccs_real), dimension(:), pointer :: z_gradient_data
    integer(ccs_int), parameter :: n_boundaries = 4
    real(ccs_real), dimension(ndim) :: face_norm

    associate (mesh => loc_f%mesh)
      call initialise(vec_properties)
      call set_vector_location(cell, vec_properties)
      call set_size(par_env, mesh, vec_properties)
      allocate (central_field :: extrapolated_field)
      call create_vector(vec_properties, extrapolated_field%values)
      call create_vector(vec_properties, extrapolated_field%x_gradients)
      call create_vector(vec_properties, extrapolated_field%y_gradients)
      call create_vector(vec_properties, extrapolated_field%z_gradients)
      call update(extrapolated_field%values)
      call update(extrapolated_field%x_gradients)
      call update(extrapolated_field%y_gradients)
      call update(extrapolated_field%z_gradients)
      call allocate_bc_arrays(n_boundaries, extrapolated_field%bcs)
      extrapolated_field%bcs%bc_types = bc_type_extrapolate
      extrapolated_field%bcs%ids = (/(j, j=1, n_boundaries)/)

      call get_face_normal(loc_f, face_norm)

      call get_vector_data(extrapolated_field%values, extrapolated_field_data)
      call get_vector_data(extrapolated_field%x_gradients, x_gradient_data)
      call get_vector_data(extrapolated_field%y_gradients, y_gradient_data)
      call get_vector_data(extrapolated_field%z_gradients, z_gradient_data)
      x_gradient_data = 0
      y_gradient_data = 1.0_ccs_real / cps
      z_gradient_data = 0
      do j = 1, mesh%topo%local_num_cells
        extrapolated_field_data(j) = j / cps
      end do
      expected_bc_value = extrapolated_field_data(index_p) - 0.5_ccs_real / cps * y_gradient_data(index_p)
      call restore_vector_data(extrapolated_field%values, extrapolated_field_data)

      call compute_boundary_values(extrapolated_field, component, loc_p, loc_f, face_norm, bc_val, &
                                   x_gradient_data, y_gradient_data, z_gradient_data)

      call restore_vector_data(extrapolated_field%x_gradients, x_gradient_data)
      call restore_vector_data(extrapolated_field%y_gradients, y_gradient_data)
      call restore_vector_data(extrapolated_field%z_gradients, z_gradient_data)

      call assert_equal(bc_val, expected_bc_value, '("bc values do not match received ", f7.4, " expected ", f7.4)')
      call dprint("done extrapolated test")
    end associate
  end subroutine check_extrapolated_bc

  !! ! Checks whether symmetric bcs are being computed correctly
  !! subroutine check_symmetric_bc(loc_p, loc_f, cps)
  !!   type(cell_locator), intent(in) :: loc_p   !< cell location to check bc at
  !!   type(face_locator), intent(in) :: loc_f   !< the face location at the boundary
  !!   integer(ccs_int), intent(in) :: cps       !< the number of cells per side of the mesh

  !!   type(vector_spec) :: vec_properties
  !!   class(field), allocatable :: sym_field
  !!   integer(ccs_int) :: component
  !!   integer(ccs_int) :: n_boundaries = 4
  !!   real(ccs_real), dimension(:), pointer :: sym_field_data
  !!   real(ccs_real), dimension(ndim) :: face_norm
  !!   real(ccs_real) :: expected_bc_value, bc_val

  !!   call get_face_normal(loc_f, face_norm)

  !!   associate (mesh => loc_f%mesh)
  !!     call initialise(vec_properties)
  !!     call set_vector_location(cell, vec_properties)
  !!     call set_size(par_env, mesh, vec_properties)
  !!     allocate (central_field :: sym_field)
  !!     call create_vector(vec_properties, sym_field%values)
  !!     call update(sym_field%values)
  !!     call allocate_bc_arrays(n_boundaries, sym_field%bcs)
  !!     sym_field%bcs%bc_types = bc_type_sym
  !!     sym_field%bcs%ids = (/(j, j=1, n_boundaries)/)

  !!     call get_vector_data(sym_field%values, sym_field_data)
  !!     do j = 1, mesh%topo%local_num_cells
  !!       sym_field_data(j) = j / cps + 1
  !!     end do
  !!     call restore_vector_data(sym_field%values, sym_field_data)

  !!     do j = 1, ndim
  !!       component = j
  !!       if (j == 2) then
  !!         expected_bc_value = 0
  !!       else
  !!         expected_bc_value = 1
  !!       end if
  !!       call compute_boundary_values(sym_field, component, loc_p, loc_f, face_norm, bc_val)
  !!       call assert_equal(bc_val, expected_bc_value, '("bc values do not match received ", f7.4, " expected ", f7.4)')
  !!     end do
  !!     call dprint("done symmetric test")
  !!   end associate

  !! end subroutine check_symmetric_bc

end program test_compute_bc_values<|MERGE_RESOLUTION|>--- conflicted
+++ resolved
@@ -55,11 +55,7 @@
      call check_dirichlet_bc(loc_p, loc_f)
      call check_neumann_bc(loc_p, loc_f)
      call check_extrapolated_bc(loc_p, loc_f, cps)
-<<<<<<< HEAD
-     !!call check_symmetric_bc(loc_p, loc_f, cps)
-=======
      !call check_symmetric_bc(loc_p, loc_f, cps)  ! XXX: fix symmetric BC implementation and test accordingly
->>>>>>> e7f9aedc
      
      call dprint("done")
   end if
