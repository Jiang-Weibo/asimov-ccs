!> @brief Test setting of ghosts cells
program test_ghost_cells

  use testing_lib
  use constants, only: insert_mode
  use kinds, only: ccs_int
  use types, only: field, upwind_field, central_field, cell_locator, face_locator, neighbour_locator
  use mesh_utils, only : build_square_mesh
  use vec, only : create_vector, update_vector, get_vector_data, restore_vector_data
  use meshing, only: set_neighbour_location, &
                     get_global_index, get_local_index, get_face_area, get_face_normal
  use utils, only : update, initialise, &
                set_size, pack_entries, set_values
  use petsctypes, only: vector_petsc

  implicit none

  type(vector_init_data) :: vector_data
<<<<<<< HEAD
  type(ccs_mesh) :: cell_mesh
  class(vector), allocatable :: v
  real(accs_real), dimension(:), pointer :: values
=======
  type(mesh) :: cell_mesh
  class(ccs_vector), allocatable :: v
  real(ccs_real), dimension(:), pointer :: values
>>>>>>> a0fd286f

  integer(ccs_int) :: i
  integer(ccs_int) :: proc_id
  integer(ccs_int) :: num_procs

  call init()

  proc_id = par_env%proc_id
  num_procs = par_env%num_procs

  cell_mesh = build_square_mesh(par_env, 11, 1.0_ccs_real)

  ! Specify vector size based on the mesh
  call initialise(vector_data)
  call set_size(par_env, cell_mesh, vector_data)

  ! Create the vector
  call create_vector(vector_data, v)

  ! Retried initial vector values
  call get_vector_data(v, values)

  ! Set vector values to global mesh indices
  do i = 1, cell_mesh%nlocal
    values(i) = cell_mesh%idx_global(i)
  end do

  ! Now update the vector (including ghost cells)
  call update(v)

  ! Retrieve the new vector values (including ghost cells)
  call get_vector_data(v, values)

  do i = 1, cell_mesh%ntotal
    if(values(i) /= cell_mesh%idx_global(i)) then
      write(message, *) 'FAIL: wrong vector value. Expected ', cell_mesh%idx_global(i), ', got ', values(i)
      call stop_test(message)
    end if
  end do

  ! Remove reference to the values array
  call restore_vector_data(v, values)

  call fin()

end program test_ghost_cells<|MERGE_RESOLUTION|>--- conflicted
+++ resolved
@@ -16,15 +16,9 @@
   implicit none
 
   type(vector_init_data) :: vector_data
-<<<<<<< HEAD
   type(ccs_mesh) :: cell_mesh
-  class(vector), allocatable :: v
-  real(accs_real), dimension(:), pointer :: values
-=======
-  type(mesh) :: cell_mesh
   class(ccs_vector), allocatable :: v
   real(ccs_real), dimension(:), pointer :: values
->>>>>>> a0fd286f
 
   integer(ccs_int) :: i
   integer(ccs_int) :: proc_id
