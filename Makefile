--- conflicted
+++ resolved
@@ -95,11 +95,7 @@
 endif
 
 ifeq ($(BUILD),debug)
-<<<<<<< HEAD
-	FFLAGS += -DEXCLUDE_MISSING_INTERFACE
-=======
   FFLAGS += -DEXCLUDE_MISSING_INTERFACE
->>>>>>> 8ddcecfc
 endif
 
 all: obj app
