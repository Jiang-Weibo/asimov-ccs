--- conflicted
+++ resolved
@@ -86,16 +86,10 @@
   LIB += -L${PARHIP}/lib -lparhip_interface -Wl,-rpath,${PARHIP}/lib
 endif
 
-<<<<<<< HEAD
-INC += -I${PARMETIS}/include
-# LIB += ${PARMETIS}/lib/libGKlib.a ${PARMETIS}/lib/libmetis.a ${PARMETIS}/lib/libparmetis.a -Wl,-rpath,${PARMETIS}/lib
-LIB += -L${PARMETIS}/lib -lGKlib -lmetis -lparmetis -Wl,-rpath,${PARMETIS}/lib
-=======
 ifdef PARMETIS
   INC += -I${PARMETIS}/include
-  LIB += -L${PARMETIS}/lib -lparmetis -Wl,-rpath,${PARMETIS}/lib
+  LIB += -L${PARMETIS}/lib -lGKlib -lmetis -lparmetis -Wl,-rpath,${PARMETIS}/lib
 endif
->>>>>>> c8c87fdb
 
 ifeq ($(NEED_CMP),yes)
   INC += $(shell $(ADIOS2)/bin/adios2-config --fortran-flags)
